--- conflicted
+++ resolved
@@ -186,18 +186,7 @@
             ),
         )
 
-<<<<<<< HEAD
     if find_spec("xarray") is not None:
-        # this can be removed when upstream issue is closed and a fix published
-        # https://github.com/pydata/xarray/issues/6092
-        config.addinivalue_line(
-            "filterwarnings",
-            (
-                "ignore:distutils Version classes are deprecated. "
-                "Use packaging.version instead.:DeprecationWarning"
-            ),
-        )
-
         # this can be removed when the related fix is published
         # https://github.com/pydata/xarray/issues/6514
         config.addinivalue_line(
@@ -208,8 +197,6 @@
             ),
         )
 
-=======
->>>>>>> 20b55c3d
 
 def pytest_collection_modifyitems(config, items):
     r"""
