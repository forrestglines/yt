--- conflicted
+++ resolved
@@ -29,14 +29,10 @@
     - "python --version"
 
     # Install specified version of numpy and dependencies
-<<<<<<< HEAD
-    - "conda install --yes -c conda-forge numpy scipy nose setuptools ipython Cython sympy fastcache h5py matplotlib flake8 mock"
+    - "conda install --yes -c conda-forge numpy scipy nose setuptools ipython Cython sympy fastcache h5py matplotlib mock pandas"
     # HACK, FIXME BEFORE MERGING
     - "pip install https://github.com/cykdtree/cykdtree/archive/master.zip"
     # install yt
-=======
-    - "conda install --yes -c conda-forge numpy scipy nose setuptools ipython Cython sympy fastcache h5py matplotlib mock pandas"
->>>>>>> f3ee5f35
     - "pip install -e ."
 
 # Not a .NET project
