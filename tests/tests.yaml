answer_tests:

  local_art_003: # PR 3081, 3101
    - yt/frontends/art/tests/test_outputs.py:test_d9p

  local_amrvac_008: # PR 2945
    - yt/frontends/amrvac/tests/test_outputs.py:test_domain_size
    - yt/frontends/amrvac/tests/test_outputs.py:test_bw_polar_2d
    - yt/frontends/amrvac/tests/test_outputs.py:test_blastwave_cartesian_3D
    - yt/frontends/amrvac/tests/test_outputs.py:test_blastwave_spherical_2D
    - yt/frontends/amrvac/tests/test_outputs.py:test_blastwave_cylindrical_3D
    - yt/frontends/amrvac/tests/test_outputs.py:test_khi_cartesian_2D
    - yt/frontends/amrvac/tests/test_outputs.py:test_khi_cartesian_3D
    - yt/frontends/amrvac/tests/test_outputs.py:test_jet_cylindrical_25D
    - yt/frontends/amrvac/tests/test_outputs.py:test_riemann_cartesian_175D
    - yt/frontends/amrvac/tests/test_outputs.py:test_rmi_cartesian_dust_2D

  local_arepo_010:  # PR 3386
    - yt/frontends/arepo/tests/test_outputs.py:test_arepo_bullet
    - yt/frontends/arepo/tests/test_outputs.py:test_arepo_tng59
    - yt/frontends/arepo/tests/test_outputs.py:test_index_override
    - yt/frontends/arepo/tests/test_outputs.py:test_arepo_cr

  local_artio_004:
    - yt/frontends/artio/tests/test_outputs.py:test_sizmbhloz

  local_athena_011:  # PR 3971
    - yt/frontends/athena/tests/test_outputs.py:test_cloud
    - yt/frontends/athena/tests/test_outputs.py:test_blast
    - yt/frontends/athena/tests/test_outputs.py:test_stripping

  local_athena_pp_006:
    # disabling disk test for now until we have better support
    # for this dataset
    #- yt/frontends/athena_pp/tests/test_outputs.py:test_disk
    - yt/frontends/athena_pp/tests/test_outputs.py:test_AM06

  local_chimera_002: #PR 3638
    - yt/frontends/chimera/tests/test_outputs.py:test_multimesh
    - yt/frontends/chimera/tests/test_outputs.py:test_2D
    - yt/frontends/chimera/tests/test_outputs.py:test_3D

  local_cholla_001:
    - yt/frontends/cholla/tests/test_outputs.py:test_cholla_data

  local_chombo_006:
    - yt/frontends/chombo/tests/test_outputs.py:test_gc
    - yt/frontends/chombo/tests/test_outputs.py:test_tb
    - yt/frontends/chombo/tests/test_outputs.py:test_iso
    - yt/frontends/chombo/tests/test_outputs.py:test_zp
    - yt/frontends/chombo/tests/test_outputs.py:test_kho

  local_enzo_009:  # PR 3856
    - yt/frontends/enzo/tests/test_outputs.py:test_moving7
    - yt/frontends/enzo/tests/test_outputs.py:test_galaxy0030
    - yt/frontends/enzo/tests/test_outputs.py:test_toro1d
    - yt/frontends/enzo/tests/test_outputs.py:test_kh2d
    - yt/frontends/enzo/tests/test_outputs.py:test_ecp
    - yt/frontends/enzo/tests/test_outputs.py:test_nuclei_density_fields

  local_enzo_e_004:  # PR 3971
    - yt/frontends/enzo_e/tests/test_outputs.py:test_hello_world
    - yt/frontends/enzo_e/tests/test_outputs.py:test_particle_fields

  local_fits_004:
    - yt/frontends/fits/tests/test_outputs.py:test_grs
    - yt/frontends/fits/tests/test_outputs.py:test_velocity_field
    - yt/frontends/fits/tests/test_outputs.py:test_acis
    - yt/frontends/fits/tests/test_outputs.py:test_A2052

  local_flash_013:
    - yt/frontends/flash/tests/test_outputs.py:test_sloshing
    - yt/frontends/flash/tests/test_outputs.py:test_wind_tunnel
    - yt/frontends/flash/tests/test_outputs.py:test_fid_1to3_b1

  local_gadget_008:  # PR 3258
    - yt/frontends/gadget/tests/test_outputs.py:test_iso_collapse
    - yt/frontends/gadget/tests/test_outputs.py:test_pid_uniqueness
    - yt/frontends/gadget/tests/test_outputs.py:test_bigendian_field_access
    - yt/frontends/gadget/tests/test_outputs.py:test_magneticum

  local_gamer_011:  # PR 3971
    - yt/frontends/gamer/tests/test_outputs.py:test_jet
    - yt/frontends/gamer/tests/test_outputs.py:test_psiDM
    - yt/frontends/gamer/tests/test_outputs.py:test_plummer
    - yt/frontends/gamer/tests/test_outputs.py:test_mhdvortex
    - yt/frontends/gamer/tests/test_outputs.py:test_jiw

  local_gdf_002:
    - yt/frontends/gdf/tests/test_outputs_nose.py:test_sedov_tunnel

  local_gizmo_007:  # PR 2909
    - yt/frontends/gizmo/tests/test_outputs.py:test_gizmo_64

  local_halos_011:  # PR 3325
    - yt/frontends/ahf/tests/test_outputs.py:test_fields_ahf_halos
    - yt/frontends/owls_subfind/tests/test_outputs.py:test_fields_g1
    - yt/frontends/owls_subfind/tests/test_outputs.py:test_fields_g8
    - yt/frontends/gadget_fof/tests/test_outputs.py:test_fields_g5
    - yt/frontends/gadget_fof/tests/test_outputs.py:test_fields_g42

  local_owls_007:  # PR 2909
    - yt/frontends/owls/tests/test_outputs.py:test_snapshot_033
    - yt/frontends/owls/tests/test_outputs.py:test_OWLS_particlefilter

  local_pw_047:  #  PR 4132
    - yt/visualization/tests/test_plotwindow.py:test_attributes
    - yt/visualization/tests/test_particle_plot.py:test_particle_projection_answers
    - yt/visualization/tests/test_particle_plot.py:test_particle_projection_filter
    - yt/visualization/tests/test_particle_plot.py:test_particle_phase_answers
    - yt/visualization/tests/test_raw_field_slices.py:test_raw_field_slices
    - yt/visualization/tests/test_callbacks.py:test_axis_manipulations

  local_tipsy_008:  # PR 2909
    - yt/frontends/tipsy/tests/test_outputs.py:test_pkdgrav
    - yt/frontends/tipsy/tests/test_outputs.py:test_gasoline_dmonly
    - yt/frontends/tipsy/tests/test_outputs.py:test_tipsy_galaxy

  local_varia_017:
    - yt/frontends/moab/tests/test_c5.py:test_cantor_5
    - yt/fields/tests/test_xray_fields.py:test_sloshing_apec
    - yt/fields/tests/test_xray_fields.py:test_d9p_cloudy
    - yt/fields/tests/test_xray_fields.py:test_d9p_cloudy_local

  local_unstructured_012:
    - yt/visualization/volume_rendering/tests/test_mesh_render.py:test_composite_mesh_render
    - yt/visualization/volume_rendering/tests/test_mesh_render.py:test_composite_mesh_render_pyembree
    - yt/visualization/volume_rendering/tests/test_mesh_render.py:test_hex20_render
    - yt/visualization/volume_rendering/tests/test_mesh_render.py:test_hex20_render_pyembree
    - yt/visualization/volume_rendering/tests/test_mesh_render.py:test_hex8_render
    - yt/visualization/volume_rendering/tests/test_mesh_render.py:test_hex8_render_pyembree
    - yt/visualization/volume_rendering/tests/test_mesh_render.py:test_perspective_mesh_render
    - yt/visualization/volume_rendering/tests/test_mesh_render.py:test_perspective_mesh_render_pyembree
    - yt/visualization/volume_rendering/tests/test_mesh_render.py:test_surface_mesh_render
    - yt/visualization/volume_rendering/tests/test_mesh_render.py:test_surface_mesh_render_pyembree
    - yt/visualization/volume_rendering/tests/test_mesh_render.py:test_tet10_render
    - yt/visualization/volume_rendering/tests/test_mesh_render.py:test_tet10_render_pyembree
    - yt/visualization/volume_rendering/tests/test_mesh_render.py:test_tet4_render
    - yt/visualization/volume_rendering/tests/test_mesh_render.py:test_tet4_render_pyembree
    - yt/visualization/volume_rendering/tests/test_mesh_render.py:test_wedge6_render
    - yt/visualization/volume_rendering/tests/test_mesh_render.py:test_wedge6_render_pyembree

  local_boxlib_011:
    - yt/frontends/boxlib/tests/test_outputs.py:test_radadvect
    - yt/frontends/boxlib/tests/test_outputs.py:test_radtube
    - yt/frontends/boxlib/tests/test_outputs.py:test_star
    - yt/frontends/boxlib/tests/test_outputs.py:test_OrionDataset
    - yt/frontends/boxlib/tests/test_outputs.py:test_CastroDataset
    - yt/frontends/boxlib/tests/test_outputs.py:test_RT_particles
    - yt/frontends/boxlib/tests/test_outputs.py:test_units_override
    - yt/frontends/boxlib/tests/test_outputs.py:test_raw_fields

  local_boxlib_particles_010:
    - yt/frontends/boxlib/tests/test_outputs.py:test_LyA
    - yt/frontends/boxlib/tests/test_outputs.py:test_nyx_particle_io
    - yt/frontends/boxlib/tests/test_outputs.py:test_castro_particle_io
    - yt/frontends/boxlib/tests/test_outputs.py:test_langmuir
    - yt/frontends/boxlib/tests/test_outputs.py:test_plasma
    - yt/frontends/boxlib/tests/test_outputs.py:test_beam
    - yt/frontends/boxlib/tests/test_outputs.py:test_warpx_particle_io
    - yt/frontends/boxlib/tests/test_outputs.py:test_NyxDataset
    - yt/frontends/boxlib/tests/test_outputs.py:test_WarpXDataset

  local_ramses_005:  # PR 3856
    - yt/frontends/ramses/tests/test_outputs.py:test_output_00080

  local_ytdata_008:
    - yt/frontends/ytdata/tests/test_outputs.py:test_datacontainer_data
    - yt/frontends/ytdata/tests/test_outputs.py:test_grid_datacontainer_data
    - yt/frontends/ytdata/tests/test_outputs.py:test_spatial_data
    - yt/frontends/ytdata/tests/test_outputs.py:test_profile_data
    - yt/frontends/ytdata/tests/test_outputs.py:test_nonspatial_data
    - yt/frontends/ytdata/tests/test_old_outputs.py:test_old_datacontainer_data
    - yt/frontends/ytdata/tests/test_old_outputs.py:test_old_grid_datacontainer_data
    - yt/frontends/ytdata/tests/test_old_outputs.py:test_old_spatial_data
    - yt/frontends/ytdata/tests/test_old_outputs.py:test_old_profile_data
    - yt/frontends/ytdata/tests/test_old_outputs.py:test_old_nonspatial_data

  local_axialpix_009: # PR 3818
    - yt/geometry/coordinates/tests/test_axial_pixelization.py:test_axial_pixelization

  local_cylindrical_background_016:  # PR 4132
    - yt/geometry/coordinates/tests/test_cylindrical_coordinates.py:test_noise_plots

  local_spherical_background_010:  # PR 4132
    - yt/geometry/coordinates/tests/test_spherical_coordinates.py:test_noise_plots

  #local_particle_trajectory_001:
  #  - yt/data_objects/tests/test_particle_trajectories.py

  local_nc4_cm1_002: # PR  2176, 2998
    - yt/frontends/nc4_cm1/tests/test_outputs.py:test_cm1_mesh_fields

  local_norm_api_009: # PR 4132
    - yt/visualization/tests/test_norm_api_lineplot.py:test_lineplot_set_axis_properties
    - yt/visualization/tests/test_norm_api_profileplot.py:test_profileplot_set_axis_properties
    - yt/visualization/tests/test_norm_api_custom_norm.py:test_sliceplot_custom_norm
    - yt/visualization/tests/test_norm_api_set_background_color.py:test_sliceplot_set_background_color
    - yt/visualization/tests/test_norm_api_phaseplot_set_colorbar_implicit.py:test_phaseplot_set_colorbar_properties_implicit
    - yt/visualization/tests/test_norm_api_phaseplot_set_colorbar_explicit.py:test_phaseplot_set_colorbar_properties_explicit
    - yt/visualization/tests/test_norm_api_particleplot.py:test_particleprojectionplot_set_colorbar_properties
    - yt/visualization/tests/test_norm_api_inf_zlim.py:test_inf_and_finite_values_zlim

  local_cf_radial_002: # PR  1990
    - yt/frontends/cf_radial/tests/test_outputs.py:test_cfradial_grid_field_values

other_tests:
  unittests:
     - "--exclude=test_mesh_slices"  # disable randomly failing test
     - "--ignore=test_outputs_pytest"
     - "--ignore-files=test_load_errors.py"
     - "--ignore-files=test_commons.py"
     - "--ignore-files=test_line_annotation_unit.py"
     - "--ignore-files=test_load_sample.py"
     - "--ignore-files=test_field_access_pytest.py"
     - "--ignore-files=test_ambiguous_fields.py"
     - "--ignore-files=test_eps_writer.py"
     - "--ignore-files=test_save.py"
     - "--ignore-files=test_registration.py"
     - "--ignore-files=test_invalid_origin.py"
     - "--ignore-files=test_load_archive\\.py"
     - "--ignore-file=test_on_demand_imports\\.py"
     - "--ignore-files=test_outputs_pytest\\.py"
     - "--ignore-files=test_normal_plot_api\\.py"
     - "--ignore-file=test_file_sanitizer\\.py"
     - "--ignore-files=test_version\\.py"
     - "--ignore-files=test_set_zlim\\.py"
     - "--ignore-file=test_add_field\\.py"
     - "--ignore-file=test_glue\\.py"
     - "--ignore-file=test_geometries\\.py"
<<<<<<< HEAD
     - "--ignore-file=test_firefly\\.py"
=======
     - "--ignore-file=test_callable_grids\\.py"
>>>>>>> 30c049b4
     - "--exclude-test=yt.frontends.gdf.tests.test_outputs.TestGDF"
     - "--exclude-test=yt.frontends.adaptahop.tests.test_outputs"
     - "--exclude-test=yt.frontends.stream.tests.test_stream_particles.test_stream_non_cartesian_particles"
  cookbook:
     - 'doc/source/cookbook/tests/test_cookbook.py'<|MERGE_RESOLUTION|>--- conflicted
+++ resolved
@@ -228,11 +228,8 @@
      - "--ignore-file=test_add_field\\.py"
      - "--ignore-file=test_glue\\.py"
      - "--ignore-file=test_geometries\\.py"
-<<<<<<< HEAD
      - "--ignore-file=test_firefly\\.py"
-=======
      - "--ignore-file=test_callable_grids\\.py"
->>>>>>> 30c049b4
      - "--exclude-test=yt.frontends.gdf.tests.test_outputs.TestGDF"
      - "--exclude-test=yt.frontends.adaptahop.tests.test_outputs"
      - "--exclude-test=yt.frontends.stream.tests.test_stream_particles.test_stream_non_cartesian_particles"
