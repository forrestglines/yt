answer_tests:

  local_art_003: # PR 3081, 3101
    - yt/frontends/art/tests/test_outputs.py:test_d9p

  local_amrvac_008: # PR 2945
    - yt/frontends/amrvac/tests/test_outputs.py:test_domain_size
    - yt/frontends/amrvac/tests/test_outputs.py:test_bw_polar_2d
    - yt/frontends/amrvac/tests/test_outputs.py:test_blastwave_cartesian_3D
    - yt/frontends/amrvac/tests/test_outputs.py:test_blastwave_spherical_2D
    - yt/frontends/amrvac/tests/test_outputs.py:test_blastwave_cylindrical_3D
    - yt/frontends/amrvac/tests/test_outputs.py:test_khi_cartesian_2D
    - yt/frontends/amrvac/tests/test_outputs.py:test_khi_cartesian_3D
    - yt/frontends/amrvac/tests/test_outputs.py:test_jet_cylindrical_25D
    - yt/frontends/amrvac/tests/test_outputs.py:test_riemann_cartesian_175D
    - yt/frontends/amrvac/tests/test_outputs.py:test_rmi_cartesian_dust_2D

  local_arepo_010:  # PR 3386
    - yt/frontends/arepo/tests/test_outputs.py:test_arepo_bullet
    - yt/frontends/arepo/tests/test_outputs.py:test_arepo_tng59
    - yt/frontends/arepo/tests/test_outputs.py:test_index_override
    - yt/frontends/arepo/tests/test_outputs.py:test_arepo_cr

  local_artio_004:
    - yt/frontends/artio/tests/test_outputs.py:test_sizmbhloz

  local_athena_011:  # PR 3971
    - yt/frontends/athena/tests/test_outputs.py:test_cloud
    - yt/frontends/athena/tests/test_outputs.py:test_blast
    - yt/frontends/athena/tests/test_outputs.py:test_stripping

  local_athena_pp_006:
    # disabling disk test for now until we have better support
    # for this dataset
    #- yt/frontends/athena_pp/tests/test_outputs.py:test_disk
    - yt/frontends/athena_pp/tests/test_outputs.py:test_AM06

<<<<<<< HEAD
  local_cholla_001:
    - yt/frontends/cholla/tests/test_outputs.py:test_cholla_data
=======
  local_chimera_002: #PR 3638
    - yt/frontends/chimera/tests/test_outputs.py:test_multimesh
    - yt/frontends/chimera/tests/test_outputs.py:test_2D
    - yt/frontends/chimera/tests/test_outputs.py:test_3D
>>>>>>> fa9d45b6

  local_chombo_006:
    - yt/frontends/chombo/tests/test_outputs.py:test_gc
    - yt/frontends/chombo/tests/test_outputs.py:test_tb
    - yt/frontends/chombo/tests/test_outputs.py:test_iso
    - yt/frontends/chombo/tests/test_outputs.py:test_zp
    - yt/frontends/chombo/tests/test_outputs.py:test_kho

  local_enzo_009:  # PR 3856
    - yt/frontends/enzo/tests/test_outputs.py:test_moving7
    - yt/frontends/enzo/tests/test_outputs.py:test_galaxy0030
    - yt/frontends/enzo/tests/test_outputs.py:test_toro1d
    - yt/frontends/enzo/tests/test_outputs.py:test_kh2d
    - yt/frontends/enzo/tests/test_outputs.py:test_ecp
    - yt/frontends/enzo/tests/test_outputs.py:test_nuclei_density_fields

  local_enzo_e_004:  # PR 3971
    - yt/frontends/enzo_e/tests/test_outputs.py:test_hello_world
    - yt/frontends/enzo_e/tests/test_outputs.py:test_particle_fields

  local_fits_004:
    - yt/frontends/fits/tests/test_outputs.py:test_grs
    - yt/frontends/fits/tests/test_outputs.py:test_velocity_field
    - yt/frontends/fits/tests/test_outputs.py:test_acis
    - yt/frontends/fits/tests/test_outputs.py:test_A2052

  local_flash_013:
    - yt/frontends/flash/tests/test_outputs.py:test_sloshing
    - yt/frontends/flash/tests/test_outputs.py:test_wind_tunnel
    - yt/frontends/flash/tests/test_outputs.py:test_fid_1to3_b1

  local_gadget_008:  # PR 3258
    - yt/frontends/gadget/tests/test_outputs.py:test_iso_collapse
    - yt/frontends/gadget/tests/test_outputs.py:test_pid_uniqueness
    - yt/frontends/gadget/tests/test_outputs.py:test_bigendian_field_access
    - yt/frontends/gadget/tests/test_outputs.py:test_magneticum

  local_gamer_011:  # PR 3971
    - yt/frontends/gamer/tests/test_outputs.py:test_jet
    - yt/frontends/gamer/tests/test_outputs.py:test_psiDM
    - yt/frontends/gamer/tests/test_outputs.py:test_plummer
    - yt/frontends/gamer/tests/test_outputs.py:test_mhdvortex
    - yt/frontends/gamer/tests/test_outputs.py:test_jiw

  local_gdf_002:
    - yt/frontends/gdf/tests/test_outputs_nose.py:test_sedov_tunnel

  local_gizmo_007:  # PR 2909
    - yt/frontends/gizmo/tests/test_outputs.py:test_gizmo_64

  local_halos_011:  # PR 3325
    - yt/frontends/ahf/tests/test_outputs.py:test_fields_ahf_halos
    - yt/frontends/owls_subfind/tests/test_outputs.py:test_fields_g1
    - yt/frontends/owls_subfind/tests/test_outputs.py:test_fields_g8
    - yt/frontends/gadget_fof/tests/test_outputs.py:test_fields_g5
    - yt/frontends/gadget_fof/tests/test_outputs.py:test_fields_g42

  local_owls_007:  # PR 2909
    - yt/frontends/owls/tests/test_outputs.py:test_snapshot_033
    - yt/frontends/owls/tests/test_outputs.py:test_OWLS_particlefilter

  local_pw_046:  # PR 3849
    - yt/visualization/tests/test_plotwindow.py:test_attributes
    - yt/visualization/tests/test_particle_plot.py:test_particle_projection_answers
    - yt/visualization/tests/test_particle_plot.py:test_particle_projection_filter
    - yt/visualization/tests/test_particle_plot.py:test_particle_phase_answers
    - yt/visualization/tests/test_raw_field_slices.py:test_raw_field_slices
    - yt/visualization/tests/test_callbacks.py:test_axis_manipulations

  local_tipsy_008:  # PR 2909
    - yt/frontends/tipsy/tests/test_outputs.py:test_pkdgrav
    - yt/frontends/tipsy/tests/test_outputs.py:test_gasoline_dmonly
    - yt/frontends/tipsy/tests/test_outputs.py:test_tipsy_galaxy

  local_varia_016:
    - yt/frontends/moab/tests/test_c5.py:test_cantor_5
    - yt/fields/tests/test_xray_fields.py:test_sloshing_apec
    - yt/fields/tests/test_xray_fields.py:test_d9p_cloudy
    - yt/fields/tests/test_xray_fields.py:test_d9p_cloudy_local

  local_unstructured_012:
    - yt/visualization/volume_rendering/tests/test_mesh_render.py:test_composite_mesh_render
    - yt/visualization/volume_rendering/tests/test_mesh_render.py:test_composite_mesh_render_pyembree
    - yt/visualization/volume_rendering/tests/test_mesh_render.py:test_hex20_render
    - yt/visualization/volume_rendering/tests/test_mesh_render.py:test_hex20_render_pyembree
    - yt/visualization/volume_rendering/tests/test_mesh_render.py:test_hex8_render
    - yt/visualization/volume_rendering/tests/test_mesh_render.py:test_hex8_render_pyembree
    - yt/visualization/volume_rendering/tests/test_mesh_render.py:test_perspective_mesh_render
    - yt/visualization/volume_rendering/tests/test_mesh_render.py:test_perspective_mesh_render_pyembree
    - yt/visualization/volume_rendering/tests/test_mesh_render.py:test_surface_mesh_render
    - yt/visualization/volume_rendering/tests/test_mesh_render.py:test_surface_mesh_render_pyembree
    - yt/visualization/volume_rendering/tests/test_mesh_render.py:test_tet10_render
    - yt/visualization/volume_rendering/tests/test_mesh_render.py:test_tet10_render_pyembree
    - yt/visualization/volume_rendering/tests/test_mesh_render.py:test_tet4_render
    - yt/visualization/volume_rendering/tests/test_mesh_render.py:test_tet4_render_pyembree
    - yt/visualization/volume_rendering/tests/test_mesh_render.py:test_wedge6_render
    - yt/visualization/volume_rendering/tests/test_mesh_render.py:test_wedge6_render_pyembree

  local_boxlib_011:
    - yt/frontends/boxlib/tests/test_outputs.py:test_radadvect
    - yt/frontends/boxlib/tests/test_outputs.py:test_radtube
    - yt/frontends/boxlib/tests/test_outputs.py:test_star
    - yt/frontends/boxlib/tests/test_outputs.py:test_OrionDataset
    - yt/frontends/boxlib/tests/test_outputs.py:test_CastroDataset
    - yt/frontends/boxlib/tests/test_outputs.py:test_RT_particles
    - yt/frontends/boxlib/tests/test_outputs.py:test_units_override
    - yt/frontends/boxlib/tests/test_outputs.py:test_raw_fields

  local_boxlib_particles_010:
    - yt/frontends/boxlib/tests/test_outputs.py:test_LyA
    - yt/frontends/boxlib/tests/test_outputs.py:test_nyx_particle_io
    - yt/frontends/boxlib/tests/test_outputs.py:test_castro_particle_io
    - yt/frontends/boxlib/tests/test_outputs.py:test_langmuir
    - yt/frontends/boxlib/tests/test_outputs.py:test_plasma
    - yt/frontends/boxlib/tests/test_outputs.py:test_beam
    - yt/frontends/boxlib/tests/test_outputs.py:test_warpx_particle_io
    - yt/frontends/boxlib/tests/test_outputs.py:test_NyxDataset
    - yt/frontends/boxlib/tests/test_outputs.py:test_WarpXDataset

  local_ramses_005:  # PR 3856
    - yt/frontends/ramses/tests/test_outputs.py:test_output_00080

  local_ytdata_008:
    - yt/frontends/ytdata/tests/test_outputs.py:test_datacontainer_data
    - yt/frontends/ytdata/tests/test_outputs.py:test_grid_datacontainer_data
    - yt/frontends/ytdata/tests/test_outputs.py:test_spatial_data
    - yt/frontends/ytdata/tests/test_outputs.py:test_profile_data
    - yt/frontends/ytdata/tests/test_outputs.py:test_nonspatial_data
    - yt/frontends/ytdata/tests/test_old_outputs.py:test_old_datacontainer_data
    - yt/frontends/ytdata/tests/test_old_outputs.py:test_old_grid_datacontainer_data
    - yt/frontends/ytdata/tests/test_old_outputs.py:test_old_spatial_data
    - yt/frontends/ytdata/tests/test_old_outputs.py:test_old_profile_data
    - yt/frontends/ytdata/tests/test_old_outputs.py:test_old_nonspatial_data

  local_axialpix_009: # PR 3818
    - yt/geometry/coordinates/tests/test_axial_pixelization.py:test_axial_pixelization

  local_cylindrical_background_015:  # PR 3818, 3986
    - yt/geometry/coordinates/tests/test_cylindrical_coordinates.py:test_noise_plots

  local_spherical_background_009:  # PR 3818, 3986
    - yt/geometry/coordinates/tests/test_spherical_coordinates.py:test_noise_plots

  #local_particle_trajectory_001:
  #  - yt/data_objects/tests/test_particle_trajectories.py

  local_nc4_cm1_002: # PR  2176, 2998
    - yt/frontends/nc4_cm1/tests/test_outputs.py:test_cm1_mesh_fields

  local_norm_api_008: # PR 3849
    - yt/visualization/tests/test_norm_api_lineplot.py:test_lineplot_set_axis_properties
    - yt/visualization/tests/test_norm_api_profileplot.py:test_profileplot_set_axis_properties
    - yt/visualization/tests/test_norm_api_custom_norm.py:test_sliceplot_custom_norm
    - yt/visualization/tests/test_norm_api_set_background_color.py:test_sliceplot_set_background_color
    - yt/visualization/tests/test_norm_api_phaseplot_set_colorbar_implicit.py:test_phaseplot_set_colorbar_properties_implicit
    - yt/visualization/tests/test_norm_api_phaseplot_set_colorbar_explicit.py:test_phaseplot_set_colorbar_properties_explicit
    - yt/visualization/tests/test_norm_api_particleplot.py:test_particleprojectionplot_set_colorbar_properties
    - yt/visualization/tests/test_norm_api_inf_zlim.py:test_inf_and_finite_values_zlim

  local_cf_radial_002: # PR  1990
    - yt/frontends/cf_radial/tests/test_outputs.py:test_cfradial_grid_field_values

other_tests:
  unittests:
     - "--exclude=test_mesh_slices"  # disable randomly failing test
     - "--ignore=test_outputs_pytest"
     - "--ignore-files=test_load_errors.py"
     - "--ignore-files=test_commons.py"
     - "--ignore-files=test_line_annotation_unit.py"
     - "--ignore-files=test_load_sample.py"
     - "--ignore-files=test_field_access_pytest.py"
     - "--ignore-files=test_ambiguous_fields.py"
     - "--ignore-files=test_eps_writer.py"
     - "--ignore-files=test_save.py"
     - "--ignore-files=test_registration.py"
     - "--ignore-files=test_invalid_origin.py"
     - "--ignore-files=test_load_archive\\.py"
     - "--ignore-file=test_on_demand_imports\\.py"
     - "--ignore-files=test_outputs_pytest\\.py"
     - "--ignore-files=test_normal_plot_api\\.py"
     - "--ignore-file=test_file_sanitizer\\.py"
     - "--ignore-files=test_version\\.py"
     - "--ignore-files=test_set_zlim\\.py"
     - "--ignore-file=test_add_field\\.py"
     - "--exclude-test=yt.frontends.gdf.tests.test_outputs.TestGDF"
     - "--exclude-test=yt.frontends.adaptahop.tests.test_outputs"
     - "--exclude-test=yt.frontends.stream.tests.test_stream_particles.test_stream_non_cartesian_particles"
  cookbook:
     - 'doc/source/cookbook/tests/test_cookbook.py'<|MERGE_RESOLUTION|>--- conflicted
+++ resolved
@@ -35,15 +35,13 @@
     #- yt/frontends/athena_pp/tests/test_outputs.py:test_disk
     - yt/frontends/athena_pp/tests/test_outputs.py:test_AM06
 
-<<<<<<< HEAD
-  local_cholla_001:
-    - yt/frontends/cholla/tests/test_outputs.py:test_cholla_data
-=======
   local_chimera_002: #PR 3638
     - yt/frontends/chimera/tests/test_outputs.py:test_multimesh
     - yt/frontends/chimera/tests/test_outputs.py:test_2D
     - yt/frontends/chimera/tests/test_outputs.py:test_3D
->>>>>>> fa9d45b6
+
+  local_cholla_001:
+    - yt/frontends/cholla/tests/test_outputs.py:test_cholla_data
 
   local_chombo_006:
     - yt/frontends/chombo/tests/test_outputs.py:test_gc
