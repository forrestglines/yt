#
# Hi there!  Welcome to the yt installation script.
#
# This script is designed to create a fully isolated Python installation
# with the dependencies you need to run yt.
#
# There are a few options, but you only need to set *one* of them.  And
# that's the next one, DEST_DIR.  But, if you want to use an existing HDF5
# installation you can set HDF5_DIR, or if you want to use some other
# subversion checkout of yt, you can set YT_DIR, too.  (It'll already
# check the current directory and one up.
#
# If you experience problems, please visit the Help section at 
# http://yt-project.org.
#

DEST_SUFFIX="yt-`uname -m`"
DEST_DIR="`pwd`/${DEST_SUFFIX/ /}"   # Installation location
BRANCH="yt-3.0" # This is the branch to which we will forcibly update.

if [ ${REINST_YT} ] && [ ${REINST_YT} -eq 1 ] && [ -n ${YT_DEST} ]
then
    DEST_DIR=${YT_DEST}
fi

# Here's where you put the HDF5 path if you like; otherwise it'll download it
# and install it on its own
#HDF5_DIR=

# If you need to supply arguments to the NumPy or SciPy build, supply them here
# This one turns on gfortran manually:
#NUMPY_ARGS="--fcompiler=gnu95"
# If you absolutely can't get the fortran to work, try this:
#NUMPY_ARGS="--fcompiler=fake"

INST_HG=1       # Install Mercurial or not?  If hg is not already
                # installed, yt cannot be installed.
INST_ZLIB=1     # On some systems (Kraken) matplotlib has issues with
                # the system zlib, which is compiled statically.
                # If need be, you can turn this off.
INST_BZLIB=1    # On some systems, libbzip2 is missing.  This can
                # lead to broken mercurial installations.
INST_PNG=1      # Install a local libpng?  Same things apply as with zlib.
INST_FTYPE=1    # Install FreeType2 locally?
INST_ENZO=0     # Clone a copy of Enzo?
INST_SQLITE3=1  # Install a local version of SQLite3?
INST_PYX=0      # Install PyX?  Sometimes PyX can be problematic without a
                # working TeX installation.
INST_0MQ=1      # Install 0mq (for IPython) and affiliated bindings?
INST_ROCKSTAR=0 # Install the Rockstar halo finder?
INST_SCIPY=0    # Install scipy?

# If you've got yt some other place, set this to point to it.
YT_DIR=""

# If you need to pass anything to matplotlib, do so here.
MPL_SUPP_LDFLAGS=""
MPL_SUPP_CFLAGS=""
MPL_SUPP_CXXFLAGS=""

# If you want to spawn multiple Make jobs, here's the place to set the
# arguments.  For instance, "-j4"
MAKE_PROCS=""

# Make sure we are NOT being run as root
if [[ $EUID -eq 0 ]]
then
   echo "******************************************************"
   echo "*                                                    *"
   echo "*                                                    *"
   echo "*  IT IS A BAD IDEA TO RUN THIS SCRIPT AS ROOT!!!!   *"
   echo "*                                                    *"
   echo "*                                                    *"
   echo "******************************************************"
   echo
   echo "If you really want to do this, you must manually edit"
   echo "the script to re-enable root-level installation.  Sorry!"
   exit 1
fi
if [[ ${DEST_DIR%/} == /usr/local ]]
then
   echo "******************************************************"
   echo "*                                                    *"
   echo "*                                                    *"
   echo "*  THIS SCRIPT WILL NOT INSTALL TO /usr/local !!!!   *"
   echo "*                                                    *"
   echo "*                                                    *"
   echo "******************************************************"
   exit 1
fi

#------------------------------------------------------------------------------#
#                                                                              #
# Okay, the script starts here.  Feel free to play with it, but hopefully      #
# it'll work as is.                                                            #
#                                                                              #
#------------------------------------------------------------------------------#

LOG_FILE="${DEST_DIR}/yt_install.log"

function write_config
{
    CONFIG_FILE=${DEST_DIR}/.yt_config

    echo INST_HG=${INST_HG} > ${CONFIG_FILE}
    echo INST_ZLIB=${INST_ZLIB} >> ${CONFIG_FILE}
    echo INST_BZLIB=${INST_BZLIB} >> ${CONFIG_FILE}
    echo INST_PNG=${INST_PNG} >> ${CONFIG_FILE}
    echo INST_FTYPE=${INST_FTYPE} >> ${CONFIG_FILE}
    echo INST_ENZO=${INST_ENZO} >> ${CONFIG_FILE}
    echo INST_SQLITE3=${INST_SQLITE3} >> ${CONFIG_FILE}
    echo INST_PYX=${INST_PYX} >> ${CONFIG_FILE}
    echo INST_0MQ=${INST_0MQ} >> ${CONFIG_FILE}
    echo INST_ROCKSTAR=${INST_ROCKSTAR} >> ${CONFIG_FILE}
    echo INST_SCIPY=${INST_SCIPY} >> ${CONFIG_FILE}
    echo YT_DIR=${YT_DIR} >> ${CONFIG_FILE}
    echo MPL_SUPP_LDFLAGS=${MPL_SUPP_LDFLAGS} >> ${CONFIG_FILE}
    echo MPL_SUPP_CFLAGS=${MPL_SUPP_CFLAGS} >> ${CONFIG_FILE}
    echo MPL_SUPP_CXXFLAGS=${MPL_SUPP_CXXFLAGS} >> ${CONFIG_FILE}
    echo MAKE_PROCS=${MAKE_PROCS} >> ${CONFIG_FILE}
    if [ ${HDF5_DIR} ]
    then
        echo ${HDF5_DIR} >> ${CONFIG_FILE}
    fi
    if [ ${NUMPY_ARGS} ]
    then
        echo ${NUMPY_ARGS} >> ${CONFIG_FILE}
    fi
}

# Write config settings to file.
CONFIG_FILE=${DEST_DIR}/.yt_config
mkdir -p ${DEST_DIR}
if [ -z ${REINST_YT} ] || [ ${REINST_YT} -neq 1 ]
then
    write_config
elif [ ${REINST_YT} ] && [ ${REINST_YT} -eq 1 ] && [ -f ${CONFIG_FILE} ]
then
    USED_CONFIG=1
    source ${CONFIG_FILE}
fi

function get_willwont
{
    if [ $1 -eq 1 ]
    then
        echo -n "will  "
    else
        echo -n "won't "
    fi
}

function host_specific
{
    MYHOST=`hostname -s`  # just give the short one, not FQDN
    MYHOSTLONG=`hostname` # FQDN, for Ranger
    MYOS=`uname -s`       # A guess at the OS
    if [ "${MYHOST##kraken}" != "${MYHOST}" ]
    then
        echo "Looks like you're on Kraken."
        echo
        echo " ******************************************"
        echo " * It may be better to use the yt module! *"
        echo " *                                        *"
        echo " *   $ module load yt                     *"
        echo " *                                        *"
        echo " ******************************************"
        echo
        echo "IF YOU CHOOSE TO PROCEED:"
        echo "YOU MUST BE IN THE GNU PROGRAMMING ENVIRONMENT"
        echo "   $ module swap PrgEnv-pgi PrgEnv-gnu"
        echo
        return
    fi
    if [ "${MYHOST##nautilus}" != "${MYHOST}" ]
    then
        echo "Looks like you're on Nautilus."
        echo
        echo " ******************************************"
        echo " * It may be better to use the yt module! *"
        echo " *                                        *"
        echo " *   $ module load yt                     *"
        echo " *                                        *"
        echo " ******************************************"
        echo
        echo "NOTE: YOU MUST BE IN THE GNU PROGRAMMING ENVIRONMENT"
        echo "   $ module swap PE-intel PE-gnu"
        echo
        echo "Additionally, note that by default, yt will OVERWRITE"
        echo "any existing installations from Kraken!  You might want"
        echo "to adjust the variable DEST_SUFFIX in the install script."
        echo
        return
    fi
    if [ "${MYHOST##verne}" != "${MYHOST}" ]
    then
        echo "Looks like you're on Verne."
        echo
        echo "NOTE: YOU MUST BE IN THE GNU PROGRAMMING ENVIRONMENT"
        echo "This command will take care of that for you:"
        echo
        echo "   $ module swap PE-pgi PE-gnu"
        echo
    fi
    if [ "${MYHOST##steele}" != "${MYHOST}" ]
    then
        echo "Looks like you're on Steele."
        echo
        echo "NOTE: YOU MUST BE IN THE GNU PROGRAMMING ENVIRONMENT"
        echo "These commands should take care of that for you:"
        echo
        echo "   $ module purge"
        echo "   $ module load gcc"
        echo
    fi
    if [ "${MYHOST##midway}" != "${MYHOST}" ]
    then
        echo "Looks like you're on Midway."
        echo
        echo " ******************************************"
        echo " * It may be better to use the yt module! *"
        echo " *                                        *"
        echo " *   $ module load yt                     *"
        echo " *                                        *"
        echo " ******************************************"
        echo
        return
    fi
    if [ "${MYOS##Darwin}" != "${MYOS}" ]
    then
        echo "Looks like you're running on Mac OSX."
        echo
        echo "NOTE: you must have the Xcode command line tools installed."
        echo
	echo "The instructions for obtaining these tools varies according"
	echo "to your exact OS version.  On older versions of OS X, you"
	echo "must register for an account on the apple developer tools"
	echo "website: https://developer.apple.com/downloads to obtain the"
	echo "download link."
	echo
	echo "We have gathered some additional instructions for each"
	echo "version of OS X below. If you have trouble installing yt"
	echo "after following these instructions, don't hesitate to contact"
	echo "the yt user's e-mail list."
	echo
	echo "You can see which version of OSX you are running by clicking"
	echo "'About This Mac' in the apple menu on the left hand side of"
	echo "menu bar.  We're assuming that you've installed all operating"
	echo "system updates; if you have an older version, we suggest"
	echo "running software update and installing all available updates."
	echo
        echo "OS X 10.5.8: search for and download Xcode 3.1.4 from the"
	echo "Apple developer tools website."
        echo
        echo "OS X 10.6.8: search for and download Xcode 3.2 from the Apple"
	echo "developer tools website.  You can either download the"
	echo "Xcode 3.2.2 Developer Tools package (744 MB) and then use"
	echo "Software Update to update to XCode 3.2.6 or"
	echo "alternatively, you can download the Xcode 3.2.6/iOS SDK"
	echo "bundle (4.1 GB)."
        echo
        echo "OS X 10.7.5: download Xcode 4.2 from the mac app store"
	echo "(search for Xcode)."
        echo "Alternatively, download the Xcode command line tools from"
        echo "the Apple developer tools website."
        echo
	echo "OS X 10.8.2: download Xcode 4.6.1 from the mac app store."
	echo "(search for Xcode)."
	echo "Additionally, you will have to manually install the Xcode"
	echo "command line tools, see:"
	echo "http://stackoverflow.com/questions/9353444"
	echo "Alternatively, download the Xcode command line tools from"
	echo "the Apple developer tools website."
	echo
        echo "NOTE: It's possible that the installation will fail, if so,"
	echo "please set the following environment variables, remove any"
	echo "broken installation tree, and re-run this script verbatim."
        echo
        echo "$ export CC=gcc"
        echo "$ export CXX=g++"
	echo
        OSX_VERSION=`sw_vers -productVersion`
        if [ "${OSX_VERSION##10.8}" != "${OSX_VERSION}" ]
        then
            MPL_SUPP_CFLAGS="${MPL_SUPP_CFLAGS} -mmacosx-version-min=10.7"
            MPL_SUPP_CXXFLAGS="${MPL_SUPP_CXXFLAGS} -mmacosx-version-min=10.7"
        fi
    fi
    if [ -f /etc/SuSE-release ] && [ `grep --count SUSE /etc/SuSE-release` -gt 0 ]
    then
        echo "Looks like you're on an OpenSUSE-compatible machine."
        echo
        echo "You need to have these packages installed:"
        echo
        echo "  * devel_C_C++"
        echo "  * libopenssl-devel"
        echo "  * libuuid-devel"
        echo "  * zip"
        echo "  * gcc-c++"
        echo
        echo "You can accomplish this by executing:"
        echo
        echo "$ sudo zypper install -t pattern devel_C_C++"
        echo "$ sudo zypper install gcc-c++ libopenssl-devel libuuid-devel zip"
        echo
        echo "I am also setting special configure arguments to Python to"
        echo "specify control lib/lib64 issues."
        PYCONF_ARGS="--libdir=${DEST_DIR}/lib"
    fi
    if [ -f /etc/lsb-release ] && [ `grep --count buntu /etc/lsb-release` -gt 0 ]
    then
        echo "Looks like you're on an Ubuntu-compatible machine."
        echo
        echo "You need to have these packages installed:"
        echo
        echo "  * libssl-dev"
        echo "  * build-essential"
        echo "  * libncurses5"
        echo "  * libncurses5-dev"
        echo "  * zip"
        echo "  * uuid-dev"
        echo "  * libfreetype6-dev"
        echo "  * tk-dev"
        echo
        echo "You can accomplish this by executing:"
        echo
        echo "$ sudo apt-get install libssl-dev build-essential libncurses5 libncurses5-dev zip uuid-dev libfreetype6-dev tk-dev"
        echo
        echo
        echo " Additionally, if you want to put yt's lib dir in your LD_LIBRARY_PATH"
        echo " so you can use yt without the activate script, you might "
        echo " want to consider turning off LIBZ and FREETYPE in this"
        echo " install script by editing this file and setting"
        echo
        echo " INST_ZLIB=0"
        echo " INST_FTYPE=0"
        echo
        echo " to avoid conflicts with other command-line programs "
        echo " (like eog and evince, for example)."
    fi
    if [ $INST_SCIPY -eq 1 ]
    then
	echo
	echo "Looks like you've requested that the install script build SciPy."
	echo
	echo "If the SciPy build fails, please uncomment one of the the lines"
	echo "at the top of the install script that sets NUMPY_ARGS, delete"
	echo "any broken installation tree, and re-run the install script"
	echo "verbatim."
	echo
	echo "If that doesn't work, don't hesitate to ask for help on the yt"
	echo "user's mailing list."
	echo
    fi
    if [ ! -z "${CFLAGS}" ]
    then
        echo "******************************************"
        echo "******************************************"
        echo "**                                      **"
        echo "**    Your CFLAGS is not empty.         **"
        echo "**    This can break h5py compilation.  **"
        echo "**                                      **"
        echo "******************************************"
        echo "******************************************"
    fi
}


echo
echo
echo "========================================================================"
echo
echo "Hi there!  This is the yt installation script.  We're going to download"
echo "some stuff and install it to create a self-contained, isolated"
echo "environment for yt to run within."
echo
echo "Inside the installation script you can set a few variables.  Here's what"
echo "they're currently set to -- you can hit Ctrl-C and edit the values in "
echo "the script if you aren't such a fan."
echo
printf "%-15s = %s so I " "INST_ZLIB" "${INST_ZLIB}"
get_willwont ${INST_ZLIB}
echo "be installing zlib"

printf "%-15s = %s so I " "INST_BZLIB" "${INST_BZLIB}"
get_willwont ${INST_BZLIB}
echo "be installing bzlib"

printf "%-15s = %s so I " "INST_PNG" "${INST_PNG}"
get_willwont ${INST_PNG}
echo "be installing libpng"

printf "%-15s = %s so I " "INST_FTYPE" "${INST_FTYPE}"
get_willwont ${INST_FTYPE}
echo "be installing freetype2"

printf "%-15s = %s so I " "INST_SQLITE3" "${INST_SQLITE3}"
get_willwont ${INST_SQLITE3}
echo "be installing SQLite3"

printf "%-15s = %s so I " "INST_HG" "${INST_HG}"
get_willwont ${INST_HG}
echo "be installing Mercurial"

printf "%-15s = %s so I " "INST_ENZO" "${INST_ENZO}"
get_willwont ${INST_ENZO}
echo "be checking out Enzo"

printf "%-15s = %s so I " "INST_PYX" "${INST_PYX}"
get_willwont ${INST_PYX}
echo "be installing PyX"

printf "%-15s = %s so I " "INST_SCIPY" "${INST_SCIPY}"
get_willwont ${INST_SCIPY}
echo "be installing scipy"

printf "%-15s = %s so I " "INST_0MQ" "${INST_0MQ}"
get_willwont ${INST_0MQ}
echo "be installing ZeroMQ"

printf "%-15s = %s so I " "INST_ROCKSTAR" "${INST_ROCKSTAR}"
get_willwont ${INST_0MQ}
echo "be installing Rockstar"

echo

if [ -z "$HDF5_DIR" ]
then
    echo "HDF5_DIR is not set, so I will be installing HDF5"
else
    echo "HDF5_DIR=${HDF5_DIR} , so I will not be installing HDF5"
fi

echo
echo "Installation will be to"
echo "  ${DEST_DIR}"
echo
echo "and I'll be logging the installation in"
echo "  ${LOG_FILE}"
echo
echo "I think that about wraps it up.  If you want to continue, hit enter.  "
echo "If you'd rather stop, maybe think things over, even grab a sandwich, "
echo "hit Ctrl-C."
echo
host_specific
if [ ${USED_CONFIG} ]
then
    echo "Settings were loaded from ${CONFIG_FILE}."
    echo "Remove this file if you wish to return to the default settings."
    echo
fi
echo "========================================================================"
echo
read -p "[hit enter] "
echo
echo "Awesome!  Here we go."
echo

function do_exit
{
    echo "********************************************"
    echo "        FAILURE REPORT:"
    echo "********************************************"
    echo
    tail -n 10 ${LOG_FILE}
    echo
    echo "********************************************"
    echo "********************************************"
    echo "Failure.  Check ${LOG_FILE}.  The last 10 lines are above."
    exit 1
}

function do_setup_py
{
    [ -e $1/done ] && return
    echo "Installing $1 (arguments: '$*')"
    [ ! -e $1/extracted ] && tar xfz $1.tar.gz
    touch $1/extracted
    cd $1
    if [ ! -z `echo $1 | grep h5py` ]
    then
        shift
	( ${DEST_DIR}/bin/python2.7 setup.py build --hdf5=${HDF5_DIR} $* 2>&1 ) 1>> ${LOG_FILE} || do_exit
    else
        shift
        ( ${DEST_DIR}/bin/python2.7 setup.py build   $* 2>&1 ) 1>> ${LOG_FILE} || do_exit
    fi
    ( ${DEST_DIR}/bin/python2.7 setup.py install    2>&1 ) 1>> ${LOG_FILE} || do_exit
    touch done
    cd ..
}

if type -P wget &>/dev/null
then
    echo "Using wget"
    export GETFILE="wget -nv"
else
    echo "Using curl"
    export GETFILE="curl -sSO"
fi

if type -P sha512sum &> /dev/null
then
    echo "Using sha512sum"
    export SHASUM="sha512sum"
elif type -P shasum &> /dev/null
then
    echo "Using shasum -a 512"
    export SHASUM="shasum -a 512"
else
    echo
    echo "I am unable to locate any shasum-like utility."
    echo "ALL FILE INTEGRITY IS NOT VERIFIABLE."
    echo "THIS IS PROBABLY A BIG DEAL."
    echo
    echo "(I'll hang out for a minute for you to consider this.)"
    sleep 60
fi

function get_ytproject
{
    echo "Downloading $1 from yt-project.org"
    [ -e $1 ] && return
    ${GETFILE} "http://yt-project.org/dependencies/$1" || do_exit
    ( ${SHASUM} -c $1.sha512 2>&1 ) 1>> ${LOG_FILE} || do_exit
}

function get_ytdata
{
    echo "Downloading $1 from yt-project.org"
    [ -e $1 ] && return
    ${GETFILE} "http://yt-project.org/data/$1" || do_exit
    ( ${SHASUM} -c $1.sha512 2>&1 ) 1>> ${LOG_FILE} || do_exit
}

ORIG_PWD=`pwd`

if [ -z "${DEST_DIR}" ]
then
    echo "Edit this script, set the DEST_DIR parameter and re-run."
    exit 1
fi

# Get supplemental data.

mkdir -p ${DEST_DIR}/data
cd ${DEST_DIR}/data
echo 'de6d8c6ea849f0206d219303329a0276b3cce7c051eec34377d42aacbe0a4f47ac5145eb08966a338ecddd2b83c8f787ca9956508ad5c39ee2088ad875166410  xray_emissivity.h5' > xray_emissivity.h5.sha512
get_ytdata xray_emissivity.h5

mkdir -p ${DEST_DIR}/src
cd ${DEST_DIR}/src

# Now we dump all our SHA512 files out.
echo 'fb85d71bb4f80b35f0d0f1735c650dd75c5f84b05635ddf91d6241ff103b5a49158c5b851a20c15e05425f6dde32a4971b35fcbd7445f61865b4d61ffd1fbfa1  Cython-0.18.tar.gz' > Cython-0.18.tar.gz.sha512
echo '4941f5aa21aff3743546495fb073c10d2657ff42b2aff401903498638093d0e31e344cce778980f28a7170c6d29eab72ac074277b9d4088376e8692dc71e55c1  PyX-0.12.1.tar.gz' > PyX-0.12.1.tar.gz.sha512
echo '3349152c47ed2b63c5c9aabcfa92b8497ea9d71ca551fd721e827fcb8f91ff9fbbee6bba8f8cb2dea185701b8798878b4b2435c1496b63d4b4a37c624a625299  Python-2.7.4.tgz' > Python-2.7.4.tgz.sha512
echo '00ace5438cfa0c577e5f578d8a808613187eff5217c35164ffe044fbafdfec9e98f4192c02a7d67e01e5a5ccced630583ad1003c37697219b0f147343a3fdd12  bzip2-1.0.6.tar.gz' > bzip2-1.0.6.tar.gz.sha512
echo 'a296dfcaef7e853e58eed4e24b37c4fa29cfc6ac688def048480f4bb384b9e37ca447faf96eec7b378fd764ba291713f03ac464581d62275e28eb2ec99110ab6  reason-js-20120623.zip' > reason-js-20120623.zip.sha512
echo 'b46c93d76f8ce09c94765b20b2eeadf71207671f1131777de178b3727c235b4dd77f6e60d62442b96648c3c6749e9e4c1194c1b02af7e946576be09e1ff7ada3  freetype-2.4.11.tar.gz' > freetype-2.4.11.tar.gz.sha512
echo '15ca0209e8d8f172cb0708a2de946fbbde8551d9bebc4a95fa7ae31558457a7f43249d5289d7675490c577deb4e0153698fd2407644078bf30bd5ab10135fce3  h5py-2.1.2.tar.gz' > h5py-2.1.2.tar.gz.sha512
echo 'c68a425bacaa7441037910b9166f25b89e1387776a7749a5350793f89b1690350df5f018060c31d03686e7c3ed2aa848bd2b945c96350dc3b6322e087934783a  hdf5-1.8.9.tar.gz' > hdf5-1.8.9.tar.gz.sha512
echo 'b2b53ed358bacab9e8d63a51f17bd5f121ece60a1d7c53e8a8eb08ad8b1e4393a8d7a86eec06e2efc62348114f0d84c0a3dfc805e68e6edd93b20401962b3554  libpng-1.6.1.tar.gz' > libpng-1.6.1.tar.gz.sha512
echo '497f91725eaf361bdb9bdf38db2bff5068a77038f1536df193db64c9b887e3b0d967486daee722eda6e2c4e60f034eee030673e53d07bf0db0f3f7c0ef3bd208  matplotlib-1.2.1.tar.gz' > matplotlib-1.2.1.tar.gz.sha512
echo '928fdeaaf0eaec80adbd8765521de9666ab56aaa2101fb9ab2cb392d8b29475d3b052d89652ff9b67522cfcc6cd958717ac715f51b0573ee088e9a595f29afe2  mercurial-2.5.4.tar.gz' > mercurial-2.5.4.tar.gz.sha512
echo 'a485daa556f6c76003de1dbb3e42b3daeee0a320c69c81b31a7d2ebbc2cf8ab8e96c214a4758e5e7bf814295dc1d6aa563092b714db7e719678d8462135861a8  numpy-1.7.0.tar.gz' > numpy-1.7.0.tar.gz.sha512
echo '293d78d14a9347cb83e1a644e5f3e4447ed6fc21642c51683e5495dda08d2312194a73d1fc3c1d78287e33ed065aa251ecbaa7c0ea9189456c1702e96d78becd  sqlite-autoconf-3071601.tar.gz' > sqlite-autoconf-3071601.tar.gz.sha512
echo 'b1c073ad26684e354f7c522c14655840592e03872bc0a94690f89cae2ff88f146fce1dad252ff27a889dac4a32ff9f8ab63ba940671f9da89e9ba3e19f1bf58d  zlib-1.2.7.tar.gz' > zlib-1.2.7.tar.gz.sha512
echo '05ac335727a2c3036f31a2506fdd2615aa436bfbe2f81799fe6c51bffe2591ad6a8427f3b25c34e7e709fb4e7607a0589dc7a22185c1f9b894e90de6711a88aa  ipython-0.13.1.tar.gz' > ipython-0.13.1.tar.gz.sha512
echo 'b9d061ca49e54ea917e0aed2b2a48faef33061dbf6d17eae7f8c3fff0b35ca883e7324f6cb24bda542443f669dcd5748037a5f2309f4c359d68adef520894865  zeromq-3.2.2.tar.gz' > zeromq-3.2.2.tar.gz.sha512
echo '852fce8a8308c4e1e4b19c77add2b2055ca2ba570b28e8364888df490af92b860c72e860adfb075b3405a9ceb62f343889f20a8711c9353a7d9059adee910f83  pyzmq-13.0.2.tar.gz' > pyzmq-13.0.2.tar.gz.sha512
echo '303bd3fbea22be57fddf7df78ddf5a783d355a0c8071b1363250daafc20232ddd28eedc44aa1194f4a7afd82f9396628c5bb06819e02b065b6a1b1ae8a7c19e1  tornado-3.0.tar.gz' > tornado-3.0.tar.gz.sha512
echo '3f53d0b474bfd79fea2536d0a9197eaef6c0927e95f2f9fd52dbd6c1d46409d0e649c21ac418d8f7767a9f10fe6114b516e06f2be4b06aec3ab5bdebc8768220  Forthon-0.8.11.tar.gz' > Forthon-0.8.11.tar.gz.sha512
echo 'c13116c1f0547000cc565e15774687b9e884f8b74fb62a84e578408a868a84961704839065ae4f21b662e87f2aaedf6ea424ea58dfa9d3d73c06281f806d15dd  nose-1.2.1.tar.gz' > nose-1.2.1.tar.gz.sha512
echo 'd67de9567256e6f1649e4f3f7dfee63371d5f00fd3fd4f92426198f862e97c57f70e827d19f4e5e1929ad85ef2ce7aa5a0596b101cafdac71672e97dc115b397  python-hglib-0.3.tar.gz' > python-hglib-0.3.tar.gz.sha512
echo 'ffc602eb346717286b3d0a6770c60b03b578b3cf70ebd12f9e8b1c8c39cdb12ef219ddaa041d7929351a6b02dbb8caf1821b5452d95aae95034cbf4bc9904a7a  sympy-0.7.2.tar.gz' > sympy-0.7.2.tar.gz.sha512
echo '172f2bc671145ebb0add2669c117863db35851fb3bdb192006cd710d4d038e0037497eb39a6d01091cb923f71a7e8982a77b6e80bf71d6275d5d83a363c8d7e5  rockstar-0.99.6.tar.gz' > rockstar-0.99.6.tar.gz.sha512
echo 'd4fdd62f2db5285cd133649bd1bfa5175cb9da8304323abd74e0ef1207d55e6152f0f944da1da75f73e9dafb0f3bb14efba3c0526c732c348a653e0bd223ccfa  scipy-0.11.0.tar.gz' > scipy-0.11.0.tar.gz.sha512
echo '276bd9c061ec9a27d478b33078a86f93164ee2da72210e12e2c9da71dcffeb64767e4460b93f257302b09328eda8655e93c4b9ae85e74472869afbeae35ca71e  blas.tar.gz' > blas.tar.gz.sha512
echo '8770214491e31f0a7a3efaade90eee7b0eb20a8a6ab635c5f854d78263f59a1849133c14ef5123d01023f0110cbb9fc6f818da053c01277914ae81473430a952  lapack-3.4.2.tar.gz' > lapack-3.4.2.tar.gz.sha512
# Individual processes
[ -z "$HDF5_DIR" ] && get_ytproject hdf5-1.8.9.tar.gz
[ $INST_ZLIB -eq 1 ] && get_ytproject zlib-1.2.7.tar.gz
[ $INST_BZLIB -eq 1 ] && get_ytproject bzip2-1.0.6.tar.gz
[ $INST_PNG -eq 1 ] && get_ytproject libpng-1.6.1.tar.gz
[ $INST_FTYPE -eq 1 ] && get_ytproject freetype-2.4.11.tar.gz
[ $INST_SQLITE3 -eq 1 ] && get_ytproject sqlite-autoconf-3071601.tar.gz
[ $INST_PYX -eq 1 ] && get_ytproject PyX-0.12.1.tar.gz
[ $INST_0MQ -eq 1 ] && get_ytproject zeromq-3.2.2.tar.gz
[ $INST_0MQ -eq 1 ] && get_ytproject pyzmq-13.0.2.tar.gz
[ $INST_0MQ -eq 1 ] && get_ytproject tornado-3.0.tar.gz
[ $INST_SCIPY -eq 1 ] && get_ytproject scipy-0.11.0.tar.gz
[ $INST_SCIPY -eq 1 ] && get_ytproject blas.tar.gz
[ $INST_SCIPY -eq 1 ] && get_ytproject lapack-3.4.2.tar.gz
get_ytproject Python-2.7.4.tgz
get_ytproject numpy-1.7.0.tar.gz
get_ytproject matplotlib-1.2.1.tar.gz
get_ytproject mercurial-2.5.4.tar.gz
get_ytproject ipython-0.13.1.tar.gz
get_ytproject h5py-2.1.2.tar.gz
get_ytproject Cython-0.18.tar.gz
get_ytproject reason-js-20120623.zip
get_ytproject Forthon-0.8.11.tar.gz
get_ytproject nose-1.2.1.tar.gz
get_ytproject python-hglib-0.3.tar.gz
get_ytproject sympy-0.7.2.tar.gz
get_ytproject rockstar-0.99.6.tar.gz
if [ $INST_BZLIB -eq 1 ]
then
    if [ ! -e bzip2-1.0.6/done ]
    then
        [ ! -e bzip2-1.0.6 ] && tar xfz bzip2-1.0.6.tar.gz
        echo "Installing BZLIB"
        cd bzip2-1.0.6
        if [ `uname` = "Darwin" ]
        then
            if [ -z "${CC}" ]
            then
                sed -i.bak 's/soname/install_name/' Makefile-libbz2_so
            else
                sed -i.bak -e 's/soname/install_name/' -e "s|CC=gcc|CC=${CC}|" Makefile-libbz2_so
            fi
        fi
        ( make install CFLAGS=-fPIC LDFLAGS=-fPIC PREFIX=${DEST_DIR} 2>&1 ) 1>> ${LOG_FILE} || do_exit
        ( make -f Makefile-libbz2_so CFLAGS=-fPIC LDFLAGS=-fPIC PREFIX=${DEST_DIR} 2>&1 ) 1>> ${LOG_FILE} || do_exit
        ( cp -v libbz2.so.1.0.6 ${DEST_DIR}/lib 2>&1 ) 1>> ${LOG_FILE} || do_exit
        touch done
        cd ..
    fi
    BZLIB_DIR=${DEST_DIR}
    export LDFLAGS="${LDFLAGS} -L${BZLIB_DIR}/lib/ -L${BZLIB_DIR}/lib64/"
    LD_LIBRARY_PATH="${LD_LIBRARY_PATH}:${BZLIB_DIR}/lib/"
fi

if [ $INST_ZLIB -eq 1 ]
then
    if [ ! -e zlib-1.2.7/done ]
    then
        [ ! -e zlib-1.2.7 ] && tar xfz zlib-1.2.7.tar.gz
        echo "Installing ZLIB"
        cd zlib-1.2.7
        ( ./configure --shared --prefix=${DEST_DIR}/ 2>&1 ) 1>> ${LOG_FILE} || do_exit
        ( make install 2>&1 ) 1>> ${LOG_FILE} || do_exit
        ( make clean 2>&1) 1>> ${LOG_FILE} || do_exit
        touch done
        cd ..
    fi
    ZLIB_DIR=${DEST_DIR}
    export LDFLAGS="${LDFLAGS} -L${ZLIB_DIR}/lib/ -L${ZLIB_DIR}/lib64/"
    LD_LIBRARY_PATH="${LD_LIBRARY_PATH}:${ZLIB_DIR}/lib/"
fi

if [ $INST_PNG -eq 1 ]
then
    if [ ! -e libpng-1.6.1/done ]
    then
        [ ! -e libpng-1.6.1 ] && tar xfz libpng-1.6.1.tar.gz
        echo "Installing PNG"
        cd libpng-1.6.1
        ( ./configure CPPFLAGS=-I${DEST_DIR}/include CFLAGS=-I${DEST_DIR}/include --prefix=${DEST_DIR}/ 2>&1 ) 1>> ${LOG_FILE} || do_exit
        ( make install 2>&1 ) 1>> ${LOG_FILE} || do_exit
        ( make clean 2>&1) 1>> ${LOG_FILE} || do_exit
        touch done
        cd ..
    fi
    PNG_DIR=${DEST_DIR}
    export LDFLAGS="${LDFLAGS} -L${PNG_DIR}/lib/ -L${PNG_DIR}/lib64/"
    LD_LIBRARY_PATH="${LD_LIBRARY_PATH}:${PNG_DIR}/lib/"
fi

if [ $INST_FTYPE -eq 1 ]
then
    if [ ! -e freetype-2.4.11/done ]
    then
        [ ! -e freetype-2.4.11 ] && tar xfz freetype-2.4.11.tar.gz
        echo "Installing FreeType2"
        cd freetype-2.4.11
        ( ./configure CFLAGS=-I${DEST_DIR}/include --prefix=${DEST_DIR}/ 2>&1 ) 1>> ${LOG_FILE} || do_exit
        ( make install 2>&1 ) 1>> ${LOG_FILE} || do_exit
        ( make clean 2>&1) 1>> ${LOG_FILE} || do_exit
        touch done
        cd ..
    fi
    FTYPE_DIR=${DEST_DIR}
    export LDFLAGS="${LDFLAGS} -L${FTYPE_DIR}/lib/ -L${FTYPE_DIR}/lib64/"
    LD_LIBRARY_PATH="${LD_LIBRARY_PATH}:${FTYPE_DIR}/lib/"
fi

if [ -z "$HDF5_DIR" ]
then
    if [ ! -e hdf5-1.8.9/done ]
    then
        [ ! -e hdf5-1.8.9 ] && tar xfz hdf5-1.8.9.tar.gz
        echo "Installing HDF5"
        cd hdf5-1.8.9
        ( ./configure --prefix=${DEST_DIR}/ --enable-shared 2>&1 ) 1>> ${LOG_FILE} || do_exit
        ( make ${MAKE_PROCS} install 2>&1 ) 1>> ${LOG_FILE} || do_exit
        ( make clean 2>&1) 1>> ${LOG_FILE} || do_exit
        touch done
        cd ..
    fi
    export HDF5_DIR=${DEST_DIR}
else
    export HDF5_DIR=${HDF5_DIR}
fi
export HDF5_API=16

if [ $INST_SQLITE3 -eq 1 ]
then
    if [ ! -e sqlite-autoconf-3071601/done ]
    then
        [ ! -e sqlite-autoconf-3071601 ] && tar xfz sqlite-autoconf-3071601.tar.gz
        echo "Installing SQLite3"
        cd sqlite-autoconf-3071601
        ( ./configure --prefix=${DEST_DIR}/ 2>&1 ) 1>> ${LOG_FILE} || do_exit
        ( make ${MAKE_PROCS} install 2>&1 ) 1>> ${LOG_FILE} || do_exit
        ( make clean 2>&1) 1>> ${LOG_FILE} || do_exit
        touch done
        cd ..
    fi
fi

if [ ! -e Python-2.7.4/done ]
then
    echo "Installing Python.  This may take a while, but don't worry.  yt loves you."
    [ ! -e Python-2.7.4 ] && tar xfz Python-2.7.4.tgz
    cd Python-2.7.4
    ( ./configure --prefix=${DEST_DIR}/ ${PYCONF_ARGS} 2>&1 ) 1>> ${LOG_FILE} || do_exit

    ( make ${MAKE_PROCS} 2>&1 ) 1>> ${LOG_FILE} || do_exit
    ( make install 2>&1 ) 1>> ${LOG_FILE} || do_exit
    ( ln -sf ${DEST_DIR}/bin/python2.7 ${DEST_DIR}/bin/pyyt 2>&1 ) 1>> ${LOG_FILE}
    ( make clean 2>&1) 1>> ${LOG_FILE} || do_exit
    touch done
    cd ..
fi

export PYTHONPATH=${DEST_DIR}/lib/python2.7/site-packages/

if [ $INST_HG -eq 1 ]
then
    do_setup_py mercurial-2.5.4
    export HG_EXEC=${DEST_DIR}/bin/hg
else
    # We assume that hg can be found in the path.
    if type -P hg &>/dev/null
    then
        export HG_EXEC=hg
    else
        echo "Cannot find mercurial.  Please set INST_HG=1."
        do_exit
    fi
fi

if [ -z "$YT_DIR" ]
then
    if [ -e $ORIG_PWD/yt/mods.py ]
    then
        YT_DIR="$ORIG_PWD"
    elif [ -e $ORIG_PWD/../yt/mods.py ]
    then
        YT_DIR=`dirname $ORIG_PWD`
<<<<<<< HEAD
    elif [ ! -e yt-3.0-hg ] 
=======
    elif [ ! -e yt-hg ]
>>>>>>> 508053b2
    then
        YT_DIR="$PWD/yt-3.0-hg/"
        ( ${HG_EXEC} --debug clone https://bitbucket.org/yt_analysis/yt-supplemental/ 2>&1 ) 1>> ${LOG_FILE}
        # Recently the hg server has had some issues with timeouts.  In lieu of
        # a new webserver, we are now moving to a three-stage process.
        # First we clone the repo, but only up to r0.
        ( ${HG_EXEC} --debug clone https://bitbucket.org/yt_analysis/yt-3.0/ ./yt-3.0-hg 2>&1 ) 1>> ${LOG_FILE}
        # Now we update to the branch we're interested in.
        ( ${HG_EXEC} -R ${YT_DIR} up -C ${BRANCH} 2>&1 ) 1>> ${LOG_FILE}
<<<<<<< HEAD
    elif [ -e yt-3.0-hg ] 
=======
    elif [ -e yt-hg ]
>>>>>>> 508053b2
    then
        YT_DIR="$PWD/yt-3.0-hg/"
    fi
    echo Setting YT_DIR=${YT_DIR}
fi

# This fixes problems with gfortran linking.
unset LDFLAGS

echo "Installing distribute"
( ${DEST_DIR}/bin/python2.7 ${YT_DIR}/distribute_setup.py 2>&1 ) 1>> ${LOG_FILE} || do_exit

echo "Installing pip"
( ${DEST_DIR}/bin/easy_install-2.7 pip 2>&1 ) 1>> ${LOG_FILE} || do_exit

if [ $INST_SCIPY -eq 0 ]
then
    do_setup_py numpy-1.7.0 ${NUMPY_ARGS}
else
    if [ ! -e scipy-0.11.0/done ]
    then
	if [ ! -e BLAS/done ]
	then
	    tar xfz blas.tar.gz
	    echo "Building BLAS"
	    cd BLAS
	    gfortran -O2 -fPIC -fno-second-underscore -c *.f
	    ar r libfblas.a *.o 1>> ${LOG_FILE}
	    ranlib libfblas.a 1>> ${LOG_FILE}
	    rm -rf *.o
	    touch done
	    cd ..
	fi
	if [ ! -e lapack-3.4.2/done ]
	then
	    tar xfz lapack-3.4.2.tar.gz
	    echo "Building LAPACK"
	    cd lapack-3.4.2/
	    cp INSTALL/make.inc.gfortran make.inc
	    make lapacklib OPTS="-fPIC -O2" NOOPT="-fPIC -O0" CFLAGS=-fPIC LDFLAGS=-fPIC 1>> ${LOG_FILE} || do_exit
	    touch done
	    cd ..
	fi
    fi
    export BLAS=$PWD/BLAS/libfblas.a
    export LAPACK=$PWD/lapack-3.4.2/liblapack.a
    do_setup_py numpy-1.7.0 ${NUMPY_ARGS}
    do_setup_py scipy-0.11.0 ${NUMPY_ARGS}
fi

if [ -n "${MPL_SUPP_LDFLAGS}" ]
then
    OLD_LDFLAGS=${LDFLAGS}
    export LDFLAGS="${MPL_SUPP_LDFLAGS}"
    echo "Setting LDFLAGS ${LDFLAGS}"
fi
if [ -n "${MPL_SUPP_CXXFLAGS}" ]
then
    OLD_CXXFLAGS=${CXXFLAGS}
    export CXXFLAGS="${MPL_SUPP_CXXFLAGS}"
    echo "Setting CXXFLAGS ${CXXFLAGS}"
fi
if [ -n "${MPL_SUPP_CFLAGS}" ]
then
    OLD_CFLAGS=${CFLAGS}
    export CFLAGS="${MPL_SUPP_CFLAGS}"
    echo "Setting CFLAGS ${CFLAGS}"
fi
# Now we set up the basedir for matplotlib:
mkdir -p ${DEST_DIR}/src/matplotlib-1.2.1
echo "[directories]" >> ${DEST_DIR}/src/matplotlib-1.2.1/setup.cfg
echo "basedirlist = ${DEST_DIR}" >> ${DEST_DIR}/src/matplotlib-1.2.1/setup.cfg
do_setup_py matplotlib-1.2.1
if [ -n "${OLD_LDFLAGS}" ]
then
    export LDFLAG=${OLD_LDFLAGS}
fi
[ -n "${OLD_LDFLAGS}" ] && export LDFLAGS=${OLD_LDFLAGS}
[ -n "${OLD_CXXFLAGS}" ] && export CXXFLAGS=${OLD_CXXFLAGS}
[ -n "${OLD_CFLAGS}" ] && export CFLAGS=${OLD_CFLAGS}

# Now we do our IPython installation, which has two optional dependencies.
if [ $INST_0MQ -eq 1 ]
then
    if [ ! -e zeromq-3.2.2/done ]
    then
        [ ! -e zeromq-3.2.2 ] && tar xfz zeromq-3.2.2.tar.gz
        echo "Installing ZeroMQ"
        cd zeromq-3.2.2
        ( ./configure --prefix=${DEST_DIR}/ 2>&1 ) 1>> ${LOG_FILE} || do_exit
        ( make install 2>&1 ) 1>> ${LOG_FILE} || do_exit
        ( make clean 2>&1) 1>> ${LOG_FILE} || do_exit
        touch done
        cd ..
    fi
    do_setup_py pyzmq-13.0.2 --zmq=${DEST_DIR}
    do_setup_py tornado-3.0
fi

do_setup_py ipython-0.13.1
do_setup_py h5py-2.1.2
do_setup_py Cython-0.18
do_setup_py Forthon-0.8.11
do_setup_py nose-1.2.1
do_setup_py python-hglib-0.3
do_setup_py sympy-0.7.2
[ $INST_PYX -eq 1 ] && do_setup_py PyX-0.12.1

# Now we build Rockstar and set its environment variable.
if [ $INST_ROCKSTAR -eq 1 ]
then
    if [ ! -e Rockstar/done ]
    then
        [ ! -e Rockstar ] && tar xfz rockstar-0.99.6.tar.gz
        echo "Building Rockstar"
        cd Rockstar
        ( make lib 2>&1 ) 1>> ${LOG_FILE} || do_exit
        cp librockstar.so ${DEST_DIR}/lib
        ROCKSTAR_DIR=${DEST_DIR}/src/Rockstar
        echo $ROCKSTAR_DIR > ${YT_DIR}/rockstar.cfg
        touch done
        cd ..
    fi
fi

echo "Doing yt update, wiping local changes and updating to branch ${BRANCH}"
MY_PWD=`pwd`
cd $YT_DIR
( ${HG_EXEC} pull 2>1 && ${HG_EXEC} up -C 2>1 ${BRANCH} 2>&1 ) 1>> ${LOG_FILE}

echo "Installing yt"
echo $HDF5_DIR > hdf5.cfg
[ $INST_PNG -eq 1 ] && echo $PNG_DIR > png.cfg
[ $INST_FTYPE -eq 1 ] && echo $FTYPE_DIR > freetype.cfg
( export PATH=$DEST_DIR/bin:$PATH ; ${DEST_DIR}/bin/python2.7 setup.py develop 2>&1 ) 1>> ${LOG_FILE} || do_exit
touch done
cd $MY_PWD

if !(${DEST_DIR}/bin/python2.7 -c "import readline" >> ${LOG_FILE})
then
    echo "Installing pure-python readline"
    ${DEST_DIR}/bin/pip install readline 1>> ${LOG_FILE}
fi

if [ $INST_ENZO -eq 1 ]
then
    echo "Cloning a copy of Enzo."
    cd ${DEST_DIR}/src/
    ${HG_EXEC} clone https://bitbucket.org/enzo/enzo-stable ./enzo-hg-stable
    cd $MY_PWD
fi

if [ -e $HOME/.matplotlib/fontList.cache ] && \
   ( grep -q python2.6 $HOME/.matplotlib/fontList.cache )
then
    echo "WARNING WARNING WARNING WARNING WARNING WARNING WARNING"
    echo "*******************************************************"
    echo
    echo "  You likely need to remove your old fontList.cache!"
    echo "  You can do this with this command:"
    echo ""
    echo "  rm $HOME/.matplotlib/fontList.cache"
    echo
    echo "*******************************************************"
fi

# Add the environment scripts
( cp ${YT_DIR}/doc/activate ${DEST_DIR}/bin/activate 2>&1 ) 1>> ${LOG_FILE}
sed -i.bak -e "s,__YT_DIR__,${DEST_DIR}," ${DEST_DIR}/bin/activate
( cp ${YT_DIR}/doc/activate.csh ${DEST_DIR}/bin/activate.csh 2>&1 ) 1>> ${LOG_FILE}
sed -i.bak -e "s,__YT_DIR__,${DEST_DIR}," ${DEST_DIR}/bin/activate.csh

function print_afterword
{
    echo
    echo
    echo "========================================================================"
    echo
    echo "yt is now installed in $DEST_DIR ."
    echo
    echo "To run from this new installation, use the activate script for this "
    echo "environment."
    echo
    echo "    $ source $DEST_DIR/bin/activate"
    echo
    echo "This modifies the environment variables YT_DEST, PATH, PYTHONPATH, and"
    echo "LD_LIBRARY_PATH to match your new yt install.  If you use csh, just"
    echo "append .csh to the above."
    echo
    echo "To get started with yt, check out the orientation:"
    echo
    echo "    http://yt-project.org/doc/orientation/"
    echo
    echo "or just activate your environment and run 'yt serve' to bring up the"
    echo "yt GUI."
    echo
    echo "The source for yt is located at:"
    echo "    $YT_DIR"
    if [ $INST_HG -eq 1 ]
    then
      echo
      echo "Mercurial has also been installed:"
      echo
      echo "$DEST_DIR/bin/hg"
      echo
    fi
    if [ $INST_ENZO -eq 1 ]
    then
      echo "Enzo has also been checked out, but not built."
      echo
      echo "$DEST_DIR/src/enzo-hg-stable"
      echo
      echo "The value of YT_DEST can be used as an HDF5 installation location."
      echo "Questions about Enzo should be directed to the Enzo User List."
      echo
    fi
    echo
    echo "For support, see the website and join the mailing list:"
    echo
    echo "    http://yt-project.org/"
    echo "    http://yt-project.org/data/      (Sample data)"
    echo "    http://yt-project.org/doc/       (Docs)"
    echo
    echo "    http://lists.spacepope.org/listinfo.cgi/yt-users-spacepope.org"
    echo
    echo "========================================================================"
    echo
    echo "Oh, look at me, still talking when there's science to do!"
    echo "Good luck, and email the user list if you run into any problems."
}

print_afterword
print_afterword >> ${LOG_FILE}

echo "yt dependencies were last updated on" > ${DEST_DIR}/.yt_update
date >> ${DEST_DIR}/.yt_update<|MERGE_RESOLUTION|>--- conflicted
+++ resolved
@@ -760,25 +760,17 @@
     elif [ -e $ORIG_PWD/../yt/mods.py ]
     then
         YT_DIR=`dirname $ORIG_PWD`
-<<<<<<< HEAD
-    elif [ ! -e yt-3.0-hg ] 
-=======
     elif [ ! -e yt-hg ]
->>>>>>> 508053b2
-    then
-        YT_DIR="$PWD/yt-3.0-hg/"
+    then
+        YT_DIR="$PWD/yt-hg/"
         ( ${HG_EXEC} --debug clone https://bitbucket.org/yt_analysis/yt-supplemental/ 2>&1 ) 1>> ${LOG_FILE}
         # Recently the hg server has had some issues with timeouts.  In lieu of
         # a new webserver, we are now moving to a three-stage process.
         # First we clone the repo, but only up to r0.
-        ( ${HG_EXEC} --debug clone https://bitbucket.org/yt_analysis/yt-3.0/ ./yt-3.0-hg 2>&1 ) 1>> ${LOG_FILE}
+        ( ${HG_EXEC} --debug clone https://bitbucket.org/yt_analysis/yt/ ./yt-hg 2>&1 ) 1>> ${LOG_FILE}
         # Now we update to the branch we're interested in.
         ( ${HG_EXEC} -R ${YT_DIR} up -C ${BRANCH} 2>&1 ) 1>> ${LOG_FILE}
-<<<<<<< HEAD
     elif [ -e yt-3.0-hg ] 
-=======
-    elif [ -e yt-hg ]
->>>>>>> 508053b2
     then
         YT_DIR="$PWD/yt-3.0-hg/"
     fi
