--- conflicted
+++ resolved
@@ -232,15 +232,9 @@
    },
    "outputs": [],
    "source": [
-<<<<<<< HEAD
     "ds = yt.load_sample(\"Enzo_64/DD0043/data0043\")\n",
-    "s = yt.SlicePlot(ds, \"z\", [\"density\", \"velocity_magnitude\"], center=\"max\")\n",
-    "s.set_cmap(\"velocity_magnitude\", \"kamae\")\n",
-=======
-    "ds = yt.load_sample(\"Enzo_64\", \"DD0043/data0043\")\n",
     "s = yt.SlicePlot(ds, \"z\", [(\"gas\", \"density\"), (\"gas\", \"velocity_magnitude\")], center=\"max\")\n",
     "s.set_cmap((\"gas\", \"velocity_magnitude\"), \"kamae\")\n",
->>>>>>> 76c7c9ef
     "s.zoom(10.0)"
    ]
   },
