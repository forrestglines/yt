import yt
import numpy as np
from yt.visualization.api import get_multi_plot
import matplotlib.colorbar as cb
from matplotlib.colors import LogNorm

fn = "Enzo_64/RD0006/RedshiftOutput0006" # dataset to load

<<<<<<< HEAD

ds = load(fn) # load data
=======
# load data and get center value and center location as maximum density location
ds = yt.load(fn) 
>>>>>>> 3bd624d4
v, c = ds.find_max("density")

# set up our Fixed Resolution Buffer parameters: a width, resolution, and center
width = (1.0, 'unitary')
res = [1000, 1000]
#  get_multi_plot returns a containing figure, a list-of-lists of axes
#   into which we can place plots, and some axes that we'll put
#   colorbars.  

#  it accepts: # of x-axis plots, # of y-axis plots, and how the
#  colorbars are oriented (this also determines where they go: below
#  in the case of 'horizontal', on the right in the case of
#  'vertical'), bw is the base-width in inches (4 is about right for
#  most cases)

orient = 'horizontal'
fig, axes, colorbars = get_multi_plot( 2, 3, colorbar=orient, bw = 6)

# Now we follow the method of "multi_plot.py" but we're going to iterate
# over the columns, which will become axes of slicing.
plots = []
for ax in range(3):
    sli = ds.slice(ax, c[ax])
    frb = sli.to_frb(width, res)
    den_axis = axes[ax][0]
    temp_axis = axes[ax][1]

    # here, we turn off the axes labels and ticks, but you could
    # customize further.
    for ax in (den_axis, temp_axis):
        ax.xaxis.set_visible(False)
        ax.yaxis.set_visible(False)

    # converting our fixed resolution buffers to NDarray so matplotlib can
    # render them
    dens = np.array(frb['density'])
    temp = np.array(frb['temperature'])

    plots.append(den_axis.imshow(dens, norm=LogNorm()))
    plots[-1].set_clim((5e-32, 1e-29))
    plots[-1].set_cmap("bds_highcontrast")

    plots.append(temp_axis.imshow(temp, norm=LogNorm()))
    plots[-1].set_clim((1e3, 1e8))
    plots[-1].set_cmap("hot")
    
# Each 'cax' is a colorbar-container, into which we'll put a colorbar.
# the zip command creates triples from each element of the three lists
# .  Note that it cuts off after the shortest iterator is exhausted,
# in this case, titles.
titles=[r'$\mathrm{Density}\ (\mathrm{g\ cm^{-3}})$', r'$\mathrm{temperature}\ (\mathrm{K})$']
for p, cax, t in zip(plots, colorbars,titles):
    # Now we make a colorbar, using the 'image' we stored in plots
    # above. note this is what is *returned* by the imshow method of
    # the plots.
    cbar = fig.colorbar(p, cax=cax, orientation=orient)
    cbar.set_label(t)

# And now we're done!  
fig.savefig("%s_3x2.png" % ds)<|MERGE_RESOLUTION|>--- conflicted
+++ resolved
@@ -6,13 +6,8 @@
 
 fn = "Enzo_64/RD0006/RedshiftOutput0006" # dataset to load
 
-<<<<<<< HEAD
-
-ds = load(fn) # load data
-=======
 # load data and get center value and center location as maximum density location
 ds = yt.load(fn) 
->>>>>>> 3bd624d4
 v, c = ds.find_max("density")
 
 # set up our Fixed Resolution Buffer parameters: a width, resolution, and center
