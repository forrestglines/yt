--- conflicted
+++ resolved
@@ -61,10 +61,6 @@
     header_specs = ['default', 'default+pad32', ['default', 'pad32']]
     curdir = os.getcwd()
     tmpdir = tempfile.mkdtemp()
-<<<<<<< HEAD
-=======
-    os.chdir(tmpdir)
->>>>>>> 1dbe1593
     for header_spec, endian, fmt in product(header_specs, '<>', [1, 2]):
         try:
             fake_snap = fake_gadget_binary(
@@ -78,15 +74,11 @@
         ds = yt.load(fake_snap, header_spec=header_spec)
         assert isinstance(ds, GadgetDataset)
         ds.field_list
-<<<<<<< HEAD
         try:
             os.remove(fake_snap)
         except FileNotFoundError:
             # sometimes this happens for mysterious reasons
             pass
-=======
-        os.remove(fake_snap)
->>>>>>> 1dbe1593
     os.chdir(curdir)
     shutil.rmtree(tmpdir)
 
