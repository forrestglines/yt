--- conflicted
+++ resolved
@@ -594,23 +594,6 @@
     _cached_field_list = None
     _cached_derived_field_list = None
 
-<<<<<<< HEAD
-    def _detect_output_fields(self):
-        if self.__class__._cached_field_list is None:
-            EnzoHierarchy._detect_fields(self)
-            self.__class__._cached_field_list = self.field_list
-        else:
-            self.field_list = self.__class__._cached_field_list
-
-    def _setup_derived_fields(self):
-        if self.__class__._cached_derived_field_list is None:
-            EnzoHierarchy._setup_derived_fields(self)
-            self.__class__._cached_derived_field_list = self.derived_field_list
-        else:
-            self.derived_field_list = self.__class__._cached_derived_field_list
-
-=======
->>>>>>> 10fc1156
     def _generate_random_grids(self):
         my_rank = self.comm.rank
         my_grids = self.grids[self.grid_procs.ravel() == my_rank]
@@ -818,10 +801,7 @@
             self.current_redshift = self.omega_lambda = self.omega_matter = \
                 self.hubble_constant = self.cosmological_simulation = 0.0
         self.particle_types = []
-<<<<<<< HEAD
         self.current_time = self.parameters["InitialTime"]
-=======
->>>>>>> 10fc1156
         if self.parameters["NumberOfParticles"] > 0 and \
             "AppendActiveParticleType" in self.parameters.keys():
             # If this is the case, then we know we should have a DarkMatter
