--- conflicted
+++ resolved
@@ -96,7 +96,7 @@
         self.add_field("temperature", function=_temperature,
                        units="K")
 
-<<<<<<< HEAD
+
 class ChomboPICFieldInfo3D(FieldInfoContainer):
     known_other_fields = (
         ("density", (rho_units, ["density", "Density"], None)),
@@ -115,9 +115,9 @@
         ("particle_velocity_z", ("code_length / code_time", [], None)),
     )
 
-    # I am re-implementing this here to over-ride a few of the default behaviors:
-    # I don't want to skip output units for code_length and I want particle_fields
-    # to default to take_log = False. 
+    # I am re-implementing this here to override a few default behaviors:
+    # I don't want to skip output units for code_length and I do want
+    # particle_fields to default to take_log = False.
     def setup_particle_fields(self, ptype, ftype='gas', num_neighbors=64 ):
         skip_output_units = ()
         for f, (units, aliases, dn) in sorted(self.known_particle_fields):
@@ -207,7 +207,7 @@
         for ftype in fluid_field_types:
             self.add_field((ftype, 'gravitational_field_z'), function = _dummy_field, 
                             units = "code_length / code_time**2")
-        
+
         for ptype in particle_field_types:                
             self.add_field((ptype, "particle_position_z"), function = _dummy_position,
                            particle_type = True,
@@ -231,7 +231,7 @@
 
     def __init__(self, pf, field_list):
         super(ChomboPICFieldInfo1D, self).__init__(pf, field_list)
-        
+
         for ftype in fluid_field_types:
             self.add_field((ftype, 'gravitational_field_y'), function = _dummy_field, 
                             units = "code_length / code_time**2")
@@ -252,7 +252,7 @@
             self.add_field((ptype, "particle_velocity_z"), function = _dummy_velocity,
                            particle_type = True,
                            units = "code_length / code_time")
-=======
+
 class PlutoFieldInfo(ChomboFieldInfo):
     known_other_fields = (
         ("rho", (rho_units, ["density"], None)),
@@ -265,5 +265,4 @@
         ("bx3", (b_units, ["magnetic_field_z"], None)),
     )
 
-    known_particle_fields = ()
->>>>>>> 5f28ea50
+    known_particle_fields = ()