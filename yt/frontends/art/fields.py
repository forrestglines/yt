--- conflicted
+++ resolved
@@ -222,69 +222,4 @@
 ARTFieldInfo["Metal_Density"]._units = "Zsun"
 
 
-<<<<<<< HEAD
 #Particle fields
-
-def ParticleMass(field,data):
-    return data['particle_mass']
-add_field("ParticleMass",function=ParticleMass,units="g",particle_type=True)
-
-
-#Derived particle fields
-
-def ParticleMassMsun(field,data):
-    return data['particle_mass']*data.pf['Msun']
-add_field("ParticleMassMsun",function=ParticleMassMsun,units="g",particle_type=True)
-
-def _creation_time(field,data):
-    pa = data["particle_age"]
-    tr = np.zeros(pa.shape,dtype='float')-1.0
-    tr[pa>0] = pa[pa>0]
-    return tr
-add_field("creation_time",function=_creation_time,units="s",particle_type=True)
-
-def mass_dm(field, data):
-    tr = np.ones(data.ActiveDimensions, dtype='float32')
-    idx = data["particle_type"]<5
-    #make a dumb assumption that the mass is evenly spread out in the grid
-    #must return an array the shape of the grid cells
-    if np.sum(idx)>0:
-        tr /= np.prod(data['CellVolumeCode']*data.pf['mpchcm']**3.0) #divide by the volume
-        tr *= np.sum(data['particle_mass'][idx])*data.pf['Msun'] #Multiply by total contaiend mass
-        print tr.shape
-        return tr
-    else:
-        return tr*1e-9
-
-add_field("particle_cell_mass_dm", function=mass_dm, units = "Msun",
-        validators=[ValidateSpatial(0)],        
-        take_log=False,
-        projection_conversion="1")
-
-def _spdensity(field, data):
-    grid_mass = np.zeros(data.ActiveDimensions, dtype='float32')
-    if data.star_mass.shape[0] ==0 : return grid_mass 
-    amr_utils.CICDeposit_3(data.star_position_x,
-                           data.star_position_y,
-                           data.star_position_z,
-                           data.star_mass.astype('float32'),
-                           data.star_mass.shape[0],
-                           grid_mass, 
-                           np.array(data.LeftEdge).astype(np.float64),
-                           np.array(data.ActiveDimensions).astype(np.int32), 
-                           np.float64(data['dx']))
-    return grid_mass 
-
-#add_field("star_density", function=_spdensity,
-#          validators=[ValidateSpatial(0)], convert_function=_convertDensity)
-
-def _simple_density(field,data):
-    mass = np.sum(data.star_mass)
-    volume = data['dx']*data.ActiveDimensions.prod().astype('float64')
-    return mass/volume
-
-add_field("star_density", function=_simple_density,
-          validators=[ValidateSpatial(0)], convert_function=_convertDensity)
-=======
-#Particle fields
->>>>>>> 40b67ddf
