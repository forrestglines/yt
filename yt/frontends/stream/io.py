import numpy as np

from yt.utilities.exceptions import YTDomainOverflow
from yt.utilities.io_handler import BaseIOHandler, BaseParticleIOHandler
from yt.utilities.logger import ytLogger as mylog


class IOHandlerStream(BaseIOHandler):

    _dataset_type = "stream"
    _vector_fields = ("particle_velocity", "particle_position")

    def __init__(self, ds):
        self.fields = ds.stream_handler.fields
        self.field_units = ds.stream_handler.field_units
        super().__init__(ds)

    def _read_data_set(self, grid, field):
        # This is where we implement processor-locking
        tr = self.fields[grid.id][field]
        # If it's particles, we copy.
        if len(tr.shape) == 1:
            return tr.copy()
        # New in-place unit conversion breaks if we don't copy first
        return tr

    def _read_fluid_selection(self, chunks, selector, fields, size):
        chunks = list(chunks)
        if any((ftype not in self.ds.fluid_types for ftype, fname in fields)):
            raise NotImplementedError
        rv = {}
        for field in fields:
            rv[field] = self.ds.arr(np.empty(size, dtype="float64"))

        ng = sum(len(c.objs) for c in chunks)
        mylog.debug(
            "Reading %s cells of %s fields in %s blocks",
            size,
            [f2 for f1, f2 in fields],
            ng,
        )
        for field in fields:
            ftype, fname = field
            ind = 0
            for chunk in chunks:
                for g in chunk.objs:
                    ds = self.fields[g.id][ftype, fname]
                    ind += g.select(selector, ds, rv[field], ind)  # caches
        return rv

    def _read_particle_coords(self, chunks, ptf):
        chunks = list(chunks)
        for chunk in chunks:
            for g in chunk.objs:
                if g.NumberOfParticles == 0:
                    continue
                gf = self.fields[g.id]
                for ptype in sorted(ptf):
                    if (ptype, "particle_position") in gf:
                        x, y, z = gf[ptype, "particle_position"].T
                    else:
<<<<<<< HEAD
                        x, y, z = (
                            gf[ptype, f"particle_position_{ax}"]
                            for ax in self.ds.coordinates.axis_order
                        )
                    yield ptype, (x, y, z)
=======
                        x, y, z = (gf[ptype, f"particle_position_{ax}"] for ax in "xyz")
                    yield ptype, (x, y, z), 0.0
>>>>>>> 12950193

    def _read_particle_fields(self, chunks, ptf, selector):
        chunks = list(chunks)
        for chunk in chunks:
            for g in chunk.objs:
                if g.NumberOfParticles == 0:
                    continue
                gf = self.fields[g.id]
                for ptype, field_list in sorted(ptf.items()):
                    if (ptype, "particle_position") in gf:
                        x, y, z = gf[ptype, "particle_position"].T
                    else:
                        x, y, z = (
                            gf[ptype, f"particle_position_{ax}"]
                            for ax in self.ds.coordinates.axis_order
                        )
                    mask = selector.select_points(x, y, z, 0.0)
                    if mask is None:
                        continue
                    for field in field_list:
                        data = np.asarray(gf[ptype, field])
                        yield (ptype, field), data[mask]

    @property
    def _read_exception(self):
        return KeyError


class StreamParticleIOHandler(BaseParticleIOHandler):

    _vector_fields = ("particle_position", "particle_velocity")
    _dataset_type = "stream_particles"
    _vector_fields = ("particle_velocity", "particle_position")

    def __init__(self, ds):
        self.fields = ds.stream_handler.fields
        super().__init__(ds)

    def _read_particle_coords(self, chunks, ptf):
        for data_file in sorted(
            self._get_data_files(chunks), key=lambda x: (x.filename, x.start)
        ):
            f = self.fields[data_file.filename]
            # This double-reads
            for ptype in sorted(ptf):
                yield ptype, (
                    f[ptype, "particle_position_x"],
                    f[ptype, "particle_position_y"],
                    f[ptype, "particle_position_z"],
                ), 0.0

    def _read_smoothing_length(self, chunks, ptf, ptype):
        for data_file in sorted(
            self._get_data_files(chunks), key=lambda x: (x.filename, x.start)
        ):
            f = self.fields[data_file.filename]
            return f[ptype, "smoothing_length"]

    def _get_data_files(self, chunks):
        data_files = set()
        for chunk in chunks:
            for obj in chunk.objs:
                data_files.update(obj.data_files)
        return data_files

    def _count_particles_chunks(self, psize, chunks, ptf, selector):
        for ptype, (x, y, z), _ in self._read_particle_coords(chunks, ptf):
            if (ptype, "smoothing_length") in self.ds.field_list:
                hsml = self._read_smoothing_length(chunks, ptf, ptype)
            else:
                hsml = 0.0
            psize[ptype] += selector.count_points(x, y, z, hsml)
        return psize

    def _read_particle_data_file(self, data_file, ptf, selector=None):

        return_data = {}
        f = self.fields[data_file.filename]
        for ptype, field_list in sorted(ptf.items()):
            if (ptype, "particle_position") in f:
                ppos = f[ptype, "particle_position"]
                x = ppos[:, 0]
                y = ppos[:, 1]
                z = ppos[:, 2]
            else:
                x, y, z = (f[ptype, f"particle_position_{ax}"] for ax in "xyz")
            if (ptype, "smoothing_length") in self.ds.field_list:
                hsml = f[ptype, "smoothing_length"]
            else:
                hsml = 0.0

            if selector:
                mask = selector.select_points(x, y, z, hsml)
            if mask is None:
                continue
            for field in field_list:
                data = f[ptype, field]
                if selector:
                    data = data[mask]

                return_data[(ptype, field)] = data

        return return_data

    def _yield_coordinates(self, data_file, needed_ptype=None):
        # self.fields[g.id][fname] is the pattern here
        for ptype in self.ds.particle_types_raw:
            if needed_ptype is not None and needed_ptype is not ptype:
                continue
            try:
                pos = np.column_stack(
                    [
                        self.fields[data_file.filename][
                            (ptype, f"particle_position_{ax}")
                        ]
                        for ax in "xyz"
                    ]
                )
            except KeyError:
                pos = self.fields[data_file.filename][ptype, "particle_position"]
            if np.any(pos.min(axis=0) < data_file.ds.domain_left_edge) or np.any(
                pos.max(axis=0) > data_file.ds.domain_right_edge
            ):
                raise YTDomainOverflow(
                    pos.min(axis=0),
                    pos.max(axis=0),
                    data_file.ds.domain_left_edge,
                    data_file.ds.domain_right_edge,
                )
            yield ptype, pos

    def _get_smoothing_length(self, data_file, dtype, shape):
        ptype = self.ds._sph_ptypes[0]
        return self.fields[data_file.filename][ptype, "smoothing_length"]

    def _count_particles(self, data_file):
        pcount = {}
        for ptype in self.ds.particle_types_raw:
            pcount[ptype] = 0
        # stream datasets only have one "file"
        if data_file.file_id > 0:
            return pcount
        for ptype in self.ds.particle_types_raw:
            d = self.fields[data_file.filename]
            try:
                pcount[ptype] = d[ptype, "particle_position_x"].size
            except KeyError:
                pcount[ptype] = d[ptype, "particle_position"].shape[0]
        return pcount

    def _identify_fields(self, data_file):
        return self.fields[data_file.filename].keys(), {}


class IOHandlerStreamHexahedral(BaseIOHandler):
    _dataset_type = "stream_hexahedral"
    _vector_fields = ("particle_velocity", "particle_position")

    def __init__(self, ds):
        self.fields = ds.stream_handler.fields
        super().__init__(ds)

    def _read_fluid_selection(self, chunks, selector, fields, size):
        chunks = list(chunks)
        assert len(chunks) == 1
        chunk = chunks[0]
        rv = {}
        for field in fields:
            ftype, fname = field
            rv[field] = np.empty(size, dtype="float64")
        ngrids = sum(len(chunk.objs) for chunk in chunks)
        mylog.debug(
            "Reading %s cells of %s fields in %s blocks",
            size,
            [fn for ft, fn in fields],
            ngrids,
        )
        for field in fields:
            ind = 0
            ftype, fname = field
            for chunk in chunks:
                for g in chunk.objs:
                    ds = self.fields[g.mesh_id].get(field, None)
                    if ds is None:
                        ds = self.fields[g.mesh_id][fname]
                    ind += g.select(selector, ds, rv[field], ind)  # caches
        return rv


class IOHandlerStreamOctree(BaseIOHandler):
    _dataset_type = "stream_octree"
    _vector_fields = ("particle_velocity", "particle_position")

    def __init__(self, ds):
        self.fields = ds.stream_handler.fields
        super().__init__(ds)

    def _read_fluid_selection(self, chunks, selector, fields, size):
        rv = {}
        ind = 0
        chunks = list(chunks)
        assert len(chunks) == 1
        for chunk in chunks:
            assert len(chunk.objs) == 1
            for subset in chunk.objs:
                field_vals = {}
                for field in fields:
                    field_vals[field] = self.fields[
                        subset.domain_id - subset._domain_offset
                    ][field]
                subset.fill(field_vals, rv, selector, ind)
        return rv


class IOHandlerStreamUnstructured(BaseIOHandler):
    _dataset_type = "stream_unstructured"

    def __init__(self, ds):
        self.fields = ds.stream_handler.fields
        super().__init__(ds)

    def _read_fluid_selection(self, chunks, selector, fields, size):
        chunks = list(chunks)
        rv = {}
        for field in fields:
            ftype, fname = field
            if ftype == "all":
                ci = np.concatenate(
                    [mesh.connectivity_indices for mesh in self.ds.index.mesh_union]
                )
            else:
                mesh_id = int(ftype[-1]) - 1
                m = self.ds.index.meshes[mesh_id]
                ci = m.connectivity_indices
            num_elem = ci.shape[0]
            if fname in self.ds._node_fields:
                nodes_per_element = ci.shape[1]
                rv[field] = np.empty((num_elem, nodes_per_element), dtype="float64")
            else:
                rv[field] = np.empty(num_elem, dtype="float64")
        for field in fields:
            ind = 0
            ftype, fname = field
            if ftype == "all":
                objs = [mesh for mesh in self.ds.index.mesh_union]
            else:
                mesh_ids = [int(ftype[-1])]
                chunk = chunks[mesh_ids[0] - 1]
                objs = chunk.objs
            for g in objs:
                ds = self.fields[g.mesh_id].get(field, None)
                if ds is None:
                    f = ("connect%d" % (g.mesh_id + 1), fname)
                    ds = self.fields[g.mesh_id][f]
                ind += g.select(selector, ds, rv[field], ind)  # caches
            rv[field] = rv[field][:ind]
        return rv<|MERGE_RESOLUTION|>--- conflicted
+++ resolved
@@ -59,16 +59,11 @@
                     if (ptype, "particle_position") in gf:
                         x, y, z = gf[ptype, "particle_position"].T
                     else:
-<<<<<<< HEAD
                         x, y, z = (
                             gf[ptype, f"particle_position_{ax}"]
                             for ax in self.ds.coordinates.axis_order
                         )
-                    yield ptype, (x, y, z)
-=======
-                        x, y, z = (gf[ptype, f"particle_position_{ax}"] for ax in "xyz")
                     yield ptype, (x, y, z), 0.0
->>>>>>> 12950193
 
     def _read_particle_fields(self, chunks, ptf, selector):
         chunks = list(chunks)
