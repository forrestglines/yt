"""
Data structures for Streaming, in-memory datasets



"""

#-----------------------------------------------------------------------------
# Copyright (c) 2013, yt Development Team.
#
# Distributed under the terms of the Modified BSD License.
#
# The full license is in the file COPYING.txt, distributed with this software.
#-----------------------------------------------------------------------------

import os
import time
import weakref
import numpy as np
import uuid
from itertools import \
    chain, \
    product, \
    repeat
from collections import defaultdict

from numbers import Number as numeric_type

from yt.funcs import \
    iterable, \
    ensure_list, \
    issue_deprecation_warning
from yt.utilities.io_handler import io_registry
from yt.data_objects.field_data import \
    YTFieldData
from yt.data_objects.particle_unions import \
    ParticleUnion
from yt.data_objects.grid_patch import \
    AMRGridPatch
from yt.data_objects.static_output import \
    ParticleFile
from yt.frontends.sph.data_structures import \
    SPHParticleIndex
from yt.geometry.geometry_handler import \
    YTDataChunk
from yt.geometry.grid_geometry_handler import \
    GridIndex
from yt.data_objects.octree_subset import \
    OctreeSubset
from yt.geometry.oct_geometry_handler import \
    OctreeIndex
from yt.geometry.oct_container import \
    OctreeContainer
from yt.geometry.unstructured_mesh_handler import \
    UnstructuredIndex
from yt.data_objects.static_output import \
    Dataset
from yt.utilities.logger import ytLogger as mylog
from yt.utilities.lib.misc_utilities import \
    get_box_grids_level
from yt.geometry.grid_container import \
    GridTree, \
    MatchPointsToGrids
from yt.utilities.decompose import \
    decompose_array, get_psize
from yt.utilities.exceptions import \
    YTIllDefinedAMR, \
    YTInconsistentGridFieldShape, \
    YTInconsistentParticleFieldShape, \
    YTInconsistentGridFieldShapeGridDims
from yt.units.yt_array import \
    YTQuantity, \
    uconcatenate
from yt.utilities.flagging_methods import \
    FlaggingGrid
from yt.data_objects.unstructured_mesh import \
    SemiStructuredMesh, \
    UnstructuredMesh
from yt.extern.six import string_types
from .fields import \
    StreamFieldInfo
from yt.frontends.exodus_ii.util import \
    get_num_pseudo_dims
from yt.data_objects.unions import MeshUnion


class StreamGrid(AMRGridPatch):
    """
    Class representing a single In-memory Grid instance.
    """

    __slots__ = ['proc_num']
    _id_offset = 0
    def __init__(self, id, index):
        """
        Returns an instance of StreamGrid with *id*, associated with *filename*
        and *index*.
        """
        #All of the field parameters will be passed to us as needed.
        AMRGridPatch.__init__(self, id, filename = None, index = index)
        self._children_ids = []
        self._parent_id = -1
        self.Level = -1

    def _guess_properties_from_parent(self):
        rf = self.ds.refine_by
        my_ind = self.id - self._id_offset
        self.dds = self.Parent.dds/rf
        ParentLeftIndex = np.rint((self.LeftEdge-self.Parent.LeftEdge)/self.Parent.dds)
        self.start_index = rf*(ParentLeftIndex + self.Parent.get_global_startindex()).astype('int64')
        self.LeftEdge = self.Parent.LeftEdge + self.Parent.dds * ParentLeftIndex
        self.RightEdge = self.LeftEdge + self.ActiveDimensions*self.dds
        self.index.grid_left_edge[my_ind,:] = self.LeftEdge
        self.index.grid_right_edge[my_ind,:] = self.RightEdge
        self._child_mask = None
        self._child_index_mask = None
        self._child_indices = None
        self._setup_dx()

    def set_filename(self, filename):
        pass

    def __repr__(self):
        return "StreamGrid_%04i" % (self.id)

    @property
    def Parent(self):
        if self._parent_id == -1: return None
        return self.index.grids[self._parent_id - self._id_offset]

    @property
    def Children(self):
        return [self.index.grids[cid - self._id_offset]
                for cid in self._children_ids]

class StreamHandler(object):
    def __init__(self, left_edges, right_edges, dimensions,
                 levels, parent_ids, particle_count, processor_ids,
                 fields, field_units, code_units, io = None,
                 particle_types = None, periodicity = (True, True, True)):
        if particle_types is None: particle_types = {}
        self.left_edges = np.array(left_edges)
        self.right_edges = np.array(right_edges)
        self.dimensions = dimensions
        self.levels = levels
        self.parent_ids = parent_ids
        self.particle_count = particle_count
        self.processor_ids = processor_ids
        self.num_grids = self.levels.size
        self.fields = fields
        self.field_units = field_units
        self.code_units = code_units
        self.io = io
        self.particle_types = particle_types
        self.periodicity = periodicity

    def get_fields(self):
        return self.fields.all_fields

    def get_particle_type(self, field):

        if field in self.particle_types:
            return self.particle_types[field]
        else:
            return False

class StreamHierarchy(GridIndex):

    grid = StreamGrid

    def __init__(self, ds, dataset_type = None):
        self.dataset_type = dataset_type
        self.float_type = 'float64'
        self.dataset = weakref.proxy(ds) # for _obtain_enzo
        self.stream_handler = ds.stream_handler
        self.float_type = "float64"
        self.directory = os.getcwd()
        GridIndex.__init__(self, ds, dataset_type)

    def _count_grids(self):
        self.num_grids = self.stream_handler.num_grids

    def _parse_index(self):
        self.grid_dimensions = self.stream_handler.dimensions
        self.grid_left_edge[:] = self.stream_handler.left_edges
        self.grid_right_edge[:] = self.stream_handler.right_edges
        self.grid_levels[:] = self.stream_handler.levels
        self.grid_procs = self.stream_handler.processor_ids
        self.grid_particle_count[:] = self.stream_handler.particle_count
        mylog.debug("Copying reverse tree")
        self.grids = []
        # We enumerate, so it's 0-indexed id and 1-indexed pid
        for id in range(self.num_grids):
            self.grids.append(self.grid(id, self))
            self.grids[id].Level = self.grid_levels[id, 0]
        parent_ids = self.stream_handler.parent_ids
        if parent_ids is not None:
            reverse_tree = self.stream_handler.parent_ids.tolist()
            # Initial setup:
            for gid, pid in enumerate(reverse_tree):
                if pid >= 0:
                    self.grids[gid]._parent_id = pid
                    self.grids[pid]._children_ids.append(self.grids[gid].id)
        else:
            mylog.debug("Reconstructing parent-child relationships")
            self._reconstruct_parent_child()
        self.max_level = self.grid_levels.max()
        mylog.debug("Preparing grids")
        temp_grids = np.empty(self.num_grids, dtype='object')
        for i, grid in enumerate(self.grids):
            if (i%1e4) == 0: mylog.debug("Prepared % 7i / % 7i grids", i, self.num_grids)
            grid.filename = None
            grid._prepare_grid()
            grid.proc_num = self.grid_procs[i]
            temp_grids[i] = grid
        self.grids = temp_grids
        mylog.debug("Prepared")

    def _reconstruct_parent_child(self):
        mask = np.empty(len(self.grids), dtype='int32')
        mylog.debug("First pass; identifying child grids")
        for i, grid in enumerate(self.grids):
            get_box_grids_level(self.grid_left_edge[i,:],
                                self.grid_right_edge[i,:],
                                self.grid_levels[i] + 1,
                                self.grid_left_edge, self.grid_right_edge,
                                self.grid_levels, mask)
            ids = np.where(mask.astype("bool"))
            grid._children_ids = ids[0] # where is a tuple
        mylog.debug("Second pass; identifying parents")
        self.stream_handler.parent_ids = np.zeros(
            self.stream_handler.num_grids, "int64") - 1
        for i, grid in enumerate(self.grids): # Second pass
            for child in grid.Children:
                child._parent_id = i
                # _id_offset = 0
                self.stream_handler.parent_ids[child.id] = i

    def _initialize_grid_arrays(self):
        GridIndex._initialize_grid_arrays(self)
        self.grid_procs = np.zeros((self.num_grids,1),'int32')

    def _detect_output_fields(self):
        # NOTE: Because particle unions add to the actual field list, without
        # having the keys in the field list itself, we need to double check
        # here.
        fl = set(self.stream_handler.get_fields())
        fl.update(set(getattr(self, "field_list", [])))
        self.field_list = list(fl)

    def _populate_grid_objects(self):
        for g in self.grids:
            g._setup_dx()
        self.max_level = self.grid_levels.max()

    def _setup_data_io(self):
        if self.stream_handler.io is not None:
            self.io = self.stream_handler.io
        else:
            self.io = io_registry[self.dataset_type](self.ds)

    def _reset_particle_count(self):
        self.grid_particle_count[:] = self.stream_handler.particle_count
        for i, grid in enumerate(self.grids):
            grid.NumberOfParticles = self.grid_particle_count[i, 0]

    def update_data(self, data):
        """
        Update the stream data with a new data dict. If fields already exist,
        they will be replaced, but if they do not, they will be added. Fields
        already in the stream but not part of the data dict will be left
        alone.
        """
        particle_types = set_particle_types(data[0])

        self.stream_handler.particle_types.update(particle_types)
        self.ds._find_particle_types()

        for i, grid in enumerate(self.grids):
            field_units, gdata, number_of_particles = process_data(data[i])
            self.stream_handler.particle_count[i] = number_of_particles
            self.stream_handler.field_units.update(field_units)
            for field in gdata:
                if field in grid.field_data:
                    grid.field_data.pop(field, None)
                self.stream_handler.fields[grid.id][field] = gdata[field]

        self._reset_particle_count()
        # We only want to create a superset of fields here.
        for field in self.ds.field_list:
            if field[0] == "all":
                self.ds.field_list.remove(field)
        self._detect_output_fields()
        self.ds.create_field_info()
        mylog.debug("Creating Particle Union 'all'")
        pu = ParticleUnion("all", list(self.ds.particle_types_raw))
        self.ds.add_particle_union(pu)
        self.ds.particle_types = tuple(set(self.ds.particle_types))


class StreamDataset(Dataset):
    _index_class = StreamHierarchy
    _field_info_class = StreamFieldInfo
    _dataset_type = 'stream'

    def __init__(self, stream_handler, storage_filename=None,
                 geometry="cartesian", unit_system="cgs"):
        self.fluid_types += ("stream",)
        self.geometry = geometry
        self.stream_handler = stream_handler
        self._find_particle_types()
        name = "InMemoryParameterFile_%s" % uuid.uuid4().hex
        from yt.data_objects.static_output import _cached_datasets
        _cached_datasets[name] = self
        Dataset.__init__(self, name, self._dataset_type,
                         unit_system=unit_system)

    def _parse_parameter_file(self):
        self.basename = self.stream_handler.name
        self.parameters['CurrentTimeIdentifier'] = time.time()
        self.unique_identifier = self.parameters["CurrentTimeIdentifier"]
        self.domain_left_edge = self.stream_handler.domain_left_edge.copy()
        self.domain_right_edge = self.stream_handler.domain_right_edge.copy()
        self.refine_by = self.stream_handler.refine_by
        self.dimensionality = self.stream_handler.dimensionality
        self.periodicity = self.stream_handler.periodicity
        self.domain_dimensions = self.stream_handler.domain_dimensions
        self.current_time = self.stream_handler.simulation_time
        self.gamma = 5./3.
        self.parameters['EOSType'] = -1
        self.parameters['CosmologyHubbleConstantNow'] = 1.0
        self.parameters['CosmologyCurrentRedshift'] = 1.0
        self.parameters['HydroMethod'] = -1
        if self.stream_handler.cosmology_simulation:
            self.cosmological_simulation = 1
            self.current_redshift = self.stream_handler.current_redshift
            self.omega_lambda = self.stream_handler.omega_lambda
            self.omega_matter = self.stream_handler.omega_matter
            self.hubble_constant = self.stream_handler.hubble_constant
        else:
            self.current_redshift = self.omega_lambda = self.omega_matter = \
                self.hubble_constant = self.cosmological_simulation = 0.0

    def _set_units(self):
        self.field_units = self.stream_handler.field_units

    def _set_code_unit_attributes(self):
        base_units = self.stream_handler.code_units
        attrs = ('length_unit', 'mass_unit', 'time_unit', 'velocity_unit', 'magnetic_unit')
        cgs_units = ('cm', 'g', 's', 'cm/s', 'gauss')
        for unit, attr, cgs_unit in zip(base_units, attrs, cgs_units):
            if isinstance(unit, string_types):
                uq = self.quan(1.0, unit)
            elif isinstance(unit, numeric_type):
                uq = self.quan(unit, cgs_unit)
            elif isinstance(unit, YTQuantity):
                uq = unit
            elif isinstance(unit, tuple):
                uq = self.quan(unit[0], unit[1])
            else:
                raise RuntimeError("%s (%s) is invalid." % (attr, unit))
            setattr(self, attr, uq)

    @classmethod
    def _is_valid(cls, *args, **kwargs):
        return False

    @property
    def _skip_cache(self):
        return True

    def _find_particle_types(self):
        particle_types = set([])
        for k, v in self.stream_handler.particle_types.items():
            if v:
                particle_types.add(k[0])
        self.particle_types = tuple(particle_types)
        self.particle_types_raw = self.particle_types

class StreamDictFieldHandler(dict):
    _additional_fields = ()

    @property
    def all_fields(self):
        self_fields = chain.from_iterable(s.keys() for s in self.values())
        self_fields = list(set(self_fields))
        fields = list(self._additional_fields) + self_fields
        fields = list(set(fields))
        return fields

def set_particle_types(data):
    particle_types = {}
    for key in data.keys():
        if key == "number_of_particles":
            continue
        if len(data[key].shape) == 1:
            particle_types[key] = True
        else:
            particle_types[key] = False
    return particle_types

def assign_particle_data(ds, pdata):

    """
    Assign particle data to the grids using MatchPointsToGrids. This
    will overwrite any existing particle data, so be careful!
    """

    for ptype in ds.particle_types_raw:
        check_fields = [(ptype, "particle_position_x"),
                        (ptype, "particle_position")]
        if all(f not in pdata for f in check_fields):
            pdata_ftype = {}
            for f in [k for k in sorted(pdata)]:
                if not hasattr(pdata[f], "shape"):
                    continue
                if f == 'number_of_particles':
                    continue
                mylog.debug("Reassigning '%s' to ('%s','%s')", f, ptype, f)
                pdata_ftype[ptype, f] = pdata.pop(f)
            pdata_ftype.update(pdata)
            pdata = pdata_ftype

    # Note: what we need to do here is a bit tricky.  Because occasionally this
    # gets called before we property handle the field detection, we cannot use
    # any information about the index.  Fortunately for us, we can generate
    # most of the GridTree utilizing information we already have from the
    # stream handler.

    if len(ds.stream_handler.fields) > 1:
        pdata.pop("number_of_particles", None)
        num_grids = len(ds.stream_handler.fields)
        parent_ids = ds.stream_handler.parent_ids
        num_children = np.zeros(num_grids, dtype='int64')
        # We're going to do this the slow way
        mask = np.empty(num_grids, dtype="bool")
        for i in range(num_grids):
            np.equal(parent_ids, i, mask)
            num_children[i] = mask.sum()
        levels = ds.stream_handler.levels.astype("int64").ravel()
        grid_tree = GridTree(num_grids,
                             ds.stream_handler.left_edges,
                             ds.stream_handler.right_edges,
                             ds.stream_handler.dimensions,
                             ds.stream_handler.parent_ids,
                             levels, num_children)

        grid_pdata = []
        for i in range(num_grids):
            grid = {"number_of_particles": 0}
            grid_pdata.append(grid)

        for ptype in ds.particle_types_raw:
            if (ptype, "particle_position_x") in pdata:
                x, y, z = (pdata[ptype, "particle_position_%s" % ax] for ax in 'xyz')
            elif (ptype, "particle_position") in pdata:
                x, y, z = pdata[ptype, "particle_position"].T
            else:
                raise KeyError(
                    "Cannot decompose particle data without position fields!")
            pts = MatchPointsToGrids(grid_tree, len(x), x, y, z)
            particle_grid_inds = pts.find_points_in_tree()
            idxs = np.argsort(particle_grid_inds)
            particle_grid_count = np.bincount(particle_grid_inds.astype("intp"),
                                              minlength=num_grids)
            particle_indices = np.zeros(num_grids + 1, dtype='int64')
            if num_grids > 1:
                np.add.accumulate(particle_grid_count.squeeze(),
                                  out=particle_indices[1:])
            else:
                particle_indices[1] = particle_grid_count.squeeze()
            for i, pcount in enumerate(particle_grid_count):
                grid_pdata[i]["number_of_particles"] += pcount
                start = particle_indices[i]
                end = particle_indices[i+1]
                for key in pdata.keys():
                    if key[0] == ptype:
                        grid_pdata[i][key] = pdata[key][idxs][start:end]

    else:
        grid_pdata = [pdata]

    for pd, gi in zip(grid_pdata, sorted(ds.stream_handler.fields)):
        ds.stream_handler.fields[gi].update(pd)
        ds.stream_handler.particle_types.update(set_particle_types(pd))
        npart = ds.stream_handler.fields[gi].pop("number_of_particles", 0)
        ds.stream_handler.particle_count[gi] = npart

def process_data(data, grid_dims=None):
    new_data, field_units = {}, {}
    for field, val in data.items():
        # val is a data array
        if isinstance(val, np.ndarray):
            # val is a YTArray
            if hasattr(val, "units"):
                field_units[field] = val.units
                new_data[field] = val.copy().d
            # val is a numpy array
            else:
                field_units[field] = ""
                new_data[field] = val.copy()

        # val is a tuple of (data, units)
        elif isinstance(val, tuple) and len(val) == 2:
            try:
                assert isinstance(field, (string_types, tuple)), \
                  "Field name is not a string!"
                assert isinstance(val[0], np.ndarray), \
                  "Field data is not an ndarray!"
                assert isinstance(val[1], string_types), \
                  "Unit specification is not a string!"
                field_units[field] = val[1]
                new_data[field] = val[0]
            except AssertionError as e:
                raise RuntimeError(
                    "The data dict appears to be invalid.\n" + str(e))

        # val is a list of data to be turned into an array
        elif iterable(val):
            field_units[field] = ""
            new_data[field] = np.asarray(val)

        else:
            raise RuntimeError("The data dict appears to be invalid. "
                               "The data dictionary must map from field "
                               "names to (numpy array, unit spec) tuples. ")

    data = new_data

    # At this point, we have arrays for all our fields
    new_data = {}
    for field in data:
        n_shape = len(data[field].shape)
        if isinstance(field, tuple):
            new_field = field
        elif n_shape in (1, 2):
            new_field = ("io", field)
        elif n_shape == 3:
            new_field = ("stream", field)
        else:
            raise RuntimeError
        new_data[new_field] = data[field]
        field_units[new_field] = field_units.pop(field)
        known_fields = StreamFieldInfo.known_particle_fields \
                     + StreamFieldInfo.known_other_fields
        # We do not want to override any of the known ones, if it's not
        # overridden here.
        if any(f[0] == new_field[1] for f in known_fields) and \
           field_units[new_field] == "":
               field_units.pop(new_field)
    data = new_data
    # Sanity checking that all fields have the same dimensions.
    g_shapes = []
    p_shapes = defaultdict(list)
    for field in data:
        f_shape = data[field].shape
        n_shape = len(f_shape)
        if n_shape in (1, 2):
            p_shapes[field[0]].append((field[1], f_shape[0]))
        elif n_shape == 3:
            g_shapes.append((field, f_shape))
    if len(g_shapes) > 0:
        g_s = np.array([s[1] for s in g_shapes])
        if not np.all(g_s == g_s[0]):
            raise YTInconsistentGridFieldShape(g_shapes)
        if grid_dims is not None:
            if not np.all(g_s == grid_dims):
                raise YTInconsistentGridFieldShapeGridDims(g_shapes, grid_dims)
    if len(p_shapes) > 0:
        for ptype, p_shape in p_shapes.items():
            p_s = np.array([s[1] for s in p_shape])
            if not np.all(p_s == p_s[0]):
                raise YTInconsistentParticleFieldShape(ptype, p_shape)
    # Now that we know the particle fields are consistent, determine the number
    # of particles.
    if len(p_shapes) > 0:
        number_of_particles = np.sum([s[0][1] for s in p_shapes.values()])
    else:
        number_of_particles = 0
    return field_units, data, number_of_particles


def load_uniform_grid(data, domain_dimensions, length_unit=None, bbox=None,
                      nprocs=1, sim_time=0.0, mass_unit=None, time_unit=None,
                      velocity_unit=None, magnetic_unit=None,
                      periodicity=(True, True, True),
                      geometry="cartesian", unit_system="cgs"):
    r"""Load a uniform grid of data into yt as a
    :class:`~yt.frontends.stream.data_structures.StreamHandler`.

    This should allow a uniform grid of data to be loaded directly into yt and
    analyzed as would any others.  This comes with several caveats:

    * Units will be incorrect unless the unit system is explicitly
      specified.
    * Some functions may behave oddly, and parallelism will be
      disappointing or non-existent in most cases.
    * Particles may be difficult to integrate.

    Particle fields are detected as one-dimensional fields.

    Parameters
    ----------
    data : dict
        This is a dict of numpy arrays or (numpy array, unit spec) tuples.
        The keys are the field names.
    domain_dimensions : array_like
        This is the domain dimensions of the grid
    length_unit : string
        Unit to use for lengths.  Defaults to unitless.
    bbox : array_like (xdim:zdim, LE:RE), optional
        Size of computational domain in units specified by length_unit.
        Defaults to a cubic unit-length domain.
    nprocs: integer, optional
        If greater than 1, will create this number of subarrays out of data
    sim_time : float, optional
        The simulation time in seconds
    mass_unit : string
        Unit to use for masses.  Defaults to unitless.
    time_unit : string
        Unit to use for times.  Defaults to unitless.
    velocity_unit : string
        Unit to use for velocities.  Defaults to unitless.
    magnetic_unit : string
        Unit to use for magnetic fields. Defaults to unitless.
    periodicity : tuple of booleans
        Determines whether the data will be treated as periodic along
        each axis
    geometry : string or tuple
        "cartesian", "cylindrical", "polar", "spherical", "geographic" or
        "spectral_cube".  Optionally, a tuple can be provided to specify the
        axis ordering -- for instance, to specify that the axis ordering should
        be z, x, y, this would be: ("cartesian", ("z", "x", "y")).  The same
        can be done for other coordinates, for instance:
        ("spherical", ("theta", "phi", "r")).

    Examples
    --------

    >>> bbox = np.array([[0., 1.0], [-1.5, 1.5], [1.0, 2.5]])
    >>> arr = np.random.random((128, 128, 128))

    >>> data = dict(density=arr)
    >>> ds = load_uniform_grid(data, arr.shape, length_unit='cm',
    ...                        bbox=bbox, nprocs=12)
    >>> dd = ds.all_data()
    >>> dd['density']

    YTArray([ 0.87568064,  0.33686453,  0.70467189, ...,  0.70439916,
            0.97506269,  0.03047113]) g/cm**3

    >>> data = dict(density=(arr, 'kg/m**3'))
    >>> ds = load_uniform_grid(data, arr.shape, length_unit=3.03e24,
    ...                        bbox=bbox, nprocs=12)
    >>> dd = ds.all_data()
    >>> dd['density']

    YTArray([  8.75680644e-04,   3.36864527e-04,   7.04671886e-04, ...,
             7.04399160e-04,   9.75062693e-04,   3.04711295e-05]) g/cm**3

    """

    domain_dimensions = np.array(domain_dimensions)
    if bbox is None:
        bbox = np.array([[0.0, 1.0], [0.0, 1.0], [0.0, 1.0]], 'float64')
    domain_left_edge = np.array(bbox[:, 0], 'float64')
    domain_right_edge = np.array(bbox[:, 1], 'float64')
    grid_levels = np.zeros(nprocs, dtype='int32').reshape((nprocs,1))
    # If someone included this throw it away--old API
    if "number_of_particles" in data:
        issue_deprecation_warning("It is no longer necessary to include "
                                  "the number of particles in the data "
                                  "dict. The number of particles is "
                                  "determined from the sizes of the "
                                  "particle fields.")
        data.pop("number_of_particles")
    # First we fix our field names, apply units to data
    # and check for consistency of field shapes
    field_units, data, number_of_particles = process_data(
        data, grid_dims=tuple(domain_dimensions))

    sfh = StreamDictFieldHandler()

    if number_of_particles > 0:
        particle_types = set_particle_types(data)
        # Used much further below.
        pdata = {"number_of_particles": number_of_particles}
        for key in list(data.keys()):
            if len(data[key].shape) == 1 or key[0] == 'io':
                if not isinstance(key, tuple):
                    field = ("io", key)
                    mylog.debug("Reassigning '%s' to '%s'", key, field)
                else:
                    field = key
                sfh._additional_fields += (field,)
                pdata[field] = data.pop(key)
    else:
        particle_types = {}

    if nprocs > 1:
        temp = {}
        new_data = {}
        for key in data.keys():
            psize = get_psize(np.array(data[key].shape), nprocs)
            grid_left_edges, grid_right_edges, shapes, slices = \
                             decompose_array(data[key].shape, psize, bbox)
            grid_dimensions = np.array([shape for shape in shapes],
                                       dtype="int32")
            temp[key] = [data[key][slice] for slice in slices]
        for gid in range(nprocs):
            new_data[gid] = {}
            for key in temp.keys():
                new_data[gid].update({key:temp[key][gid]})
        sfh.update(new_data)
        del new_data, temp
    else:
        sfh.update({0:data})
        grid_left_edges = domain_left_edge
        grid_right_edges = domain_right_edge
        grid_dimensions = domain_dimensions.reshape(nprocs, 3).astype("int32")

    if length_unit is None:
        length_unit = 'code_length'
    if mass_unit is None:
        mass_unit = 'code_mass'
    if time_unit is None:
        time_unit = 'code_time'
    if velocity_unit is None:
        velocity_unit = 'code_velocity'
    if magnetic_unit is None:
        magnetic_unit = 'code_magnetic'

    handler = StreamHandler(
        grid_left_edges,
        grid_right_edges,
        grid_dimensions,
        grid_levels,
        -np.ones(nprocs, dtype='int64'),
        np.zeros(nprocs, dtype='int64').reshape(nprocs,1), # particle count
        np.zeros(nprocs).reshape((nprocs,1)),
        sfh,
        field_units,
        (length_unit, mass_unit, time_unit, velocity_unit, magnetic_unit),
        particle_types=particle_types,
        periodicity=periodicity
    )

    handler.name = "UniformGridData"
    handler.domain_left_edge = domain_left_edge
    handler.domain_right_edge = domain_right_edge
    handler.refine_by = 2
    handler.dimensionality = 3
    handler.domain_dimensions = domain_dimensions
    handler.simulation_time = sim_time
    handler.cosmology_simulation = 0

    sds = StreamDataset(handler, geometry=geometry, unit_system=unit_system)

    # Now figure out where the particles go
    if number_of_particles > 0:
<<<<<<< HEAD
        if all(f not in pdata for f in check_fields):
            pdata_ftype = {}
            for f in [k for k in sorted(pdata)]:
                if not hasattr(pdata[f], "shape"):
                    continue
                if f == 'number_of_particles':
                    continue
                mylog.debug("Reassigning '%s' to ('io','%s')", f, f)
                pdata_ftype["io", f] = pdata.pop(f)
            pdata_ftype.update(pdata)
            pdata = pdata_ftype
=======
>>>>>>> 839b375e
        # This will update the stream handler too
        assign_particle_data(sds, pdata)

    return sds


def load_amr_grids(grid_data, domain_dimensions,
                   bbox=None, sim_time=0.0, length_unit=None,
                   mass_unit=None, time_unit=None, velocity_unit=None,
                   magnetic_unit=None, periodicity=(True, True, True),
                   geometry="cartesian", refine_by=2, unit_system="cgs"):
    r"""Load a set of grids of data into yt as a
    :class:`~yt.frontends.stream.data_structures.StreamHandler`.
    This should allow a sequence of grids of varying resolution of data to be
    loaded directly into yt and analyzed as would any others.  This comes with
    several caveats:

    * Units will be incorrect unless the unit system is explicitly specified.
    * Some functions may behave oddly, and parallelism will be
      disappointing or non-existent in most cases.
    * Particles may be difficult to integrate.
    * No consistency checks are performed on the index

    Parameters
    ----------

    grid_data : list of dicts
        This is a list of dicts. Each dict must have entries "left_edge",
        "right_edge", "dimensions", "level", and then any remaining entries are
        assumed to be fields. Field entries must map to an NDArray. The grid_data
        may also include a particle count. If no particle count is supplied, the
        dataset is understood to contain no particles. The grid_data will be
        modified in place and can't be assumed to be static.
    domain_dimensions : array_like
        This is the domain dimensions of the grid
    length_unit : string or float
        Unit to use for lengths.  Defaults to unitless.  If set to be a string, the bbox
        dimensions are assumed to be in the corresponding units.  If set to a float, the
        value is a assumed to be the conversion from bbox dimensions to centimeters.
    mass_unit : string or float
        Unit to use for masses.  Defaults to unitless.
    time_unit : string or float
        Unit to use for times.  Defaults to unitless.
    velocity_unit : string or float
        Unit to use for velocities.  Defaults to unitless.
    magnetic_unit : string or float
        Unit to use for magnetic fields.  Defaults to unitless.
    bbox : array_like (xdim:zdim, LE:RE), optional
        Size of computational domain in units specified by length_unit.
        Defaults to a cubic unit-length domain.
    sim_time : float, optional
        The simulation time in seconds
    periodicity : tuple of booleans
        Determines whether the data will be treated as periodic along
        each axis
    geometry : string or tuple
        "cartesian", "cylindrical", "polar", "spherical", "geographic" or
        "spectral_cube".  Optionally, a tuple can be provided to specify the
        axis ordering -- for instance, to specify that the axis ordering should
        be z, x, y, this would be: ("cartesian", ("z", "x", "y")).  The same
        can be done for other coordinates, for instance:
        ("spherical", ("theta", "phi", "r")).
    refine_by : integer or list/array of integers.
        Specifies the refinement ratio between levels.  Defaults to 2.  This
        can be an array, in which case it specifies for each dimension.  For
        instance, this can be used to say that some datasets have refinement of
        1 in one dimension, indicating that they span the full range in that
        dimension.

    Examples
    --------

    >>> grid_data = [
    ...     dict(left_edge = [0.0, 0.0, 0.0],
    ...          right_edge = [1.0, 1.0, 1.],
    ...          level = 0,
    ...          dimensions = [32, 32, 32],
    ...          number_of_particles = 0),
    ...     dict(left_edge = [0.25, 0.25, 0.25],
    ...          right_edge = [0.75, 0.75, 0.75],
    ...          level = 1,
    ...          dimensions = [32, 32, 32],
    ...          number_of_particles = 0)
    ... ]
    ...
    >>> for g in grid_data:
    ...     g["density"] = (np.random.random(g["dimensions"])*2**g["level"], "g/cm**3")
    ...
    >>> ds = load_amr_grids(grid_data, [32, 32, 32], length_unit=1.0)
    """

    domain_dimensions = np.array(domain_dimensions)
    ngrids = len(grid_data)
    if bbox is None:
        bbox = np.array([[0.0, 1.0], [0.0, 1.0], [0.0, 1.0]], 'float64')
    domain_left_edge = np.array(bbox[:, 0], 'float64')
    domain_right_edge = np.array(bbox[:, 1], 'float64')
    grid_levels = np.zeros((ngrids, 1), dtype='int32')
    grid_left_edges = np.zeros((ngrids, 3), dtype="float64")
    grid_right_edges = np.zeros((ngrids, 3), dtype="float64")
    grid_dimensions = np.zeros((ngrids, 3), dtype="int32")
    number_of_particles = np.zeros((ngrids,1), dtype='int64')
    parent_ids = np.zeros(ngrids, dtype="int64") - 1
    sfh = StreamDictFieldHandler()
    for i, g in enumerate(grid_data):
        grid_left_edges[i,:] = g.pop("left_edge")
        grid_right_edges[i,:] = g.pop("right_edge")
        grid_dimensions[i,:] = g.pop("dimensions")
        grid_levels[i,:] = g.pop("level")
        # If someone included this throw it away--old API
        if "number_of_particles" in g:
            issue_deprecation_warning("It is no longer necessary to include "
                                      "the number of particles in the data "
                                      "dict. The number of particles is "
                                      "determined from the sizes of the "
                                      "particle fields.")
            g.pop("number_of_particles")
        field_units, data, n_particles = process_data(
            g, grid_dims=tuple(grid_dimensions[i,:]))
        number_of_particles[i, :] = n_particles
        sfh[i] = data

    # We now reconstruct our parent ids, so that our particle assignment can
    # proceed.
    mask = np.empty(ngrids, dtype='int32')
    for gi in range(ngrids):
        get_box_grids_level(grid_left_edges[gi,:],
                            grid_right_edges[gi,:],
                            grid_levels[gi] + 1,
                            grid_left_edges, grid_right_edges,
                            grid_levels, mask)
        ids = np.where(mask.astype("bool"))
        for ci in ids:
            parent_ids[ci] = gi

    # Check if the grid structure is properly aligned (bug #1295)
    for lvl in range(grid_levels.min() + 1, grid_levels.max() + 1):
        idx = grid_levels.flatten() == lvl
        dims = domain_dimensions * refine_by ** (lvl - 1)
        for iax, ax in enumerate('xyz'):
            cell_edges = np.linspace(domain_left_edge[iax],
                                     domain_right_edge[iax],
                                     dims[iax], endpoint=False)
            if set(grid_left_edges[idx, iax]) - set(cell_edges):
                raise YTIllDefinedAMR(lvl, ax)

    if length_unit is None:
        length_unit = 'code_length'
    if mass_unit is None:
        mass_unit = 'code_mass'
    if time_unit is None:
        time_unit = 'code_time'
    if velocity_unit is None:
        velocity_unit = 'code_velocity'
    if magnetic_unit is None:
        magnetic_unit = 'code_magnetic'

    particle_types = {}

    for grid in sfh.values():
        particle_types.update(set_particle_types(grid))

    handler = StreamHandler(
        grid_left_edges,
        grid_right_edges,
        grid_dimensions,
        grid_levels,
        parent_ids,
        number_of_particles,
        np.zeros(ngrids).reshape((ngrids,1)),
        sfh,
        field_units,
        (length_unit, mass_unit, time_unit, velocity_unit, magnetic_unit),
        particle_types=particle_types,
        periodicity=periodicity
    )

    handler.name = "AMRGridData"
    handler.domain_left_edge = domain_left_edge
    handler.domain_right_edge = domain_right_edge
    handler.refine_by = refine_by
    handler.dimensionality = 3
    handler.domain_dimensions = domain_dimensions
    handler.simulation_time = sim_time
    handler.cosmology_simulation = 0

    sds = StreamDataset(handler, geometry=geometry, unit_system=unit_system)
    return sds


def refine_amr(base_ds, refinement_criteria, fluid_operators, max_level,
               callback=None):
    r"""Given a base dataset, repeatedly apply refinement criteria and
    fluid operators until a maximum level is reached.

    Parameters
    ----------
    base_ds : ~yt.data_objects.static_output.Dataset
        This is any static output.  It can also be a stream static output, for
        instance as returned by load_uniform_data.
    refinement_critera : list of :class:`~yt.utilities.flagging_methods.FlaggingMethod`
        These criteria will be applied in sequence to identify cells that need
        to be refined.
    fluid_operators : list of :class:`~yt.utilities.initial_conditions.FluidOperator`
        These fluid operators will be applied in sequence to all resulting
        grids.
    max_level : int
        The maximum level to which the data will be refined
    callback : function, optional
        A function that will be called at the beginning of each refinement
        cycle, with the current dataset.

    Examples
    --------
    >>> domain_dims = (32, 32, 32)
    >>> data = np.zeros(domain_dims) + 0.25
    >>> fo = [ic.CoredSphere(0.05, 0.3, [0.7,0.4,0.75], {"Density": (0.25, 100.0)})]
    >>> rc = [fm.flagging_method_registry["overdensity"](8.0)]
    >>> ug = load_uniform_grid({'Density': data}, domain_dims, 1.0)
    >>> ds = refine_amr(ug, rc, fo, 5)
    """

    # If we have particle data, set it aside for now

    number_of_particles = np.sum([grid.NumberOfParticles
                                  for grid in base_ds.index.grids])

    if number_of_particles > 0:
        pdata = {}
        for field in base_ds.field_list:
            if not isinstance(field, tuple):
                field = ("unknown", field)
            fi = base_ds._get_field_info(*field)
<<<<<<< HEAD
            if fi.sampling_type == "particle":
=======
            if fi.particle_type and field[0] in base_ds.particle_types_raw:
>>>>>>> 839b375e
                pdata[field] = uconcatenate([grid[field]
                                             for grid in base_ds.index.grids])
        pdata["number_of_particles"] = number_of_particles

    last_gc = base_ds.index.num_grids
    cur_gc = -1
    ds = base_ds
    bbox = np.array([(ds.domain_left_edge[i], ds.domain_right_edge[i])
                     for i in range(3)])
    while ds.index.max_level < max_level and last_gc != cur_gc:
        mylog.info("Refining another level.  Current max level: %s",
                  ds.index.max_level)
        last_gc = ds.index.grids.size
        for m in fluid_operators: m.apply(ds)
        if callback is not None: callback(ds)
        grid_data = []
        for g in ds.index.grids:
            gd = dict(left_edge=g.LeftEdge,
                       right_edge=g.RightEdge,
                       level=g.Level,
                       dimensions=g.ActiveDimensions)
            for field in ds.field_list:
                if not isinstance(field, tuple):
                    field = ("unknown", field)
                fi = ds._get_field_info(*field)
<<<<<<< HEAD
                if not fi.sampling_type == "particle":
=======
                if not fi.particle_type:
>>>>>>> 839b375e
                    gd[field] = g[field]
            grid_data.append(gd)
            if g.Level < ds.index.max_level: continue
            fg = FlaggingGrid(g, refinement_criteria)
            nsg = fg.find_subgrids()
            for sg in nsg:
                LE = sg.left_index * g.dds + ds.domain_left_edge
                dims = sg.dimensions * ds.refine_by
                grid = ds.smoothed_covering_grid(g.Level + 1, LE, dims)
                gd = dict(left_edge=LE, right_edge=grid.right_edge,
                          level=g.Level + 1, dimensions=dims)
                for field in ds.field_list:
                    if not isinstance(field, tuple):
                        field = ("unknown", field)
                    fi = ds._get_field_info(*field)
<<<<<<< HEAD
                    if not fi.sampling_type == "particle":
=======
                    if not fi.particle_type:
>>>>>>> 839b375e
                        gd[field] = grid[field]
                grid_data.append(gd)

        ds = load_amr_grids(grid_data, ds.domain_dimensions, bbox=bbox)

        ds.particle_types_raw = base_ds.particle_types_raw
        ds.particle_types = ds.particle_types_raw

        # Now figure out where the particles go
        if number_of_particles > 0:
            # This will update the stream handler too
            assign_particle_data(ds, pdata)

        cur_gc = ds.index.num_grids

    return ds

class StreamParticleIndex(SPHParticleIndex):

    def __init__(self, ds, dataset_type = None):
        self.stream_handler = ds.stream_handler
        super(StreamParticleIndex, self).__init__(ds, dataset_type)

    def _setup_data_io(self):
        if self.stream_handler.io is not None:
            self.io = self.stream_handler.io
        else:
            self.io = io_registry[self.dataset_type](self.ds)

class StreamParticleFile(ParticleFile):
    pass

class StreamParticlesDataset(StreamDataset):
    _index_class = StreamParticleIndex
    _file_class = StreamParticleFile
    _field_info_class = StreamFieldInfo
    _dataset_type = "stream_particles"
    file_count = 1
    filename_template = "stream_file"

    def __init__(self, stream_handler, storage_filename=None,
                 geometry='cartesian', unit_system='cgs'):
        super(StreamParticlesDataset, self).__init__(
            stream_handler, storage_filename=storage_filename,
            geometry=geometry, unit_system=unit_system)
        fields = list(stream_handler.fields['stream_file'].keys())
        if ('io', 'density') in fields and ('io', 'smoothing_length') in fields:
            # FIXME FIXME FIXME don't merge PR with this
            # this is hacky and will only work with fields for SPH data with
            # the 'io' ptype
            self._sph_ptype = 'io'

def load_particles(data, length_unit = None, bbox=None,
                   sim_time=0.0, mass_unit = None, time_unit = None,
                   velocity_unit=None, magnetic_unit=None,
                   periodicity=(True, True, True),
                   geometry = "cartesian", unit_system="cgs"):
    r"""Load a set of particles into yt as a
    :class:`~yt.frontends.stream.data_structures.StreamParticleHandler`.

    This should allow a collection of particle data to be loaded directly into
    yt and analyzed as would any others.  This comes with several caveats:

    * There must be sufficient space in memory to contain both the particle
      data and the octree used to index the particles.
    * Parallelism will be disappointing or non-existent in most cases.

    This will initialize an Octree of data.  Note that fluid fields will not
    work yet, or possibly ever.

    Parameters
    ----------
    data : dict
        This is a dict of numpy arrays or (numpy array, unit name) tuples, 
        where the keys are the field names. Particles positions must be named 
        "particle_position_x", "particle_position_y", and "particle_position_z".
    length_unit : float
        Conversion factor from simulation length units to centimeters
    bbox : array_like (xdim:zdim, LE:RE), optional
        Size of computational domain in units of the length_unit
    sim_time : float, optional
        The simulation time in seconds
    mass_unit : float
        Conversion factor from simulation mass units to grams
    time_unit : float
        Conversion factor from simulation time units to seconds
    velocity_unit : float
        Conversion factor from simulation velocity units to cm/s
    magnetic_unit : float
        Conversion factor from simulation magnetic units to gauss
    periodicity : tuple of booleans
        Determines whether the data will be treated as periodic along
        each axis

    Examples
    --------

    >>> pos = [np.random.random(128*128*128) for i in range(3)]
    >>> data = dict(particle_position_x = pos[0],
    ...             particle_position_y = pos[1],
    ...             particle_position_z = pos[2])
    >>> bbox = np.array([[0., 1.0], [0.0, 1.0], [0.0, 1.0]])
    >>> ds = load_particles(data, 3.08e24, bbox=bbox)

    """

    domain_dimensions = np.ones(3, "int32")
    nprocs = 1
    if bbox is None:
        bbox = np.array([[0.0, 1.0], [0.0, 1.0], [0.0, 1.0]], 'float64')
    else:
        bbox = np.array(bbox)
    domain_left_edge = np.array(bbox[:, 0], 'float64')
    domain_right_edge = np.array(bbox[:, 1], 'float64')
    grid_levels = np.zeros(nprocs, dtype='int32').reshape((nprocs,1))

    field_units, data, _ = process_data(data)
    sfh = StreamDictFieldHandler()

    pdata = {}
    for key in data.keys() :
        if not isinstance(key, tuple):
            field = ("io", key)
            mylog.debug("Reassigning '%s' to '%s'", key, field)
        else:
            field = key
        pdata[field] = data[key]
        sfh._additional_fields += (field,)
    data = pdata # Drop reference count
    particle_types = set_particle_types(data)
    sfh.update({'stream_file':data})
    grid_left_edges = domain_left_edge
    grid_right_edges = domain_right_edge
    grid_dimensions = domain_dimensions.reshape(nprocs,3).astype("int32")

    if length_unit is None:
        length_unit = 'code_length'
    if mass_unit is None:
        mass_unit = 'code_mass'
    if time_unit is None:
        time_unit = 'code_time'
    if velocity_unit is None:
        velocity_unit = 'code_velocity'
    if magnetic_unit is None:
        magnetic_unit = 'code_magnetic'

    # I'm not sure we need any of this.
    handler = StreamHandler(
        grid_left_edges,
        grid_right_edges,
        grid_dimensions,
        grid_levels,
        -np.ones(nprocs, dtype='int64'),
        np.zeros(nprocs, dtype='int64').reshape(nprocs,1), # Temporary
        np.zeros(nprocs).reshape((nprocs,1)),
        sfh,
        field_units,
        (length_unit, mass_unit, time_unit, velocity_unit, magnetic_unit),
        particle_types=particle_types,
        periodicity=periodicity
    )

    handler.name = "ParticleData"
    handler.domain_left_edge = domain_left_edge
    handler.domain_right_edge = domain_right_edge
    handler.refine_by = 2
    handler.dimensionality = 3
    handler.domain_dimensions = domain_dimensions
    handler.simulation_time = sim_time
    handler.cosmology_simulation = 0

    sds = StreamParticlesDataset(handler, geometry=geometry, unit_system=unit_system)

    return sds

_cis = np.fromiter(chain.from_iterable(product([0,1], [0,1], [0,1])),
                dtype=np.int64, count = 8*3)
_cis.shape = (8, 3)

def hexahedral_connectivity(xgrid, ygrid, zgrid):
    r"""Define the cell coordinates and cell neighbors of a hexahedral mesh
    for a semistructured grid. Used to specify the connectivity and
    coordinates parameters used in
    :func:`~yt.frontends.stream.data_structures.load_hexahedral_mesh`.

    Parameters
    ----------
    xgrid : array_like
       x-coordinates of boundaries of the hexahedral cells. Should be a
       one-dimensional array.
    ygrid : array_like
       y-coordinates of boundaries of the hexahedral cells. Should be a
       one-dimensional array.
    zgrid : array_like
       z-coordinates of boundaries of the hexahedral cells. Should be a
       one-dimensional array.

    Returns
    -------
    coords : array_like
        The list of (x,y,z) coordinates of the vertices of the mesh.
        Is of size (M,3) where M is the number of vertices.
    connectivity : array_like
        For each hexahedron h in the mesh, gives the index of each of h's
        neighbors. Is of size (N,8), where N is the number of hexahedra.

    Examples
    --------

    >>> xgrid = np.array([-1,-0.25,0,0.25,1])
    >>> coords, conn = hexahedral_connectivity(xgrid,xgrid,xgrid)
    >>> coords
    array([[-1.  , -1.  , -1.  ],
           [-1.  , -1.  , -0.25],
           [-1.  , -1.  ,  0.  ],
           ...,
           [ 1.  ,  1.  ,  0.  ],
           [ 1.  ,  1.  ,  0.25],
           [ 1.  ,  1.  ,  1.  ]])

    >>> conn
    array([[  0,   1,   5,   6,  25,  26,  30,  31],
           [  1,   2,   6,   7,  26,  27,  31,  32],
           [  2,   3,   7,   8,  27,  28,  32,  33],
           ...,
           [ 91,  92,  96,  97, 116, 117, 121, 122],
           [ 92,  93,  97,  98, 117, 118, 122, 123],
           [ 93,  94,  98,  99, 118, 119, 123, 124]])
    """
    nx = len(xgrid)
    ny = len(ygrid)
    nz = len(zgrid)
    coords = np.zeros((nx, ny, nz, 3), dtype="float64", order="C")
    coords[:,:,:,0] = xgrid[:,None,None]
    coords[:,:,:,1] = ygrid[None,:,None]
    coords[:,:,:,2] = zgrid[None,None,:]
    coords.shape = (nx * ny * nz, 3)
    cycle = np.rollaxis(np.indices((nx-1,ny-1,nz-1)), 0, 4)
    cycle.shape = ((nx-1)*(ny-1)*(nz-1), 3)
    off = _cis + cycle[:, np.newaxis]
    connectivity = ((off[:,:,0] * ny) + off[:,:,1]) * nz + off[:,:,2]
    return coords, connectivity

class StreamHexahedralMesh(SemiStructuredMesh):
    _connectivity_length = 8
    _index_offset = 0

class StreamHexahedralHierarchy(UnstructuredIndex):

    def __init__(self, ds, dataset_type = None):
        self.stream_handler = ds.stream_handler
        super(StreamHexahedralHierarchy, self).__init__(ds, dataset_type)

    def _initialize_mesh(self):
        coords = self.stream_handler.fields.pop('coordinates')
        connec = self.stream_handler.fields.pop('connectivity')
        self.meshes = [StreamHexahedralMesh(0,
          self.index_filename, connec, coords, self)]

    def _setup_data_io(self):
        if self.stream_handler.io is not None:
            self.io = self.stream_handler.io
        else:
            self.io = io_registry[self.dataset_type](self.ds)

    def _detect_output_fields(self):
        self.field_list = list(set(self.stream_handler.get_fields()))

class StreamHexahedralDataset(StreamDataset):
    _index_class = StreamHexahedralHierarchy
    _field_info_class = StreamFieldInfo
    _dataset_type = "stream_hexahedral"

def load_hexahedral_mesh(data, connectivity, coordinates,
                         length_unit = None, bbox=None, sim_time=0.0,
                         mass_unit = None, time_unit = None,
                         velocity_unit = None, magnetic_unit = None,
                         periodicity=(True, True, True),
                         geometry = "cartesian", unit_system="cgs"):
    r"""Load a hexahedral mesh of data into yt as a
    :class:`~yt.frontends.stream.data_structures.StreamHandler`.

    This should allow a semistructured grid of data to be loaded directly into
    yt and analyzed as would any others.  This comes with several caveats:

    * Units will be incorrect unless the data has already been converted to
      cgs.
    * Some functions may behave oddly, and parallelism will be
      disappointing or non-existent in most cases.
    * Particles may be difficult to integrate.

    Particle fields are detected as one-dimensional fields. The number of particles
    is set by the "number_of_particles" key in data.

    Parameters
    ----------
    data : dict
        This is a dict of numpy arrays, where the keys are the field names.
        There must only be one. Note that the data in the numpy arrays should
        define the cell-averaged value for of the quantity in in the hexahedral
        cell.
    connectivity : array_like
        This should be of size (N,8) where N is the number of zones.
    coordinates : array_like
        This should be of size (M,3) where M is the number of vertices
        indicated in the connectivity matrix.
    bbox : array_like (xdim:zdim, LE:RE), optional
        Size of computational domain in units of the length unit.
    sim_time : float, optional
        The simulation time in seconds
    mass_unit : string
        Unit to use for masses.  Defaults to unitless.
    time_unit : string
        Unit to use for times.  Defaults to unitless.
    velocity_unit : string
        Unit to use for velocities.  Defaults to unitless.
    magnetic_unit : string
        Unit to use for magnetic fields. Defaults to unitless.
    periodicity : tuple of booleans
        Determines whether the data will be treated as periodic along
        each axis
    geometry : string or tuple
        "cartesian", "cylindrical", "polar", "spherical", "geographic" or
        "spectral_cube".  Optionally, a tuple can be provided to specify the
        axis ordering -- for instance, to specify that the axis ordering should
        be z, x, y, this would be: ("cartesian", ("z", "x", "y")).  The same
        can be done for other coordinates, for instance:
        ("spherical", ("theta", "phi", "r")).

    """

    domain_dimensions = np.ones(3, "int32") * 2
    nprocs = 1
    if bbox is None:
        bbox = np.array([[0.0, 1.0], [0.0, 1.0], [0.0, 1.0]], 'float64')
    domain_left_edge = np.array(bbox[:, 0], 'float64')
    domain_right_edge = np.array(bbox[:, 1], 'float64')
    grid_levels = np.zeros(nprocs, dtype='int32').reshape((nprocs,1))

    field_units, data, _ = process_data(data)
    sfh = StreamDictFieldHandler()

    particle_types = set_particle_types(data)

    sfh.update({'connectivity': connectivity,
                'coordinates': coordinates,
                0: data})
    # Simple check for axis length correctness
    if len(data) > 0:
        fn = list(sorted(data))[0]
        array_values = data[fn]
        if array_values.size != connectivity.shape[0]:
            mylog.error("Dimensions of array must be one fewer than the" +
                        " coordinate set.")
            raise RuntimeError
    grid_left_edges = domain_left_edge
    grid_right_edges = domain_right_edge
    grid_dimensions = domain_dimensions.reshape(nprocs,3).astype("int32")

    if length_unit is None:
        length_unit = 'code_length'
    if mass_unit is None:
        mass_unit = 'code_mass'
    if time_unit is None:
        time_unit = 'code_time'
    if velocity_unit is None:
        velocity_unit = 'code_velocity'
    if magnetic_unit is None:
        magnetic_unit = 'code_magnetic'

    # I'm not sure we need any of this.
    handler = StreamHandler(
        grid_left_edges,
        grid_right_edges,
        grid_dimensions,
        grid_levels,
        -np.ones(nprocs, dtype='int64'),
        np.zeros(nprocs, dtype='int64').reshape(nprocs,1), # Temporary
        np.zeros(nprocs).reshape((nprocs,1)),
        sfh,
        field_units,
        (length_unit, mass_unit, time_unit, velocity_unit, magnetic_unit),
        particle_types=particle_types,
        periodicity=periodicity
    )

    handler.name = "HexahedralMeshData"
    handler.domain_left_edge = domain_left_edge
    handler.domain_right_edge = domain_right_edge
    handler.refine_by = 2
    handler.dimensionality = 3
    handler.domain_dimensions = domain_dimensions
    handler.simulation_time = sim_time
    handler.cosmology_simulation = 0

    sds = StreamHexahedralDataset(handler, geometry=geometry, unit_system=unit_system)

    return sds

class StreamOctreeSubset(OctreeSubset):
    domain_id = 1
    _domain_offset = 1

    def __init__(self, base_region, ds, oct_handler, over_refine_factor = 1):
        self._num_zones = 1 << (over_refine_factor)
        self.field_data = YTFieldData()
        self.field_parameters = {}
        self.ds = ds
        self.oct_handler = oct_handler
        self._last_mask = None
        self._last_selector_id = None
        self._current_particle_type = 'io'
        self._current_fluid_type = self.ds.default_fluid_type
        self.base_region = base_region
        self.base_selector = base_region.selector

    def fill(self, content, dest, selector, offset):
        # Here we get a copy of the file, which we skip through and read the
        # bits we want.
        oct_handler = self.oct_handler
        cell_count = selector.count_oct_cells(self.oct_handler, self.domain_id)
        levels, cell_inds, file_inds = self.oct_handler.file_index_octs(
            selector, self.domain_id, cell_count)
        levels[:] = 0
        dest.update((field, np.empty(cell_count, dtype="float64"))
                    for field in content)
        # Make references ...
        count = oct_handler.fill_level(0, levels, cell_inds, file_inds,
                                       dest, content, offset)
        return count

class StreamOctreeHandler(OctreeIndex):

    def __init__(self, ds, dataset_type = None):
        self.stream_handler = ds.stream_handler
        self.dataset_type = dataset_type
        super(StreamOctreeHandler, self).__init__(ds, dataset_type)

    def _setup_data_io(self):
        if self.stream_handler.io is not None:
            self.io = self.stream_handler.io
        else:
            self.io = io_registry[self.dataset_type](self.ds)

    def _initialize_oct_handler(self):
        header = dict(dims = [1, 1, 1],
                      left_edge = self.ds.domain_left_edge,
                      right_edge = self.ds.domain_right_edge,
                      octree = self.ds.octree_mask,
                      over_refine = self.ds.over_refine_factor,
                      partial_coverage = self.ds.partial_coverage)
        self.oct_handler = OctreeContainer.load_octree(header)

    def _identify_base_chunk(self, dobj):
        if getattr(dobj, "_chunk_info", None) is None:
            base_region = getattr(dobj, "base_region", dobj)
            subset = [StreamOctreeSubset(base_region, self.dataset,
                                         self.oct_handler,
                                         self.ds.over_refine_factor)]
            dobj._chunk_info = subset
        dobj._current_chunk = list(self._chunk_all(dobj))[0]

    def _chunk_all(self, dobj):
        oobjs = getattr(dobj._current_chunk, "objs", dobj._chunk_info)
        yield YTDataChunk(dobj, "all", oobjs, None)

    def _chunk_spatial(self, dobj, ngz, sort = None, preload_fields = None):
        sobjs = getattr(dobj._current_chunk, "objs", dobj._chunk_info)
        # This is where we will perform cutting of the Octree and
        # load-balancing.  That may require a specialized selector object to
        # cut based on some space-filling curve index.
        for i,og in enumerate(sobjs):
            if ngz > 0:
                g = og.retrieve_ghost_zones(ngz, [], smoothed=True)
            else:
                g = og
            yield YTDataChunk(dobj, "spatial", [g])

    def _chunk_io(self, dobj, cache = True, local_only = False):
        oobjs = getattr(dobj._current_chunk, "objs", dobj._chunk_info)
        for subset in oobjs:
            yield YTDataChunk(dobj, "io", [subset], None, cache = cache)

    def _setup_classes(self):
        dd = self._get_data_reader_dict()
        super(StreamOctreeHandler, self)._setup_classes(dd)

    def _detect_output_fields(self):
        # NOTE: Because particle unions add to the actual field list, without
        # having the keys in the field list itself, we need to double check
        # here.
        fl = set(self.stream_handler.get_fields())
        fl.update(set(getattr(self, "field_list", [])))
        self.field_list = list(fl)

class StreamOctreeDataset(StreamDataset):
    _index_class = StreamOctreeHandler
    _field_info_class = StreamFieldInfo
    _dataset_type = "stream_octree"

def load_octree(octree_mask, data,
                bbox=None, sim_time=0.0, length_unit=None,
                mass_unit=None, time_unit=None,
                velocity_unit=None, magnetic_unit=None,
                periodicity=(True, True, True),
                over_refine_factor = 1, partial_coverage = 1,
                unit_system="cgs"):
    r"""Load an octree mask into yt.

    Octrees can be saved out by calling save_octree on an OctreeContainer.
    This enables them to be loaded back in.

    This will initialize an Octree of data.  Note that fluid fields will not
    work yet, or possibly ever.

    Parameters
    ----------
    octree_mask : np.ndarray[uint8_t]
        This is a depth-first refinement mask for an Octree.  It should be 
        of size n_octs * 8 (but see note about the root oct below), where 
        each item is 1 for an oct-cell being refined and 0 for it not being
        refined.  For over_refine_factors != 1, the children count will 
        still be 8, so there will stil be n_octs * 8 entries. Note that if 
        the root oct is not refined, there will be only one entry
        for the root, so the size of the mask will be (n_octs - 1)*8 + 1.
    data : dict
        A dictionary of 1D arrays.  Note that these must of the size of the
        number of "False" values in the ``octree_mask``.
    bbox : array_like (xdim:zdim, LE:RE), optional
        Size of computational domain in units of length
    sim_time : float, optional
        The simulation time in seconds
    length_unit : string
        Unit to use for lengths.  Defaults to unitless.
    mass_unit : string
        Unit to use for masses.  Defaults to unitless.
    time_unit : string
        Unit to use for times.  Defaults to unitless.
    velocity_unit : string
        Unit to use for velocities.  Defaults to unitless.
    magnetic_unit : string
        Unit to use for magnetic fields. Defaults to unitless.
    periodicity : tuple of booleans
        Determines whether the data will be treated as periodic along
        each axis
    partial_coverage : boolean
        Whether or not an oct can be refined cell-by-cell, or whether all 
        8 get refined.

    Example
    -------

    >>> import yt
    >>> import numpy as np
    >>> oct_mask = [8, 0, 0, 0, 0, 8, 0, 8,
    ...             0, 0, 0, 0, 0, 0, 0, 0,
    ...             8, 0, 0, 0, 0, 0, 0, 0,
    ...             0]
    >>>
    >>> octree_mask = np.array(oct_mask, dtype=np.uint8)
    >>> quantities = {}
    >>> quantities['gas', 'density'] = np.random.random((22, 1), dtype='f8')
    >>> bbox = np.array([[-10., 10.], [-10., 10.], [-10., 10.]])
    >>>
    >>> ds = yt.load_octree(octree_mask=octree_mask,
    ...                     data=quantities,
    ...                     bbox=bbox,
    ...                     over_refine_factor=0,
    ...                     partial_coverage=0)

    """

    if not isinstance(octree_mask, np.ndarray) or octree_mask.dtype != np.uint8:
        raise TypeError("octree_mask should be a Numpy array with type uint8")

    nz = (1 << (over_refine_factor))
    domain_dimensions = np.array([nz, nz, nz])
    nprocs = 1
    if bbox is None:
        bbox = np.array([[0.0, 1.0], [0.0, 1.0], [0.0, 1.0]], 'float64')
    domain_left_edge = np.array(bbox[:, 0], 'float64')
    domain_right_edge = np.array(bbox[:, 1], 'float64')
    grid_levels = np.zeros(nprocs, dtype='int32').reshape((nprocs,1))

    field_units, data, _ = process_data(data)
    sfh = StreamDictFieldHandler()

    particle_types = set_particle_types(data)

    sfh.update({0:data})
    grid_left_edges = domain_left_edge
    grid_right_edges = domain_right_edge
    grid_dimensions = domain_dimensions.reshape(nprocs,3).astype("int32")

    if length_unit is None:
        length_unit = 'code_length'
    if mass_unit is None:
        mass_unit = 'code_mass'
    if time_unit is None:
        time_unit = 'code_time'
    if velocity_unit is None:
        velocity_unit = 'code_velocity'
    if magnetic_unit is None:
        magnetic_unit = 'code_magnetic'

    # I'm not sure we need any of this.
    handler = StreamHandler(
        grid_left_edges,
        grid_right_edges,
        grid_dimensions,
        grid_levels,
        -np.ones(nprocs, dtype='int64'),
        np.zeros(nprocs, dtype='int64').reshape(nprocs,1), # Temporary
        np.zeros(nprocs).reshape((nprocs,1)),
        sfh,
        field_units,
        (length_unit, mass_unit, time_unit, velocity_unit, magnetic_unit),
        particle_types=particle_types,
        periodicity=periodicity
    )

    handler.name = "OctreeData"
    handler.domain_left_edge = domain_left_edge
    handler.domain_right_edge = domain_right_edge
    handler.refine_by = 2
    handler.dimensionality = 3
    handler.domain_dimensions = domain_dimensions
    handler.simulation_time = sim_time
    handler.cosmology_simulation = 0

    sds = StreamOctreeDataset(handler, unit_system=unit_system)
    sds.octree_mask = octree_mask
    sds.partial_coverage = partial_coverage
    sds.over_refine_factor = over_refine_factor

    return sds

class StreamUnstructuredMesh(UnstructuredMesh):
    _index_offset = 0

    def __init__(self, *args, **kwargs):
        super(StreamUnstructuredMesh, self).__init__(*args, **kwargs)
        self._connectivity_length = self.connectivity_indices.shape[1]


class StreamUnstructuredIndex(UnstructuredIndex):

    def __init__(self, ds, dataset_type = None):
        self.stream_handler = ds.stream_handler
        super(StreamUnstructuredIndex, self).__init__(ds, dataset_type)

    def _initialize_mesh(self):
        coords = ensure_list(self.stream_handler.fields.pop("coordinates"))
        connec = ensure_list(self.stream_handler.fields.pop("connectivity"))
        self.meshes = [StreamUnstructuredMesh(
                       i, self.index_filename, c1, c2, self)
                       for i, (c1, c2) in enumerate(zip(connec, repeat(coords[0])))]
        self.mesh_union = MeshUnion("mesh_union", self.meshes)

    def _setup_data_io(self):
        if self.stream_handler.io is not None:
            self.io = self.stream_handler.io
        else:
            self.io = io_registry[self.dataset_type](self.ds)

    def _detect_output_fields(self):
        self.field_list = list(set(self.stream_handler.get_fields()))
        fnames = list(set([fn for ft, fn in self.field_list]))
        self.field_list += [('all', fname) for fname in fnames]

class StreamUnstructuredMeshDataset(StreamDataset):
    _index_class = StreamUnstructuredIndex
    _field_info_class = StreamFieldInfo
    _dataset_type = "stream_unstructured"

    def _find_particle_types(self):
        pass

def load_unstructured_mesh(connectivity, coordinates, node_data=None,
                           elem_data=None, length_unit=None, bbox=None,
                           sim_time=0.0, mass_unit=None, time_unit=None,
                           velocity_unit=None, magnetic_unit=None,
                           periodicity=(False, False, False),
                           geometry = "cartesian", unit_system="cgs"):
    r"""Load an unstructured mesh of data into yt as a
    :class:`~yt.frontends.stream.data_structures.StreamHandler`.

    This should allow an unstructured mesh data to be loaded directly into
    yt and analyzed as would any others.  Not all functionality for
    visualization will be present, and some analysis functions may not yet have
    been implemented.

    Particle fields are detected as one-dimensional fields. The number of
    particles is set by the "number_of_particles" key in data.

    In the parameter descriptions below, a "vertex" is a 3D point in space, an
    "element" is a single polyhedron whose location is defined by a set of
    vertices, and a "mesh" is a set of polyhedral elements, each with the same
    number of vertices.

    Parameters
    ----------
    connectivity : list of array_like or array_like
        This should either be a single 2D array or list of 2D arrays.  If this
        is a list, each element in the list corresponds to the connectivity
        information for a distinct mesh. Each array can have different
        connectivity length and should be of shape (N,M) where N is the number
        of elements and M is the number of vertices per element.
    coordinates : array_like
        The 3D coordinates of mesh vertices. This should be of size (L, D) where
        L is the number of vertices and D is the number of coordinates per vertex
        (the spatial dimensions of the dataset). Currently this must be either 2 or 3.
        When loading more than one mesh, the data for each mesh should be concatenated
        into a single coordinates array.
    node_data : dict or list of dicts
        For a single mesh, a dict mapping field names to 2D numpy arrays,
        representing data defined at element vertices. For multiple meshes,
        this must be a list of dicts.
    elem_data : dict or list of dicts
        For a single mesh, a dict mapping field names to 1D numpy arrays, where
        each array has a length equal to the number of elements. The data
        must be defined at the center of each mesh element and there must be
        only one data value for each element. For multiple meshes, this must be
        a list of dicts, with one dict for each mesh.
    bbox : array_like (xdim:zdim, LE:RE), optional
        Size of computational domain in units of the length unit.
    sim_time : float, optional
        The simulation time in seconds
    mass_unit : string
        Unit to use for masses.  Defaults to unitless.
    time_unit : string
        Unit to use for times.  Defaults to unitless.
    velocity_unit : string
        Unit to use for velocities.  Defaults to unitless.
    magnetic_unit : string
        Unit to use for magnetic fields. Defaults to unitless.
    periodicity : tuple of booleans
        Determines whether the data will be treated as periodic along
        each axis
    geometry : string or tuple
        "cartesian", "cylindrical", "polar", "spherical", "geographic" or
        "spectral_cube".  Optionally, a tuple can be provided to specify the
        axis ordering -- for instance, to specify that the axis ordering should
        be z, x, y, this would be: ("cartesian", ("z", "x", "y")).  The same
        can be done for other coordinates, for instance:
        ("spherical", ("theta", "phi", "r")).

    >>> # Coordinates for vertices of two tetrahedra
    >>> coordinates = np.array([[0.0, 0.0, 0.5], [0.0, 1.0, 0.5], [0.5, 1, 0.5],
                                [0.5, 0.5, 0.0], [0.5, 0.5, 1.0]])

    >>> # The indices in the coordinates array of mesh vertices.
    >>> # This mesh has two elements.
    >>> connectivity = np.array([[0, 1, 2, 4], [0, 1, 2, 3]])

    >>> # Field data defined at the centers of the two mesh elements.
    >>> elem_data = {
    ...     ('connect1', 'elem_field'): np.array([1, 2])
    ... }

    >>> # Field data defined at node vertices
    >>> node_data = {
    ...     ('connect1', 'node_field'): np.array([[0.0, 1.0, 2.0, 4.0],
    ...                                           [0.0, 1.0, 2.0, 3.0]])
    ... }

    >>> ds = yt.load_unstructured_mesh(connectivity, coordinates,
    ...                                elem_data=elem_data,
    ...                                node_data=node_data)

    """

    dimensionality = coordinates.shape[1]
    domain_dimensions = np.ones(3, "int32") * 2
    nprocs = 1

    if elem_data is None and node_data is None:
        raise RuntimeError("No data supplied in load_unstructured_mesh.")

    if isinstance(connectivity, list):
        num_meshes = len(connectivity)
    else:
        num_meshes = 1
    connectivity = ensure_list(connectivity)

    if elem_data is None:
        elem_data = [{} for i in range(num_meshes)]
    elem_data = ensure_list(elem_data)

    if node_data is None:
        node_data = [{} for i in range(num_meshes)]
    node_data = ensure_list(node_data)

    data = [{} for i in range(num_meshes)]
    for elem_dict, data_dict in zip(elem_data, data):
        for field, values in elem_dict.items():
            data_dict[field] = values
    for node_dict, data_dict in zip(node_data, data):
        for field, values in node_dict.items():
            data_dict[field] = values
    data = ensure_list(data)

    if bbox is None:
        bbox = [[coordinates[:,i].min() - 0.1 * abs(coordinates[:,i].min()),
                 coordinates[:,i].max() + 0.1 * abs(coordinates[:,i].max())]
                for i in range(dimensionality)]

    if dimensionality < 3:
        bbox.append([0.0, 1.0])
    if dimensionality < 2:
        bbox.append([0.0, 1.0])

    # handle pseudo-dims here
    num_pseudo_dims = get_num_pseudo_dims(coordinates)
    dimensionality -= num_pseudo_dims
    for i in range(dimensionality, 3):
        bbox[i][0] = 0.0
        bbox[i][1] = 1.0

    bbox = np.array(bbox, dtype=np.float64)
    domain_left_edge = np.array(bbox[:, 0], 'float64')
    domain_right_edge = np.array(bbox[:, 1], 'float64')
    grid_levels = np.zeros(nprocs, dtype='int32').reshape((nprocs,1))

    field_units = {}
    particle_types = {}
    sfh = StreamDictFieldHandler()

    sfh.update({'connectivity': connectivity,
                'coordinates': coordinates})
    for i, d in enumerate(data):
        _f_unit, _data, _ = process_data(d)
        field_units.update(_f_unit)
        sfh[i] = _data
        particle_types.update(set_particle_types(d))
    # Simple check for axis length correctness
    if 0 and len(data) > 0:
        fn = list(sorted(data))[0]
        array_values = data[fn]
        if array_values.size != connectivity.shape[0]:
            mylog.error("Dimensions of array must be one fewer than the" +
                        " coordinate set.")
            raise RuntimeError
    grid_left_edges = domain_left_edge
    grid_right_edges = domain_right_edge
    grid_dimensions = domain_dimensions.reshape(nprocs, 3).astype("int32")

    if length_unit is None:
        length_unit = 'code_length'
    if mass_unit is None:
        mass_unit = 'code_mass'
    if time_unit is None:
        time_unit = 'code_time'
    if velocity_unit is None:
        velocity_unit = 'code_velocity'
    if magnetic_unit is None:
        magnetic_unit = 'code_magnetic'

    # I'm not sure we need any of this.
    handler = StreamHandler(
        grid_left_edges,
        grid_right_edges,
        grid_dimensions,
        grid_levels,
        -np.ones(nprocs, dtype='int64'),
        np.zeros(nprocs, dtype='int64').reshape(nprocs,1), # Temporary
        np.zeros(nprocs).reshape((nprocs,1)),
        sfh,
        field_units,
        (length_unit, mass_unit, time_unit, velocity_unit, magnetic_unit),
        particle_types=particle_types,
        periodicity=periodicity
    )

    handler.name = "UnstructuredMeshData"
    handler.domain_left_edge = domain_left_edge
    handler.domain_right_edge = domain_right_edge
    handler.refine_by = 2
    handler.dimensionality = dimensionality
    handler.domain_dimensions = domain_dimensions
    handler.simulation_time = sim_time
    handler.cosmology_simulation = 0

    sds = StreamUnstructuredMeshDataset(handler, geometry=geometry,
                                        unit_system=unit_system)

    fluid_types = ['all']
    for i in range(1, num_meshes + 1):
        fluid_types += ['connect%d' % i]
    sds.fluid_types = tuple(fluid_types)

    def flatten(l):
        return [item for sublist in l for item in sublist]

    sds._node_fields = flatten([[f[1] for f in m] for m in node_data if m])
    sds._elem_fields = flatten([[f[1] for f in m] for m in elem_data if m])
    sds.default_field = [f for f in sds.field_list
                         if f[0] == 'connect1'][-1]

    return sds<|MERGE_RESOLUTION|>--- conflicted
+++ resolved
@@ -758,20 +758,6 @@
 
     # Now figure out where the particles go
     if number_of_particles > 0:
-<<<<<<< HEAD
-        if all(f not in pdata for f in check_fields):
-            pdata_ftype = {}
-            for f in [k for k in sorted(pdata)]:
-                if not hasattr(pdata[f], "shape"):
-                    continue
-                if f == 'number_of_particles':
-                    continue
-                mylog.debug("Reassigning '%s' to ('io','%s')", f, f)
-                pdata_ftype["io", f] = pdata.pop(f)
-            pdata_ftype.update(pdata)
-            pdata = pdata_ftype
-=======
->>>>>>> 839b375e
         # This will update the stream handler too
         assign_particle_data(sds, pdata)
 
@@ -1005,11 +991,7 @@
             if not isinstance(field, tuple):
                 field = ("unknown", field)
             fi = base_ds._get_field_info(*field)
-<<<<<<< HEAD
-            if fi.sampling_type == "particle":
-=======
-            if fi.particle_type and field[0] in base_ds.particle_types_raw:
->>>>>>> 839b375e
+            if fi.sampling_type == "particle" and field[0] in base_ds.particle_types_raw:
                 pdata[field] = uconcatenate([grid[field]
                                              for grid in base_ds.index.grids])
         pdata["number_of_particles"] = number_of_particles
@@ -1035,11 +1017,7 @@
                 if not isinstance(field, tuple):
                     field = ("unknown", field)
                 fi = ds._get_field_info(*field)
-<<<<<<< HEAD
                 if not fi.sampling_type == "particle":
-=======
-                if not fi.particle_type:
->>>>>>> 839b375e
                     gd[field] = g[field]
             grid_data.append(gd)
             if g.Level < ds.index.max_level: continue
@@ -1055,11 +1033,7 @@
                     if not isinstance(field, tuple):
                         field = ("unknown", field)
                     fi = ds._get_field_info(*field)
-<<<<<<< HEAD
                     if not fi.sampling_type == "particle":
-=======
-                    if not fi.particle_type:
->>>>>>> 839b375e
                         gd[field] = grid[field]
                 grid_data.append(gd)
 
