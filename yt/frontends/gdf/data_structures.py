"""
Data structures for GDF.



"""

#-----------------------------------------------------------------------------
# Copyright (c) 2013, yt Development Team.
#
# Distributed under the terms of the Modified BSD License.
#
# The full license is in the file COPYING.txt, distributed with this software.
#-----------------------------------------------------------------------------

import h5py
import types
import numpy as np
import weakref
import os
from yt.funcs import \
    just_one, ensure_tuple
from yt.data_objects.grid_patch import \
    AMRGridPatch
from yt.geometry.grid_geometry_handler import \
    GridIndex
from yt.data_objects.static_output import \
    Dataset
from yt.utilities.exceptions import \
    YTGDFUnknownGeometry
from yt.utilities.lib.misc_utilities import \
    get_box_grids_level
from .fields import GDFFieldInfo


GEOMETRY_TRANS = {
    0: "cartesian",
    1: "polar",
    2: "cylindrical",
    3: "spherical",
}


class GDFGrid(AMRGridPatch):
    _id_offset = 0

    def __init__(self, id, index, level, start, dimensions):
        AMRGridPatch.__init__(self, id, filename=index.index_filename,
                              index=index)
        self.Parent = []
        self.Children = []
        self.Level = level
        self.start_index = start.copy()
        self.stop_index = self.start_index + dimensions
        self.ActiveDimensions = dimensions.copy()

    def _setup_dx(self):
        # So first we figure out what the index is.  We don't assume
        # that dx=dy=dz , at least here.  We probably do elsewhere.
        id = self.id - self._id_offset
        if len(self.Parent) > 0:
            self.dds = self.Parent[0].dds / self.ds.refine_by
        else:
            LE, RE = self.index.grid_left_edge[id, :], \
                self.index.grid_right_edge[id, :]
            self.dds = np.array((RE - LE) / self.ActiveDimensions)
        if self.ds.data_software != "piernik":
            if self.ds.dimensionality < 2:
                self.dds[1] = 1.0
            if self.ds.dimensionality < 3:
                self.dds[2] = 1.0
        self.field_data['dx'], self.field_data['dy'], self.field_data['dz'] = \
            self.dds
        self.dds = self.ds.arr(self.dds, "code_length")


class GDFHierarchy(GridIndex):

    grid = GDFGrid

    def __init__(self, ds, dataset_type='grid_data_format'):
        self.dataset = weakref.proxy(ds)
        self.index_filename = self.dataset.parameter_filename
        h5f = h5py.File(self.index_filename, 'r')
        self.dataset_type = dataset_type
        GridIndex.__init__(self, ds, dataset_type)
        self.max_level = 10  # FIXME
        self.directory = os.path.dirname(self.index_filename)
        h5f.close()

    def _detect_output_fields(self):
        h5f = h5py.File(self.index_filename, 'r')
        self.field_list = [("gdf", str(f)) for f in h5f['field_types'].keys()]
        h5f.close()

    def _count_grids(self):
        h5f = h5py.File(self.index_filename, 'r')
        self.num_grids = h5f['/grid_parent_id'].shape[0]
        h5f.close()

    def _parse_index(self):
        h5f = h5py.File(self.index_filename, 'r')
        dxs = []
        self.grids = np.empty(self.num_grids, dtype='object')
        levels = (h5f['grid_level'][:]).copy()
        glis = (h5f['grid_left_index'][:]).copy()
        gdims = (h5f['grid_dimensions'][:]).copy()
        active_dims = ~((np.max(gdims, axis=0) == 1) &
                        (self.dataset.domain_dimensions == 1))

        for i in range(levels.shape[0]):
            self.grids[i] = self.grid(i, self, levels[i],
                                      glis[i],
                                      gdims[i])
            self.grids[i]._level_id = levels[i]

            dx = (self.dataset.domain_right_edge -
                  self.dataset.domain_left_edge) / \
                self.dataset.domain_dimensions
            dx[active_dims] /= self.dataset.refine_by ** levels[i]
            dxs.append(dx.in_units("code_length"))
        dx = self.dataset.arr(dxs, input_units="code_length")
        self.grid_left_edge = self.dataset.domain_left_edge + dx * glis
        self.grid_dimensions = gdims.astype("int32")
        self.grid_right_edge = self.grid_left_edge + dx * self.grid_dimensions
        self.grid_particle_count = h5f['grid_particle_count'][:]
        del levels, glis, gdims
        h5f.close()

    def _populate_grid_objects(self):
        mask = np.empty(self.grids.size, dtype='int32')
        for gi, g in enumerate(self.grids):
            g._prepare_grid()
            g._setup_dx()

        for gi, g in enumerate(self.grids):
            g.Children = self._get_grid_children(g)
            for g1 in g.Children:
                g1.Parent.append(g)
            get_box_grids_level(self.grid_left_edge[gi, :],
                                self.grid_right_edge[gi, :],
                                self.grid_levels[gi],
                                self.grid_left_edge, self.grid_right_edge,
                                self.grid_levels, mask)
            m = mask.astype("bool")
            m[gi] = False
            siblings = self.grids[gi:][m[gi:]]
            if len(siblings) > 0:
                g.OverlappingSiblings = siblings.tolist()
        self.max_level = self.grid_levels.max()

    def _get_box_grids(self, left_edge, right_edge):
        """
        Gets back all the grids between a left edge and right edge
        """
        eps = np.finfo(np.float64).eps
        grid_i = np.where(
            np.all((self.grid_right_edge - left_edge) > eps, axis=1) &
            np.all((right_edge - self.grid_left_edge) > eps, axis=1))

        return self.grids[grid_i], grid_i

    def _get_grid_children(self, grid):
        mask = np.zeros(self.num_grids, dtype='bool')
        grids, grid_ind = self._get_box_grids(grid.LeftEdge, grid.RightEdge)
        mask[grid_ind] = True
        return [g for g in self.grids[mask] if g.Level == grid.Level + 1]


class GDFDataset(Dataset):
    _index_class = GDFHierarchy
    _field_info_class = GDFFieldInfo

    def __init__(self, filename, dataset_type='grid_data_format',
<<<<<<< HEAD
                 storage_filename=None, geometry='cartesian',
                 units_override=None):
=======
                 storage_filename=None, geometry=None):
>>>>>>> e9879614
        self.geometry = geometry
        self.fluid_types += ("gdf",)
        Dataset.__init__(self, filename, dataset_type, units_override=units_override)
        self.storage_filename = storage_filename
        self.filename = filename

    def _set_code_unit_attributes(self):
        """
        Generates the conversion to various physical _units
        based on the parameter file
        """

        # This should be improved.
        h5f = h5py.File(self.parameter_filename, "r")
        for field_name in h5f["/field_types"]:
            current_field = h5f["/field_types/%s" % field_name]
            if 'field_to_cgs' in current_field.attrs:
                field_conv = current_field.attrs['field_to_cgs']
                self.field_units[field_name] = just_one(field_conv)
            elif 'field_units' in current_field.attrs:
                field_units = current_field.attrs['field_units']
                if isinstance(field_units, types.StringTypes):
                    current_field_units = current_field.attrs['field_units']
                else:
                    current_field_units = \
                        just_one(current_field.attrs['field_units'])
                self.field_units[field_name] = current_field_units
            else:
                self.field_units[field_name] = ""

        if "dataset_units" in h5f:
            for unit_name in h5f["/dataset_units"]:
                current_unit = h5f["/dataset_units/%s" % unit_name]
                value = current_unit.value
                unit = current_unit.attrs["unit"]
                setattr(self, unit_name, self.quan(value, unit))
        else:
            self.length_unit = self.quan(1.0, "cm")
            self.mass_unit = self.quan(1.0, "g")
            self.time_unit = self.quan(1.0, "s")

        h5f.close()

    def _parse_parameter_file(self):
        self._handle = h5py.File(self.parameter_filename, "r")
        if 'data_software' in self._handle['gridded_data_format'].attrs:
            self.data_software = \
                self._handle['gridded_data_format'].attrs['data_software']
        else:
            self.data_software = "unknown"
        sp = self._handle["/simulation_parameters"].attrs
        if self.geometry is None:
            geometry = just_one(sp.get("geometry", 0))
            try:
                self.geometry = GEOMETRY_TRANS[geometry]
            except KeyError:
                raise YTGDFUnknownGeometry(geometry)
        self.parameters.update(sp)
        self.domain_left_edge = sp["domain_left_edge"][:]
        self.domain_right_edge = sp["domain_right_edge"][:]
        self.domain_dimensions = sp["domain_dimensions"][:]
        refine_by = sp["refine_by"]
        if refine_by is None:
            refine_by = 2
        self.refine_by = refine_by
        self.dimensionality = sp["dimensionality"]
        self.current_time = sp["current_time"]
        self.unique_identifier = sp["unique_identifier"]
        self.cosmological_simulation = sp["cosmological_simulation"]
        if sp["num_ghost_zones"] != 0:
            raise RuntimeError
        self.num_ghost_zones = sp["num_ghost_zones"]
        self.field_ordering = sp["field_ordering"]
        self.boundary_conditions = sp["boundary_conditions"][:]
        p = [bnd == 0 for bnd in self.boundary_conditions[::2]]
        self.periodicity = ensure_tuple(p)
        if self.cosmological_simulation:
            self.current_redshift = sp["current_redshift"]
            self.omega_lambda = sp["omega_lambda"]
            self.omega_matter = sp["omega_matter"]
            self.hubble_constant = sp["hubble_constant"]
        else:
            self.current_redshift = self.omega_lambda = self.omega_matter = \
                self.hubble_constant = self.cosmological_simulation = 0.0
        self.parameters['Time'] = 1.0  # Hardcode time conversion for now.
        # Hardcode for now until field staggering is supported.
        self.parameters["HydroMethod"] = 0
        self._handle.close()
        del self._handle

    @classmethod
    def _is_valid(self, *args, **kwargs):
        try:
            fileh = h5py.File(args[0], 'r')
            if "gridded_data_format" in fileh:
                fileh.close()
                return True
            fileh.close()
        except:
            pass
        return False

    def __repr__(self):
        return self.basename.rsplit(".", 1)[0]<|MERGE_RESOLUTION|>--- conflicted
+++ resolved
@@ -172,12 +172,8 @@
     _field_info_class = GDFFieldInfo
 
     def __init__(self, filename, dataset_type='grid_data_format',
-<<<<<<< HEAD
-                 storage_filename=None, geometry='cartesian',
+                 storage_filename=None, geometry=None):
                  units_override=None):
-=======
-                 storage_filename=None, geometry=None):
->>>>>>> e9879614
         self.geometry = geometry
         self.fluid_types += ("gdf",)
         Dataset.__init__(self, filename, dataset_type, units_override=units_override)
