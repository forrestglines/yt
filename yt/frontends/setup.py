--- conflicted
+++ resolved
@@ -39,10 +39,7 @@
     config.add_subpackage("chombo/tests")
     config.add_subpackage("eagle/tests")
     config.add_subpackage("enzo/tests")
-<<<<<<< HEAD
     config.add_subpackage("exodus_ii/tests")
-=======
->>>>>>> 715a50be
     config.add_subpackage("fits/tests")
     config.add_subpackage("flash/tests")
     config.add_subpackage("gadget/tests")
