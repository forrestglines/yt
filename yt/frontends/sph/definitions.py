--- conflicted
+++ resolved
@@ -44,8 +44,6 @@
                 ("InternalEnergy", "Gas"),
                 ("Density", "Gas"),
                 ("SmoothingLength", "Gas"),
-<<<<<<< HEAD
-=======
     ),
     agora_unlv = ( "Coordinates",
                    "Velocities",
@@ -56,6 +54,5 @@
                    ("Electron_Number_Density", "Gas"),
                    ("HI_NumberDensity", "Gas"),
                    ("SmoothingLength", "Gas"),
->>>>>>> fe2bb32a
     )
 )