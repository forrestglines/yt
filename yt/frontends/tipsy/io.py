"""
Tipsy data-file handling function




"""
from __future__ import print_function

#-----------------------------------------------------------------------------
# Copyright (c) 2014, yt Development Team.
#
# Distributed under the terms of the Modified BSD License.
#
# The full license is in the file COPYING.txt, distributed with this software.
#-----------------------------------------------------------------------------

import glob
import numpy as np
from numpy.lib.recfunctions import append_fields
import os
import struct

from yt.utilities.io_handler import \
    BaseIOHandler
from yt.utilities.lib.geometry_utils import \
    compute_morton
from yt.utilities.logger import ytLogger as \
    mylog

CHUNKSIZE = 10000000


class IOHandlerTipsyBinary(BaseIOHandler):
    _dataset_type = "tipsy"
    _vector_fields = ("Coordinates", "Velocity", "Velocities")

    _pdtypes = None  # dtypes, to be filled in later
    _aux_pdtypes = None  # auxiliary files' dtypes

    _ptypes = ("Gas",
               "DarkMatter",
               "Stars")
    _chunksize = 64 * 64 * 64

    _aux_fields = None
    _fields = (("Gas", "Mass"),
               ("Gas", "Coordinates"),
               ("Gas", "Velocities"),
               ("Gas", "Density"),
               ("Gas", "Temperature"),
               ("Gas", "Epsilon"),
               ("Gas", "Metals"),
               ("Gas", "Phi"),
               ("DarkMatter", "Mass"),
               ("DarkMatter", "Coordinates"),
               ("DarkMatter", "Velocities"),
               ("DarkMatter", "Epsilon"),
               ("DarkMatter", "Phi"),
               ("Stars", "Mass"),
               ("Stars", "Coordinates"),
               ("Stars", "Velocities"),
               ("Stars", "Metals"),
               ("Stars", "FormationTime"),
               ("Stars", "Epsilon"),
               ("Stars", "Phi")
               )

    def __init__(self, *args, **kwargs):
        self._aux_fields = []
        super(IOHandlerTipsyBinary, self).__init__(*args, **kwargs)

    def _read_fluid_selection(self, chunks, selector, fields, size):
        raise NotImplementedError

    def _fill_fields(self, fields, vals, mask, data_file):
        if mask is None:
            size = 0
        else:
            size = mask.sum()
        rv = {}
        for field in fields:
            mylog.debug("Allocating %s values for %s", size, field)
            if field in self._vector_fields:
                rv[field] = np.empty((size, 3), dtype="float64")
                if size == 0:
                    continue
                rv[field][:, 0] = vals[field]['x'][mask]
                rv[field][:, 1] = vals[field]['y'][mask]
                rv[field][:, 2] = vals[field]['z'][mask]
            else:
                rv[field] = np.empty(size, dtype="float64")
                if size == 0:
                    continue
                rv[field][:] = vals[field][mask]
            if field == "Coordinates":
                eps = np.finfo(rv[field].dtype).eps
                for i in range(3):
                    rv[field][:, i] = np.clip(rv[field][:, i],
                                              self.domain_left_edge[i] + eps,
                                              self.domain_right_edge[i] - eps)
        return rv

    def _read_particle_coords(self, chunks, ptf):
        data_files = set([])
        for chunk in chunks:
            for obj in chunk.objs:
                data_files.update(obj.data_files)
        for data_file in sorted(data_files):
            poff = data_file.field_offsets
            tp = data_file.total_particles
            f = open(data_file.filename, "rb")
            for ptype, field_list in sorted(ptf.items(),
                                            key=lambda a: poff[a[0]]):
                f.seek(poff[ptype], os.SEEK_SET)
                total = 0
                while total < tp[ptype]:
                    count = min(self._chunksize, tp[ptype] - total)
                    p = np.fromfile(f, self._pdtypes[ptype], count=count)
                    total += p.size
                    d = [p["Coordinates"][ax].astype("float64")
                         for ax in 'xyz']
                    del p
                    yield ptype, d

    def _read_particle_fields(self, chunks, ptf, selector):
        chunks = list(chunks)
        data_files = set([])
        for chunk in chunks:
            for obj in chunk.objs:
                data_files.update(obj.data_files)
        for data_file in sorted(data_files):
            poff = data_file.field_offsets
            aux_fields_offsets = \
                self._calculate_particle_offsets_aux(data_file)
            tp = data_file.total_particles
            f = open(data_file.filename, "rb")

            # we need to open all aux files for chunking to work
            aux_fh = {}
            for afield in self._aux_fields:
                aux_fh[afield] = open(data_file.filename + '.' + afield, 'rb')

            for ptype, field_list in sorted(ptf.items(),
                                            key=lambda a: poff[a[0]]):
                f.seek(poff[ptype], os.SEEK_SET)
                afields = list(set(field_list).intersection(self._aux_fields))
                for afield in afields:
                    aux_fh[afield].seek(
                        aux_fields_offsets[afield][ptype][0], os.SEEK_SET)

                total = 0
                while total < tp[ptype]:
                    count = min(self._chunksize, tp[ptype] - total)
                    p = np.fromfile(f, self._pdtypes[ptype], count=count)

                    auxdata = []
                    for afield in afields:
                        if isinstance(self._aux_pdtypes[afield], np.dtype):
                            auxdata.append(
                                np.fromfile(aux_fh[afield],
                                            self._aux_pdtypes[afield],
                                            count=count)
                            )
                        else:
                            aux_fh[afield].seek(0, os.SEEK_SET)
                            sh = aux_fields_offsets[afield][ptype][0] + total
                            sf = aux_fields_offsets[afield][ptype][1] + \
                                tp[ptype] - count
                            if tp[ptype] > 0:
                                aux = np.genfromtxt(
                                    aux_fh[afield], skip_header=sh,
                                    skip_footer=sf
                                )
                                if aux.ndim < 1:
                                    aux = np.array([aux])
                                auxdata.append(aux)

                    total += p.size
                    if afields:
                        p = append_fields(p, afields, auxdata)
                    mask = selector.select_points(
                        p["Coordinates"]['x'].astype("float64"),
                        p["Coordinates"]['y'].astype("float64"),
                        p["Coordinates"]['z'].astype("float64"), 0.0)
                    if mask is None:
                        continue
                    tf = self._fill_fields(field_list, p, mask, data_file)
                    for field in field_list:
                        yield (ptype, field), tf.pop(field)

            # close all file handles
            f.close()
            for fh in list(aux_fh.values()):
                fh.close()

    def _update_domain(self, data_file):
        '''
        This method is used to determine the size needed for a box that will
        bound the particles.  It simply finds the largest position of the
        whole set of particles, and sets the domain to +/- that value.
        '''
        ds = data_file.ds
        ind = 0
        # Check to make sure that the domain hasn't already been set
        # by the parameter file
        if np.all(np.isfinite(ds.domain_left_edge)) and \
                np.all(np.isfinite(ds.domain_right_edge)):
            return
        with open(data_file.filename, "rb") as f:
            ds.domain_left_edge = 0
            ds.domain_right_edge = 0
            f.seek(ds._header_offset)
            mi = np.array([1e30, 1e30, 1e30], dtype="float64")
            ma = -np.array([1e30, 1e30, 1e30], dtype="float64")
            for iptype, ptype in enumerate(self._ptypes):
                # We'll just add the individual types separately
                count = data_file.total_particles[ptype]
<<<<<<< HEAD
                if count == 0: continue
                stop = ind + count
                while ind < stop:
                    c = min(CHUNKSIZE, stop - ind)
                    pp = np.fromfile(f, dtype = self._pdtypes[ptype],
                                     count = c)
=======
                if count == 0:
                    continue
                stop = ind + count
                while ind < stop:
                    c = min(CHUNKSIZE, stop - ind)
                    pp = np.fromfile(f, dtype=self._pdtypes[ptype],
                                     count=c)
>>>>>>> a64bc4d3
                    np.minimum(mi, [pp["Coordinates"]["x"].min(),
                                    pp["Coordinates"]["y"].min(),
                                    pp["Coordinates"]["z"].min()], mi)
                    np.maximum(ma, [pp["Coordinates"]["x"].max(),
                                    pp["Coordinates"]["y"].max(),
                                    pp["Coordinates"]["z"].max()], ma)
                    ind += c
        # We extend by 1%.
        DW = ma - mi
        mi -= 0.01 * DW
        ma += 0.01 * DW
        ds.domain_left_edge = ds.arr(mi, 'code_length')
        ds.domain_right_edge = ds.arr(ma, 'code_length')
        ds.domain_width = DW = ds.domain_right_edge - ds.domain_left_edge
        ds.unit_registry.add("unitary", float(DW.max() * DW.units.base_value),
                             DW.units.dimensions)

    def _initialize_index(self, data_file, regions):
        ds = data_file.ds
        morton = np.empty(sum(data_file.total_particles.values()),
                          dtype="uint64")
        ind = 0
        DLE, DRE = ds.domain_left_edge, ds.domain_right_edge
        self.domain_left_edge = DLE.in_units("code_length").ndarray_view()
        self.domain_right_edge = DRE.in_units("code_length").ndarray_view()
        with open(data_file.filename, "rb") as f:
            f.seek(ds._header_offset)
            for iptype, ptype in enumerate(self._ptypes):
                # We'll just add the individual types separately
                count = data_file.total_particles[ptype]
<<<<<<< HEAD
                if count == 0: continue
=======
                if count == 0:
                    continue
>>>>>>> a64bc4d3
                stop = ind + count
                while ind < stop:
                    c = min(CHUNKSIZE, stop - ind)
                    pp = np.fromfile(f, dtype=self._pdtypes[ptype],
                                     count=c)
                    mis = np.empty(3, dtype="float64")
                    mas = np.empty(3, dtype="float64")
                    for axi, ax in enumerate('xyz'):
                        mi = pp["Coordinates"][ax].min()
                        ma = pp["Coordinates"][ax].max()
                        mylog.debug(
                            "Spanning: %0.3e .. %0.3e in %s", mi, ma, ax)
                        mis[axi] = mi
                        mas[axi] = ma
                    pos = np.empty((pp.size, 3), dtype="float64")
                    for i, ax in enumerate("xyz"):
<<<<<<< HEAD
                        pos[:,i] = pp["Coordinates"][ax]
=======
                        pos[:, i] = pp["Coordinates"][ax]
>>>>>>> a64bc4d3
                    regions.add_data_file(pos, data_file.file_id,
                                          data_file.ds.filter_bbox)
                    morton[ind:ind + c] = compute_morton(
                        pos[:, 0], pos[:, 1], pos[:, 2],
                        DLE, DRE, data_file.ds.filter_bbox)
                    ind += c
        mylog.info("Adding %0.3e particles", morton.size)
        return morton

    def _count_particles(self, data_file):
        npart = {
            "Gas": data_file.ds.parameters['nsph'],
            "Stars": data_file.ds.parameters['nstar'],
            "DarkMatter": data_file.ds.parameters['ndark']
        }
        return npart

    @classmethod
    def _compute_dtypes(cls, field_dtypes, endian="<"):
        pds = {}
        for ptype, field in cls._fields:
            dtbase = field_dtypes.get(field, 'f')
            ff = "%s%s" % (endian, dtbase)
            if field in cls._vector_fields:
                dt = (field, [('x', ff), ('y', ff), ('z', ff)])
            else:
                dt = (field, ff)
            pds.setdefault(ptype, []).append(dt)
        pdtypes = {}
        for ptype in pds:
            pdtypes[ptype] = np.dtype(pds[ptype])
        return pdtypes

    def _create_dtypes(self, data_file):
        # We can just look at the particle counts.
        self._header_offset = data_file.ds._header_offset
<<<<<<< HEAD
        self._pdtypes = {}
        field_list = []
        tp = data_file.total_particles
        aux_filenames = glob.glob(data_file.filename+'.*') # Find out which auxiliaries we have
        self._aux_fields = [f[1+len(data_file.filename):] for f in aux_filenames]
=======
>>>>>>> a64bc4d3
        self._pdtypes = self._compute_dtypes(data_file.ds._field_dtypes,
                                             data_file.ds.endian)
        self._field_list = []
        for ptype, field in self._fields:
            if data_file.total_particles[ptype] == 0:
                # We do not want out _pdtypes to have empty particles.
                self._pdtypes.pop(ptype, None)
                continue
            self._field_list.append((ptype, field))

        # Find out which auxiliaries we have and what is their format
        tot_parts = np.sum(data_file.total_particles.values())
        endian = data_file.ds.endian
        self._aux_pdtypes = {}
        self._aux_fields = [f.rsplit('.')[-1]
                            for f in glob.glob(data_file.filename + '.*')]
        for afield in self._aux_fields:
            filename = data_file.filename + '.' + afield
            # We need to do some fairly ugly detection to see what format the
            # auxiliary files are in.  They can be either ascii or binary, and
            # the binary files can be either floats, ints, or doubles.  We're
            # going to use a try-catch cascade to determine the format.
            filesize = os.stat(filename).st_size
            if np.fromfile(filename, np.dtype(endian + 'i4'),
                           count=1) != tot_parts:
                with open(filename) as f:
                    if int(f.readline()) != tot_parts:
                        raise RuntimeError
                self._aux_pdtypes[afield] = "ascii"
            elif (filesize - 4) / 8 == tot_parts:
                self._aux_pdtypes[afield] = np.dtype([('aux', endian + 'd')])
            elif (filesize - 4) / 4 == tot_parts:
                if afield.startswith("i"):
                    self._aux_pdtypes[afield] = np.dtype([('aux', endian + 'i')])
                else:
                    self._aux_pdtypes[afield] = np.dtype([('aux', endian + 'f')])
            else:
                raise RuntimeError

        # Add the auxiliary fields to each ptype we have
        for ptype in self._ptypes:
            if any([ptype == field[0] for field in self._field_list]):
                self._field_list += \
                    [(ptype, afield) for afield in self._aux_fields]
        return self._field_list

    def _identify_fields(self, data_file):
        return self._field_list, {}

    def _calculate_particle_offsets(self, data_file):
        field_offsets = {}
        pos = data_file.ds._header_offset
        for ptype in self._ptypes:
            field_offsets[ptype] = pos
            if data_file.total_particles[ptype] == 0:
                continue
            size = self._pdtypes[ptype].itemsize
            pos += data_file.total_particles[ptype] * size
        return field_offsets

    def _calculate_particle_offsets_aux(self, data_file):
        aux_fields_offsets = {}
        tp = data_file.total_particles
        for afield in self._aux_fields:
            aux_fields_offsets[afield] = {}
            if isinstance(self._aux_pdtypes[afield], np.dtype):
                pos = 4  # i4
                for ptype in self._ptypes:
                    aux_fields_offsets[afield][ptype] = (pos, 0)
                    if data_file.total_particles[ptype] == 0:
                        continue
                    size = np.dtype(self._aux_pdtypes[afield]).itemsize
                    pos += data_file.total_particles[ptype] * size
            else:
                aux_fields_offsets[afield].update(
                    {'Gas': (1, tp["DarkMatter"] + tp["Stars"]),
                     'DarkMatter': (1 + tp["Gas"], tp["Stars"]),
                     'Stars': (1 + tp["DarkMatter"] + tp["Gas"], 0)}
                )
        return aux_fields_offsets<|MERGE_RESOLUTION|>--- conflicted
+++ resolved
@@ -216,14 +216,6 @@
             for iptype, ptype in enumerate(self._ptypes):
                 # We'll just add the individual types separately
                 count = data_file.total_particles[ptype]
-<<<<<<< HEAD
-                if count == 0: continue
-                stop = ind + count
-                while ind < stop:
-                    c = min(CHUNKSIZE, stop - ind)
-                    pp = np.fromfile(f, dtype = self._pdtypes[ptype],
-                                     count = c)
-=======
                 if count == 0:
                     continue
                 stop = ind + count
@@ -231,7 +223,6 @@
                     c = min(CHUNKSIZE, stop - ind)
                     pp = np.fromfile(f, dtype=self._pdtypes[ptype],
                                      count=c)
->>>>>>> a64bc4d3
                     np.minimum(mi, [pp["Coordinates"]["x"].min(),
                                     pp["Coordinates"]["y"].min(),
                                     pp["Coordinates"]["z"].min()], mi)
@@ -262,12 +253,8 @@
             for iptype, ptype in enumerate(self._ptypes):
                 # We'll just add the individual types separately
                 count = data_file.total_particles[ptype]
-<<<<<<< HEAD
-                if count == 0: continue
-=======
                 if count == 0:
                     continue
->>>>>>> a64bc4d3
                 stop = ind + count
                 while ind < stop:
                     c = min(CHUNKSIZE, stop - ind)
@@ -284,11 +271,7 @@
                         mas[axi] = ma
                     pos = np.empty((pp.size, 3), dtype="float64")
                     for i, ax in enumerate("xyz"):
-<<<<<<< HEAD
-                        pos[:,i] = pp["Coordinates"][ax]
-=======
                         pos[:, i] = pp["Coordinates"][ax]
->>>>>>> a64bc4d3
                     regions.add_data_file(pos, data_file.file_id,
                                           data_file.ds.filter_bbox)
                     morton[ind:ind + c] = compute_morton(
@@ -325,14 +308,6 @@
     def _create_dtypes(self, data_file):
         # We can just look at the particle counts.
         self._header_offset = data_file.ds._header_offset
-<<<<<<< HEAD
-        self._pdtypes = {}
-        field_list = []
-        tp = data_file.total_particles
-        aux_filenames = glob.glob(data_file.filename+'.*') # Find out which auxiliaries we have
-        self._aux_fields = [f[1+len(data_file.filename):] for f in aux_filenames]
-=======
->>>>>>> a64bc4d3
         self._pdtypes = self._compute_dtypes(data_file.ds._field_dtypes,
                                              data_file.ds.endian)
         self._field_list = []
