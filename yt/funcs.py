"""
Useful functions.  If non-original, see function for citation.

Author: Matthew Turk <matthewturk@gmail.com>
Affiliation: KIPAC/SLAC/Stanford
Homepage: http://yt.enzotools.org/
License:
  Copyright (C) 2007-2009 Matthew Turk.  All Rights Reserved.

  This file is part of yt.

  yt is free software; you can redistribute it and/or modify
  it under the terms of the GNU General Public License as published by
  the Free Software Foundation; either version 3 of the License, or
  (at your option) any later version.

  This program is distributed in the hope that it will be useful,
  but WITHOUT ANY WARRANTY; without even the implied warranty of
  MERCHANTABILITY or FITNESS FOR A PARTICULAR PURPOSE.  See the
  GNU General Public License for more details.

  You should have received a copy of the GNU General Public License
  along with this program.  If not, see <http://www.gnu.org/licenses/>.
"""

<<<<<<< HEAD
import time, types, signal, inspect, traceback, sys, pdb, rpdb
import warnings, os
=======
import time, types, signal, inspect, traceback, sys, pdb, rpdb, os
import warnings
>>>>>>> 3a0e2576
import progressbar as pb
from math import floor, ceil
from yt.logger import ytLogger as mylog

# Some compatibility functions.  In the long run, these *should* disappear as
# we move toward newer python versions.  Most were implemented to get things
# running on DataStar.

# If we're running on python2.4, we need a 'wraps' function
def blank_wrapper(f):
    return lambda a: a

try:
    from functools import wraps
except ImportError:
    wraps = blank_wrapper

# We need to ensure that we have a defaultdict implementation

class __defaultdict(dict):
    def __init__(self, func):
        self.__func = func
        dict.__init__(self)
    def __getitem__(self, key):
        if not self.has_key(key):
            self.__setitem__(key, self.__func())
        return dict.__getitem__(self, key)

try:
    from collections import defaultdict
except ImportError:
    defaultdict = __defaultdict

# Some functions for handling sequences and other types

def iterable(obj):
    """
    Grabbed from Python Cookbook / matploblib.cbook.  Returns true/false for
    *obj* iterable.
    """
    try: len(obj)
    except: return False
    return True

def ensure_list(obj):
    """
    This function ensures that *obj* is a list.  Typically used to convert a
    string to a list, for instance ensuring the *fields* as an argument is a
    list.
    """
    if obj == None:
        return [obj]
    if not isinstance(obj, types.ListType):
        return [obj]
    return obj

def just_one(obj):
    # If we have an iterable, sometimes we only want one item
    if hasattr(obj,'flat'):
        return obj.flat[0]
    elif iterable(obj):
        return obj[0]
    return obj

# Taken from
# http://www.goldb.org/goldblog/2008/02/06/PythonConvertSecsIntoHumanReadableTimeStringHHMMSS.aspx
def humanize_time(secs):
    """
    Takes *secs* and returns a nicely formatted string
    """
    mins, secs = divmod(secs, 60)
    hours, mins = divmod(mins, 60)
    return '%02d:%02d:%02d' % (hours, mins, secs)

#
# Some function wrappers that come in handy once in a while
#

# we use the resource module to get the memory page size

try:
    import resource
except ImportError:
    pass

def get_memory_usage():
    """
    Returning resident size in megabytes
    """
    pagesize = resource.getpagesize()
    pid = os.getpid()
    status_file = "/proc/%s/statm" % (pid)
    if not os.path.isfile(status_file):
        return 0.0
    line = open(status_file).read()
    size, resident, share, text, library, data, dt = [int(i) for i in line.split()]
    return resident * pagesize / (1024 * 1024) # return in megs

def time_execution(func):
    """
    Decorator for seeing how long a given function takes, depending on whether
    or not the global 'yt.timefunctions' config parameter is set.

    This can be used like so:

    .. code-block:: python

       @time_execution
    def some_longrunning_function(...):

    """
    @wraps(func)
    def wrapper(*arg, **kw):
        t1 = time.time()
        res = func(*arg, **kw)
        t2 = time.time()
        mylog.debug('%s took %0.3f s', func.func_name, (t2-t1))
        return res
    from yt.config import ytcfg
    if ytcfg.getboolean("yt","timefunctions") == True:
        return wrapper
    else:
        return func

def print_tb(func):
    """
    This function is used as a decorate on a function to have the calling stack
    printed whenever that function is entered.

    This can be used like so:

    .. code-block:: python

       @print_tb
       def some_deeply_nested_function(...):

    """
    @wraps(func)
    def run_func(*args, **kwargs):
        traceback.print_stack()
        return func(*args, **kwargs)
    return run_func

def rootonly(func):
    """
    This is a decorator that, when used, will only call the function on the
    root processor and then broadcast the results of the function to all other
    processors.

    This can be used like so:

    .. code-block:: python

       @rootonly
       def some_root_only_function(...):

    """
    @wraps(func)
    def donothing(*args, **kwargs):
        return
    from yt.config import ytcfg
    if ytcfg.getint("yt","__parallel_rank") > 0: return donothing
    return func

def deprecate(func):
    """
    This decorator issues a deprecation warning.

    This can be used like so:

    .. code-block:: python

       @rootonly
       def some_really_old_function(...):

    """
    @wraps(func)
    def run_func(*args, **kwargs):
        warnings.warn("%s has been deprecated and may be removed without notice!" \
                % func.func_name, DeprecationWarning, stacklevel=2)
        func(*args, **kwargs)
    return run_func

def pdb_run(func):
    """
    This decorator inserts a pdb session on top of the call-stack into a
    function.

    This can be used like so:

    .. code-block:: python

       @rootonly
       def some_function_to_debug(...):

    """
    @wraps(func)
    def wrapper(*args, **kw):
        pdb.runcall(func, *args, **kw)
    return wrapper

__header = """
== Welcome to the embedded IPython Shell ==

   You are currently inside the function:
     %(fname)s

   Defined in:
     %(filename)s:%(lineno)s
"""

def insert_ipython(num_up=1):
    """
    Placed inside a function, this will insert an IPython interpreter at that
    current location.  This will enabled detailed inspection of the current
    exeuction environment, as well as (optional) modification of that environment.
    *num_up* refers to how many frames of the stack get stripped off, and
    defaults to 1 so that this function itself is stripped off.
    """
    from IPython.Shell import IPShellEmbed
    stack = inspect.stack()
    frame = inspect.stack()[num_up]
    loc = frame[0].f_locals.copy()
    glo = frame[0].f_globals
    dd = dict(fname = frame[3], filename = frame[1],
              lineno = frame[2])
    ipshell = IPShellEmbed()
    ipshell(header = __header % dd,
            local_ns = loc, global_ns = glo)
    del ipshell


#
# Our progress bar types and how to get one
#

class DummyProgressBar(object):
    # This progressbar gets handed if we don't
    # want ANY output
    def __init__(self, *args, **kwargs):
        return
    def update(self, *args, **kwargs):
        return
    def finish(self, *args, **kwargs):
        return

class ParallelProgressBar(object):
    # This is just a simple progress bar
    # that prints on start/stop
    def __init__(self, title, maxval):
        self.title = title
        mylog.info("Starting '%s'", title)
    def update(self, *args, **kwargs):
        return
    def finish(self):
        mylog.info("Finishing '%s'", self.title)

class GUIProgressBar(object):
    def __init__(self, title, maxval):
        import wx
        self.maxval = maxval
        self.last = 0
        self._pbar = wx.ProgressDialog("Working...",
                    title, maximum=maxval,
                    style=wx.PD_REMAINING_TIME|wx.PD_ELAPSED_TIME|wx.PD_APP_MODAL)
    def update(self, val):
        # An update is only meaningful if it's on the order of 1/100 or greater
        if ceil(100*self.last / self.maxval) + 1 == \
           floor(100*val / self.maxval) or val == self.maxval:
            self._pbar.Update(val)
            self.last = val
    def finish(self):
        self._pbar.Destroy()

def get_pbar(title, maxval):
    """
    This returns a progressbar of the most appropriate type, given a *title*
    and a *maxval*.
    """
    from yt.config import ytcfg
    if ytcfg.getboolean("yt","inGui"):
        if maxval > ytcfg.getint("reason","minpbar"): # Arbitrary number
            return GUIProgressBar(title, maxval)
        else:
            return DummyProgressBar()
    elif ytcfg.getboolean("yt","suppressStreamLogging"):
        return DummyProgressBar()
<<<<<<< HEAD
    elif ytcfg.getboolean("yt","__insagenotebook"):
=======
    elif ytcfg.getboolean("yt", "__parallel"):
        return ParallelProgressBar(title, maxval)
    elif "SAGE_ROOT" in os.environ:
        try:
            from sage.server.support import EMBEDDED_MODE
            if EMBEDDED_MODE: return DummyProgressBar()
        except:
            pass
    elif "CODENODE" in os.environ:
>>>>>>> 3a0e2576
        return DummyProgressBar()
    widgets = [ title,
            pb.Percentage(), ' ',
            pb.Bar(marker=pb.RotatingMarker()),
            ' ', pb.ETA(), ' ']
    pbar = pb.ProgressBar(widgets=widgets,
                          maxval=maxval).start()
    return pbar

def only_on_root(func, *args, **kwargs):
    """
    This function accepts a *func*, a set of *args* and *kwargs* and then only
    on the root processor calls the function.  All other processors get "None"
    handed back.
    """
    from yt.config import ytcfg
    if not ytcfg.getboolean("yt","__parallel"):
        return func(*args,**kwargs)
    if ytcfg.getint("yt","__parallel_rank") > 0: return
    return func(*args, **kwargs)

#
# Our signal and traceback handling functions
#

def signal_print_traceback(signo, frame):
    print traceback.print_stack(frame)

def signal_problem(signo, frame):
    raise RuntimeError()

# We use two signals, SIGUSR1 and SIGUSR2.  In a non-threaded environment,
# we set up handlers to process these by printing the current stack and to
# raise a RuntimeError.  The latter can be used, inside pdb, to catch an error
# and then examine the current stack.
try:
    signal.signal(signal.SIGUSR1, signal_print_traceback)
    mylog.debug("SIGUSR1 registered for traceback printing")
    signal.signal(signal.SIGUSR2, signal_problem)
    mylog.debug("SIGUSR2 registered for RuntimeError")
except ValueError:  # Not in main thread
    pass

def paste_traceback(exc_type, exc, tb):
    """
    This is a traceback handler that knows how to paste to the pastebin.
    Should only be used in sys.excepthook.
    """
    sys.__excepthook__(exc_type, exc, tb)
    import xmlrpclib, cStringIO
    p = xmlrpclib.ServerProxy(
            "http://paste.enzotools.org/xmlrpc/",
            allow_none=True)
    s = cStringIO.StringIO()
    traceback.print_exception(exc_type, exc, tb, file=s)
    s = s.getvalue()
    ret = p.pastes.newPaste('pytb', s, None, '', '', True)
    print
    print "Traceback pasted to http://paste.enzotools.org/show/%s" % (ret)
    print

# If we recognize one of the arguments on the command line as indicating a
# different mechanism for handling tracebacks, we attach one of those handlers
# and remove the argument from sys.argv.
if "--paste" in sys.argv:
    sys.excepthook = paste_traceback
    del sys.argv[sys.argv.index("--paste")]
if "--rpdb" in sys.argv:
    sys.excepthook = rpdb.rpdb_excepthook
    del sys.argv[sys.argv.index("--rpdb")]

#
# Some exceptions
#

class NoCUDAException(Exception):
    pass<|MERGE_RESOLUTION|>--- conflicted
+++ resolved
@@ -23,13 +23,8 @@
   along with this program.  If not, see <http://www.gnu.org/licenses/>.
 """
 
-<<<<<<< HEAD
-import time, types, signal, inspect, traceback, sys, pdb, rpdb
-import warnings, os
-=======
 import time, types, signal, inspect, traceback, sys, pdb, rpdb, os
 import warnings
->>>>>>> 3a0e2576
 import progressbar as pb
 from math import floor, ceil
 from yt.logger import ytLogger as mylog
@@ -317,9 +312,6 @@
             return DummyProgressBar()
     elif ytcfg.getboolean("yt","suppressStreamLogging"):
         return DummyProgressBar()
-<<<<<<< HEAD
-    elif ytcfg.getboolean("yt","__insagenotebook"):
-=======
     elif ytcfg.getboolean("yt", "__parallel"):
         return ParallelProgressBar(title, maxval)
     elif "SAGE_ROOT" in os.environ:
@@ -329,7 +321,6 @@
         except:
             pass
     elif "CODENODE" in os.environ:
->>>>>>> 3a0e2576
         return DummyProgressBar()
     widgets = [ title,
             pb.Percentage(), ' ',
