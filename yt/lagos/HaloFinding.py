"""
HOP-output data handling

Author: Matthew Turk <matthewturk@gmail.com>
Affiliation: KIPAC/SLAC/Stanford
Author: Stephen Skory <stephenskory@yahoo.com>
Affiliation: UCSD Physics/CASS
Homepage: http://yt.enzotools.org/
License:
  Copyright (C) 2008-2009 Matthew Turk.  All Rights Reserved.

  This file is part of yt.

  yt is free software; you can redistribute it and/or modify
  it under the terms of the GNU General Public License as published by
  the Free Software Foundation; either version 3 of the License, or
  (at your option) any later version.

  This program is distributed in the hope that it will be useful,
  but WITHOUT ANY WARRANTY; without even the implied warranty of
  MERCHANTABILITY or FITNESS FOR A PARTICULAR PURPOSE.  See the
  GNU General Public License for more details.

  You should have received a copy of the GNU General Public License
  along with this program.  If not, see <http://www.gnu.org/licenses/>.
"""

from yt.lagos import *
from yt.math_utils import *
from yt.lagos.hop.EnzoHop import RunHOP
try:
    from yt.lagos.parallelHOP.parallelHOP import *
except ImportError:
    mylog.debug("ParallelHOP not imported.")

try:
    from yt.lagos.fof.EnzoFOF import RunFOF
except ImportError:
    pass
from yt.performance_counters import yt_counters, time_function

from kd import *
import math, sys, itertools
from collections import defaultdict

class Halo(object):
    """
    A data source that returns particle information about the members of a
    HOP-identified halo.
    """
    __metaclass__ = ParallelDummy # This will proxy up our methods
    _distributed = False
    _processing = False
    _owner = 0
    indices = None
    dont_wrap = ["get_sphere", "write_particle_list"]
    extra_wrap = ["__getitem__"]

    def __init__(self, halo_list, id, indices = None, size=None, CoM=None,
        max_dens_point=None, group_total_mass=None, max_radius=None, bulk_vel=None,
        tasks=None):
        self.halo_list = halo_list
        self.id = id
        self.data = halo_list._data_source
        if indices is not None:
            self.indices = halo_list._base_indices[indices]
        else:
            self.indices = None
        # We assume that if indices = None, the instantiator has OTHER plans
        # for us -- i.e., setting it somehow else
        self.size = size
        self.CoM = CoM
        self.max_dens_point = max_dens_point
        self.group_total_mass = group_total_mass
        self.max_radius = max_radius
        self.bulk_vel = bulk_vel
        self.tasks = tasks
        self.bin_count = None
        self.overdensity = None

    def center_of_mass(self):
        """
        Calculate and return the center of mass.
        """
        c_vec = self.maximum_density_location() - na.array([0.5,0.5,0.5])
        pm = self["ParticleMassMsun"]
        cx = (self["particle_position_x"] - c_vec[0])
        cy = (self["particle_position_y"] - c_vec[1])
        cz = (self["particle_position_z"] - c_vec[2])
        com = na.array([v-na.floor(v) for v in [cx,cy,cz]])
        return (com*pm).sum(axis=1)/pm.sum() + c_vec

    def maximum_density(self):
        """
        Return the HOP-identified maximum density.
        """
        return self.halo_list._max_dens[self.id][0]

    def maximum_density_location(self):
        """
        Return the location HOP identified as maximally dense.
        """
        return na.array([
                self.halo_list._max_dens[self.id][1],
                self.halo_list._max_dens[self.id][2],
                self.halo_list._max_dens[self.id][3]])

    def total_mass(self):
        """
        Returns the total mass in solar masses of the halo.
        """
        return self["ParticleMassMsun"].sum()

    def bulk_velocity(self):
        """
        Returns the mass-weighted average velocity.
        """
        pm = self["ParticleMassMsun"]
        vx = (self["particle_velocity_x"] * pm).sum()
        vy = (self["particle_velocity_y"] * pm).sum()
        vz = (self["particle_velocity_z"] * pm).sum()
        return na.array([vx,vy,vz])/pm.sum()

    def maximum_radius(self, center_of_mass=True):
        """
        Returns the maximum radius in the halo for all particles,
        either from the point of maximum density or from the (default)
        *center_of_mass*.
        """
        if center_of_mass: center = self.center_of_mass()
        else: center = self.maximum_density_location()
        rx = na.abs(self["particle_position_x"]-center[0])
        ry = na.abs(self["particle_position_y"]-center[1])
        rz = na.abs(self["particle_position_z"]-center[2])
        r = na.sqrt(na.minimum(rx, 1.0-rx)**2.0
                +   na.minimum(ry, 1.0-ry)**2.0
                +   na.minimum(rz, 1.0-rz)**2.0)
        return r.max()

    def __getitem__(self, key):
        if ytcfg.getboolean("yt","inline") == False:
            return self.data.particles[key][self.indices]
        else:
            return self.data[key][self.indices]

    def get_sphere(self, center_of_mass=True):
        """
        Returns an EnzoSphere centered on either the point of maximum density
        or the *center_of_mass*, with the maximum radius of the halo.
        """
        if center_of_mass: center = self.center_of_mass()
        else: center = self.maximum_density_location()
        radius = self.maximum_radius()
        # A bit of a long-reach here...
        sphere = self.halo_list._data_source.hierarchy.sphere(
                        center, radius=radius)
        return sphere

    def get_size(self):
        return self.indices.size

    def write_particle_list(self, handle):
        self._processing = True
        gn = "Halo%08i" % (self.id)
        handle.create_group("/%s" % gn)
        for field in ["particle_position_%s" % ax for ax in 'xyz'] \
                   + ["particle_velocity_%s" % ax for ax in 'xyz'] \
                   + ["particle_index"] + ["ParticleMassMsun"]:
            handle.create_dataset("/%s/%s" % (gn, field), data=self[field])
        n = handle["/%s" % gn]
        # set attributes on n
        self._processing = False

    def virial_mass(self, virial_overdensity=200., bins=300):
        """
        Return the virial mass of the halo in Msun, using only the particles
        in the halo (no baryonic information used).
        Calculate using *bins* number of bins and *virial_overdensity* density
        threshold. Returns -1 if the halo is not virialized.
        """
        self.virial_info(bins=bins)
        vir_bin = self.virial_bin(virial_overdensity=virial_overdensity, bins=bins)
        if vir_bin != -1:
            return self.mass_bins[vir_bin]
        else:
            return -1
        
    
    def virial_radius(self, virial_overdensity=200., bins=300):
        """
        Return the virial radius of the halo in code units, using only the
        particles in the halo (no baryonic information used).
        Calculate using *bins* number of bins and *virial_overdensity* density
        threshold. Returns -1 if the halo is not virialized.
        """
        self.virial_info(bins=bins)
        vir_bin = self.virial_bin(virial_overdensity=virial_overdensity, bins=bins)
        if vir_bin != -1:
            return self.radial_bins[vir_bin]
        else:
            return -1

    def virial_bin(self, virial_overdensity=200., bins=300):
        """
        Return the bin index for the virial radius for the given halo.
        Returns -1 if the halo is not virialized to the set
        *virial_overdensity*. 
        """
        self.virial_info(bins=bins)
        over = (self.overdensity > virial_overdensity)
        if (over == True).any():
            vir_bin = max(na.arange(bins+1)[over])
            return vir_bin
        else:
            return -1
    
    def virial_info(self, bins=300):
        """
        Calculate the virial profile bins for this halo, using only the particles
        in the halo (no baryonic information used).
        Calculate using *bins* number of bins.
        """
        # Skip if we've already calculated for this number of bins.
        if self.bin_count == bins and self.overdensity is not None:
            return None
        self.bin_count = bins
        # Cosmology
        h = self.halo_list._data_source.pf['CosmologyHubbleConstantNow']
        Om_matter = self.halo_list._data_source.pf['CosmologyOmegaMatterNow']
        z = self.halo_list._data_source.pf['CosmologyCurrentRedshift']
        rho_crit_now = 1.8788e-29 * h**2.0 * Om_matter # g cm^-3
        Msun2g = 1.989e33
        rho_crit = rho_crit_now * ((1.0 + z)**3.0)
        
        # Get some pertinent information about the halo.
        self.mass_bins = na.zeros(self.bin_count+1, dtype='float64')
        dist = na.empty(self.indices.size, dtype='float64')
        cen = self.center_of_mass()
        period = self.halo_list._data_source.pf["DomainRightEdge"] - \
            self.halo_list._data_source.pf["DomainLeftEdge"]
        mark = 0
        # Find the distances to the particles. I don't like this much, but I
        # can't see a way to eliminate a loop like this, either here or in
        # yt.math.
        for pos in izip(self["particle_position_x"], self["particle_position_y"],
                self["particle_position_z"]):
            dist[mark] = periodic_dist(cen, pos, period)
            mark += 1
        # Set up the radial bins.
        # Multiply min and max to prevent issues with digitize below.
        self.radial_bins = na.logspace(math.log10(min(dist)*.99), 
            math.log10(max(dist)*1.01), num=self.bin_count+1)
        # Find out which bin each particle goes into, and add the particle
        # mass to that bin.
        inds = na.digitize(dist, self.radial_bins) - 1
        for index in na.unique(inds):
            self.mass_bins[index] += sum(self["ParticleMassMsun"][inds==index])
        # Now forward sum the masses in the bins.
        for i in xrange(self.bin_count):
            self.mass_bins[i+1] += self.mass_bins[i]
        # Calculate the over densities in the bins.
        self.overdensity = self.mass_bins * Msun2g / \
        (4./3. * math.pi * rho_crit * \
        (self.radial_bins * self.halo_list._data_source.pf["cm"])**3.0)
        

class HOPHalo(Halo):
    pass

class parallelHOPHalo(Halo,ParallelAnalysisInterface):
    dont_wrap = ["maximum_density","maximum_density_location",
        "center_of_mass","total_mass","bulk_velocity","maximum_radius",
        "get_size","get_sphere", "write_particle_list","__getitem__", 
        "virial_info", "virial_bin", "virial_mass", "virial_radius"]

    def maximum_density(self):
        """
        Return the HOP-identified maximum density.
        """
        if self.max_dens_point is not None:
            return self.halo_list._max_dens[self.id][0]
        max = self._mpi_allmax(self.halo_list._max_dens[self.id][0])
        return max

    def maximum_density_location(self):
        """
        Return the location HOP identified as maximally dense.
        """
        if self.max_dens_point is not None:
            return na.array([self.halo_list._max_dens[self.id][1], self.halo_list._max_dens[self.id][2],
                self.halo_list._max_dens[self.id][3]])
        # If I own the maximum density, my location is globally correct.
        max_dens = self.maximum_density()
        if self.halo_list._max_dens[self.id][0] == max_dens:
            value = na.array([
                self.halo_list._max_dens[self.id][1],
                self.halo_list._max_dens[self.id][2],
                self.halo_list._max_dens[self.id][3]])
        else:
            value = na.array([0,0,0])
        # This works, and isn't appropriate but for now will be fine...
        value = self._mpi_allsum(value)
        return value

    def center_of_mass(self):
        """
        Calculate and return the center of mass.
        """
        # If it's precomputed, we save time!
        if self.CoM is not None:
            return self.CoM
        # This need to be called by all tasks, but not all will end up using
        # it.
        c_vec = self.maximum_density_location() - na.array([0.5,0.5,0.5])
        if self.indices is not None:
            pm = self["ParticleMassMsun"]
            cx = (self["particle_position_x"] - c_vec[0])
            cy = (self["particle_position_y"] - c_vec[1])
            cz = (self["particle_position_z"] - c_vec[2])
            com = na.array([v-na.floor(v) for v in [cx,cy,cz]])
            my_mass = pm.sum()
            my_com = ((com*pm).sum(axis=1)/my_mass + c_vec) * my_mass
        else:
            my_mass = 0.
            my_com = na.array([0.,0.,0.])
        global_mass = self._mpi_allsum(my_mass)
        global_com = self._mpi_allsum(my_com)
        return global_com / global_mass

    def total_mass(self):
        """
        Returns the total mass in solar masses of the halo.
        """
        if self.group_total_mass is not None:
            return self.group_total_mass
        if self.indices is not None:
            my_mass = self["ParticleMassMsun"].sum()
        else:
            my_mass = 0.
        global_mass = self._mpi_allsum(float(my_mass))
        return global_mass

    def bulk_velocity(self):
        """
        Returns the mass-weighted average velocity.
        """
        if self.bulk_vel is not None:
            return self.bulk_vel
        # Unf. this cannot be reasonably computed inside of parallelHOP because
        # we don't pass velocities in.
        if self.indices is not None:
            pm = self["ParticleMassMsun"]
            vx = (self["particle_velocity_x"] * pm).sum()
            vy = (self["particle_velocity_y"] * pm).sum()
            vz = (self["particle_velocity_z"] * pm).sum()
            pm = pm.sum()
        else:
            pm = 0.
            vx = 0.
            vy = 0.
            vz = 0.
        bv = na.array([vx,vy,vz,pm])
        global_bv = self._mpi_allsum(bv)
        return global_bv[:3]/global_bv[3]

    def maximum_radius(self, center_of_mass=True):
        """
        Returns the maximum radius in the halo for all particles,
        either from the point of maximum density or from the (default)
        *center_of_mass*.
        """
        if self.max_radius is not None:
            return self.max_radius
        if center_of_mass: center = self.center_of_mass()
        else: center = self.maximum_density_location()
        if self.indices is not None:
            rx = na.abs(self["particle_position_x"]-center[0])
            ry = na.abs(self["particle_position_y"]-center[1])
            rz = na.abs(self["particle_position_z"]-center[2])
            r = na.sqrt(na.minimum(rx, 1.0-rx)**2.0
                    +   na.minimum(ry, 1.0-ry)**2.0
                    +   na.minimum(rz, 1.0-rz)**2.0)
            my_max = r.max()
            
        else:
            my_max = 0.
        return self._mpi_allmax(my_max)

    def get_size(self):
        if self.size is not None:
            return self.size
        if self.indices is not None:
            my_size = self.indices.size
        else:
            my_size = 0
        global_size = self._mpi_allsum(my_size)
        return global_size

    def __getitem__(self, key):
        if ytcfg.getboolean("yt","inline") == False:
            return self.data.particles[key][self.indices]
        else:
            return self.data[key][self.indices]

    def virial_mass(self, virial_overdensity=200., bins=300):
        """
        Return the virial mass of the halo in Msun, using only the particles
        in the halo (no baryonic information used).
        Calculate using *bins* number of bins and *virial_overdensity* density
        threshold. Returns -1 if the halo is not virialized.
        """
        self.virial_info(bins=bins)
        vir_bin = self.virial_bin(virial_overdensity=virial_overdensity, bins=bins)
        if vir_bin != -1:
            return self.mass_bins[vir_bin]
        else:
            return -1
        
    
    def virial_radius(self, virial_overdensity=200., bins=300):
        """
        Return the virial radius of the halo in code units, using only the
        particles in the halo (no baryonic information used).
        Calculate using *bins* number of bins and *virial_overdensity* density
        threshold. Returns -1 if the halo is not virialized.
        """
        self.virial_info(bins=bins)
        vir_bin = self.virial_bin(virial_overdensity=virial_overdensity, bins=bins)
        if vir_bin != -1:
            return self.radial_bins[vir_bin]
        else:
            return -1

    def virial_bin(self, virial_overdensity=200., bins=300):
        """
        Return the bin index for the virial radius for the given halo.
        Returns -1 if the halo is not virialized to the set
        *virial_overdensity*. 
        """
        self.virial_info(bins=bins)
        over = (self.overdensity > virial_overdensity)
        if (over == True).any():
            vir_bin = max(na.arange(bins+1)[over])
            return vir_bin
        else:
            return -1

    def virial_info(self, bins=300):
        """
        Calculate the virial profile bins for this halo, using only the particles
        in the halo (no baryonic information used).
        Calculate using *bins* number of bins.
        """
        # Skip if we've already calculated for this number of bins.
        if self.bin_count == bins and self.overdensity is not None:
            return None
        # Do this for all because all will use it.
        self.bin_count = bins
        period = self.halo_list._data_source.pf["DomainRightEdge"] - \
            self.halo_list._data_source.pf["DomainLeftEdge"]
        self.mass_bins = na.zeros(self.bin_count+1, dtype='float64')
        cen = self.center_of_mass()
        # Cosmology
        h = self.halo_list._data_source.pf['CosmologyHubbleConstantNow']
        Om_matter = self.halo_list._data_source.pf['CosmologyOmegaMatterNow']
        z = self.halo_list._data_source.pf['CosmologyCurrentRedshift']
        rho_crit_now = 1.8788e-29 * h**2.0 * Om_matter # g cm^-3
        Msun2g = 1.989e33
        rho_crit = rho_crit_now * ((1.0 + z)**3.0)
        # If I own some of this halo operate on the particles.
        if self.indices is not None:
            # Get some pertinent information about the halo.
            dist = na.empty(self.indices.size, dtype='float64')
            mark = 0
            # Find the distances to the particles. I don't like this much, but I
            # can't see a way to eliminate a loop like this, either here or in
            # yt.math.
            for pos in izip(self["particle_position_x"], self["particle_position_y"],
                    self["particle_position_z"]):
                dist[mark] = periodic_dist(cen, pos, period)
                mark += 1
            dist_min, dist_max = min(dist), max(dist)
        # If I don't have this halo, make some dummy values.
        else:
            dist_min = max(period)
            dist_max = 0.0
        # In this parallel case, we're going to find the global dist extrema
        # and built identical bins on all tasks.
        dist_min = self._mpi_allmin(dist_min)
        dist_max = self._mpi_allmax(dist_max)
        # Set up the radial bins.
        # Multiply min and max to prevent issues with digitize below.
        self.radial_bins = na.logspace(math.log10(dist_min*.99), 
            math.log10(dist_max*1.01), num=self.bin_count+1)
        if self.indices is not None:
            # Find out which bin each particle goes into, and add the particle
            # mass to that bin.
            inds = na.digitize(dist, self.radial_bins) - 1
            for index in na.unique(inds):
                self.mass_bins[index] += sum(self["ParticleMassMsun"][inds==index])
            # Now forward sum the masses in the bins.
            for i in xrange(self.bin_count):
                self.mass_bins[i+1] += self.mass_bins[i]
        # Sum up the mass_bins globally
        self.mass_bins = self._mpi_Allsum_double(self.mass_bins)
        # Calculate the over densities in the bins.
        self.overdensity = self.mass_bins * Msun2g / \
        (4./3. * math.pi * rho_crit * \
        (self.radial_bins * self.halo_list._data_source.pf["cm"])**3.0)


class FOFHalo(Halo):

    def center_of_mass(self):
        """
        Calculate and return the center of mass.
        """
        pm = self["ParticleMassMsun"]
        cx = self["particle_position_x"]
        cy = self["particle_position_y"]
        cz = self["particle_position_z"]
        c_vec = na.array([cx[0],cy[0],cz[0]]) - na.array([0.5,0.5,0.5])
        cx = cx - c_vec[0]
        cy = cy - c_vec[1]
        cz = cz - c_vec[2]
        com = na.array([v-na.floor(v) for v in [cx,cy,cz]])
        com = (pm * com).sum(axis=1)/pm.sum() + c_vec
        return com

    def maximum_density(self):
        return -1

    def maximum_density_location(self):
        return self.center_of_mass()

class HaloList(object):

    _fields = ["particle_position_%s" % ax for ax in 'xyz']

    def __init__(self, data_source, dm_only = True):
        """
        Run hop on *data_source* with a given density *threshold*.  If
        *dm_only* is set, only run it on the dark matter particles, otherwise
        on all particles.  Returns an iterable collection of *HopGroup* items.
        """
        self._data_source = data_source
        self.dm_only = dm_only
        self._groups = []
        self._max_dens = {}
        self.__obtain_particles()
        self._run_finder()
        mylog.info("Parsing outputs")
        self._parse_output()
        mylog.debug("Finished. (%s)", len(self))

    def __obtain_particles(self):
        if self.dm_only: ii = self._get_dm_indices()
        else: ii = slice(None)
        self.particle_fields = {}
        for field in self._fields:
            if ytcfg.getboolean("yt","inline") == False:
                tot_part = self._data_source.particles[field].size
                if field == "particle_index":
                    self.particle_fields[field] = self._data_source.particles[field][ii].astype('int64')
                else:
                    self.particle_fields[field] = self._data_source.particles[field][ii].astype('float64')
            else:
                tot_part = self._data_source[field].size
                if field == "particle_index":
                    self.particle_fields[field] = self._data_source[field][ii].astype('int64')
                else:
                    self.particle_fields[field] = self._data_source[field][ii].astype('float64')
        self._base_indices = na.arange(tot_part)[ii]

    def _get_dm_indices(self):
        if 'creation_time' in self._data_source.hierarchy.field_list:
            mylog.debug("Differentiating based on creation time")
            return (self._data_source["creation_time"] < 0)
        elif 'particle_type' in self._data_source.hierarchy.field_list:
            mylog.debug("Differentiating based on particle type")
            return (self._data_source["particle_type"] == 1)
        else:
            mylog.warning("No particle_type, no creation_time, so not distinguishing.")
            return slice(None)
    

    def _parse_output(self):
        unique_ids = na.unique(self.tags)
        counts = na.bincount(self.tags+1)
        sort_indices = na.argsort(self.tags)
        grab_indices = na.indices(self.tags.shape).ravel()[sort_indices]
        dens = self.densities[sort_indices]
        cp = 0
        for i in unique_ids:
            cp_c = cp + counts[i+1]
            if i == -1:
                cp += counts[i+1]
                continue
            group_indices = grab_indices[cp:cp_c]
            self._groups.append(self._halo_class(self, i, group_indices))
            md_i = na.argmax(dens[cp:cp_c])
            px, py, pz = [self.particle_fields['particle_position_%s'%ax][group_indices]
                                            for ax in 'xyz']
            self._max_dens[i] = (dens[cp:cp_c][md_i], px[md_i], py[md_i], pz[md_i])
            cp += counts[i+1]

    def __len__(self):
        return len(self._groups)
 
    def __iter__(self):
        for i in self._groups: yield i

    def __getitem__(self, key):
        return self._groups[key]

    def nearest_neighbors_3D(self, haloID, num_neighbors=7, search_radius=.2):
        """
        for halo *haloID*, find up to *num_neighbors* nearest neighbors in 3D
        using the kd tree. Search over *search_radius* in code units.
        Returns a list of the neighbors distances and ID with format
        [distance,haloID].
        """
        period = self.pf['DomainRightEdge'] - self.pf['DomainLeftEdge']
        # Initialize the dataset of points from all the haloes
        dataset = []
        for group in self:
            p = Point()
            p.data = group.center_of_mass().tolist()
            p.haloID = group.id
            dataset.append(p)
        mylog.info('Building kd tree...')
        kd = buildKdHyperRectTree(dataset[:],2*num_neighbors)
        # make the neighbors object
        neighbors = Neighbors()
        neighbors.k = num_neighbors
        neighbors.points = []
        neighbors.minDistanceSquared = search_radius * search_radius
        mylog.info('Finding nearest neighbors...')
        getKNN(self[haloID].center_of_mass().tolist(), kd, neighbors,0., period.tolist())
        # convert the data in order to return something less perverse than a
        # Neighbors object, also root the distances
        n_points = []
        for n in neighbors.points:
            n_points.append([math.sqrt(n[0]),n[1].haloID])
        return n_points

    def nearest_neighbors_2D(self, haloID, num_neighbors=7, search_radius=.2,
        proj_dim=0):
        """
        for halo *haloID*, find up to *num_neighbors* nearest neighbors in 2D
        using the kd tree. Search over *search_radius* in code units.
        The halo positions are projected along dimension *proj_dim*.
        Returns a list of the neighbors distances and ID with format
        [distance,haloID].
        """
        # Set up a vector to multiply other vectors by to project along proj_dim
        vec = na.array([1.,1.,1.])
        vec[proj_dim] = 0.
        period = self.pf['DomainRightEdge'] - self.pf['DomainLeftEdge']
        period = period * vec
        # Initialize the dataset of points from all the haloes
        dataset = []
        for group in self:
            p = Point()
            cm = group.center_of_mass() * vec
            p.data = cm.tolist()
            p.haloID = group.id
            dataset.append(p)
        mylog.info('Building kd tree...')
        kd = buildKdHyperRectTree(dataset[:],2*num_neighbors)
        # make the neighbors object
        neighbors = Neighbors()
        neighbors.k = num_neighbors
        neighbors.points = []
        neighbors.minDistanceSquared = search_radius * search_radius
        mylog.info('Finding nearest neighbors...')
        cm = self[haloID].center_of_mass() * vec
        getKNN(cm.tolist(), kd, neighbors,0., period.tolist())
        # convert the data in order to return something less perverse than a
        # Neighbors object, also root the distances
        n_points = []
        for n in neighbors.points:
            n_points.append([math.sqrt(n[0]),n[1].haloID])
        return n_points

    def write_out(self, filename):
        """
        Write out standard HOP information to *filename*.
        """
        if hasattr(filename, 'write'):
            f = filename
        else:
            f = open(filename,"w")
        f.write("# HALOS FOUND WITH %s\n" % (self._name))
        f.write("\t".join(["# Group","Mass","# part","max dens"
                           "x","y","z", "center-of-mass",
                           "x","y","z",
                           "vx","vy","vz","max_r","\n"]))
        for group in self:
            f.write("%10i\t" % group.id)
            f.write("%0.9e\t" % group.total_mass())
            f.write("%10i\t" % group.get_size())
            f.write("%0.9e\t" % group.maximum_density())
            f.write("\t".join(["%0.9e" % v for v in group.maximum_density_location()]))
            f.write("\t")
            f.write("\t".join(["%0.9e" % v for v in group.center_of_mass()]))
            f.write("\t")
            f.write("\t".join(["%0.9e" % v for v in group.bulk_velocity()]))
            f.write("\t")
            f.write("%0.9e\t" % group.maximum_radius())
            f.write("\n")
            f.flush()
        f.close()

    def write_particle_lists_txt(self, prefix, fp=None):
        """
        Write out the location of halo data in hdf5 files to *prefix*.
        """
        if hasattr(fp, 'write'):
            f = fp
        else:
            f = open("%s.txt" % prefix,"w")
        for group in self:
            if group.tasks is not None:
                fn = ""
                for task in group.tasks:
                    fn += "%s.h5 " % self._get_filename(prefix, rank=task)
            elif self._distributed:
                fn = "%s.h5" % self._get_filename(prefix, rank=group._owner)
            else:
                fn = "%s.h5" % self._get_filename(prefix)
            gn = "Halo%08i" % (group.id)
            f.write("%s %s\n" % (gn, fn))
            f.flush()
        f.close()

class HOPHaloList(HaloList):

    _name = "HOP"
    _halo_class = HOPHalo
    _fields = ["particle_position_%s" % ax for ax in 'xyz'] + \
              ["ParticleMassMsun"]

    def __init__(self, data_source, threshold=160.0, dm_only=True):
        """
        Run hop on *data_source* with a given density *threshold*.  If
        *dm_only* is set, only run it on the dark matter particles, otherwise
        on all particles.  Returns an iterable collection of *HopGroup* items.
        """
        self.threshold = threshold
        mylog.info("Initializing HOP")
        HaloList.__init__(self, data_source, dm_only)

    def _run_finder(self):
        self.densities, self.tags = \
            RunHOP(self.particle_fields["particle_position_x"],
                   self.particle_fields["particle_position_y"],
                   self.particle_fields["particle_position_z"],
                   self.particle_fields["ParticleMassMsun"],
                   self.threshold)
        self.particle_fields["densities"] = self.densities
        self.particle_fields["tags"] = self.tags

    def write_out(self, filename="HopAnalysis.out"):
        HaloList.write_out(self, filename)

class FOFHaloList(HaloList):
    _name = "FOF"
    _halo_class = FOFHalo

    def __init__(self, data_source, link=0.2, dm_only=True):
        self.link = link
        mylog.info("Initializing FOF")
        HaloList.__init__(self, data_source, dm_only)

    def _run_finder(self):
        self.tags = \
            RunFOF(self.particle_fields["particle_position_x"],
                   self.particle_fields["particle_position_y"],
                   self.particle_fields["particle_position_z"],
                   self.link)
        self.densities = na.ones(self.tags.size, dtype='float64') * -1
        self.particle_fields["densities"] = self.densities
        self.particle_fields["tags"] = self.tags

    def write_out(self, filename="FOFAnalysis.out"):
        HaloList.write_out(self, filename)

class parallelHOPHaloList(HaloList,ParallelAnalysisInterface):
    _name = "parallelHOP"
    _halo_class = parallelHOPHalo
    _fields = ["particle_position_%s" % ax for ax in 'xyz'] + \
              ["ParticleMassMsun", "particle_index"]

    def __init__(self, data_source, padding, num_neighbors, bounds, total_mass,
        period, threshold=160.0, dm_only=True, rearrange=True, premerge=True):
        """
        Run hop on *data_source* with a given density *threshold*.  If
        *dm_only* is set, only run it on the dark matter particles, otherwise
        on all particles.  Returns an iterable collection of *HopGroup* items.
        """
        self.threshold = threshold
        self.num_neighbors = num_neighbors
        self.bounds = bounds
        self.total_mass = total_mass
        self.rearrange = rearrange
        self.period = period
        self._data_source = data_source
        self.premerge = premerge
        mylog.info("Initializing HOP")
        HaloList.__init__(self, data_source, dm_only)

    def _run_finder(self):
        yt_counters("Reading Data")
        # Test to make sure the particle IDs aren't suspicious.
        exit = False
        if (self.particle_fields["particle_index"] < 0).any():
            mylog.error("Negative values in particle_index field. Parallel HOP will fail.")
            exit = True
        if na.unique(self.particle_fields["particle_index"]).size != \
                self.particle_fields["particle_index"].size:
            mylog.error("Non-unique values in particle_index field. Parallel HOP will fail.")
            exit = True
        self._mpi_exit_test(exit)
        obj = RunParallelHOP(self.period, self.padding,
            self.num_neighbors, self.bounds,
            self.particle_fields["particle_position_x"],
            self.particle_fields["particle_position_y"],
            self.particle_fields["particle_position_z"],
            self.particle_fields["particle_index"],
            self.particle_fields["ParticleMassMsun"]/self.total_mass,
            self.threshold, rearrange=self.rearrange, premerge=self.premerge)
        self.densities, self.tags = obj.density, obj.chainID
        # I'm going to go ahead and delete self.densities because it's not
        # actually being used. I'm not going to remove it altogether because
        # it may be useful to someone someday.
        del self.densities
        self.group_count = obj.group_count
        self.group_sizes = obj.group_sizes
        if self.group_count == 0:
            mylog.info("There are no halos found.")
            return
        self.CoM = obj.CoM
        self.Tot_M = obj.Tot_M * self.total_mass
        self.max_dens_point = obj.max_dens_point
        self.max_radius = obj.max_radius
        # Precompute the bulk velocity in parallel.
        yt_counters("Precomp bulk vel.")
        self.bulk_vel = na.zeros((self.group_count, 3), dtype='float64')
        yt_counters("bulk vel. reading data")
        pm = self.particle_fields["ParticleMassMsun"]
        if ytcfg.getboolean("yt","inline") == False:
            xv = self._data_source.particles["particle_velocity_x"][self._base_indices] * \
                self._data_source.convert("x-velocity")
            yv = self._data_source.particles["particle_velocity_y"][self._base_indices] * \
                self._data_source.convert("y-velocity")
            zv = self._data_source.particles["particle_velocity_z"][self._base_indices] * \
                self._data_source.convert("z-velocity")
        else:
            xv = self._data_source["particle_velocity_x"][self._base_indices]
            yv = self._data_source["particle_velocity_y"][self._base_indices]
            zv = self._data_source["particle_velocity_z"][self._base_indices]
        yt_counters("bulk vel. reading data")
        yt_counters("bulk vel. computing")
        select = (self.tags >= 0)
        calc = len(na.where(select == True)[0])
        if calc:
            vel = na.empty((calc, 3), dtype='float64')
            ms = pm[select]
            vel[:,0] = xv[select] * ms
            vel[:,1] = yv[select] * ms
            vel[:,2] = zv[select] * ms
            subchain = self.tags[select]
            sort = subchain.argsort()
            vel = vel[sort]
            sort_subchain = subchain[sort]
            uniq_subchain = na.unique(sort_subchain)
            diff_subchain = na.ediff1d(sort_subchain)
            marks = (diff_subchain > 0)
            marks = na.arange(calc)[marks] + 1
            marks = na.concatenate(([0], marks, [calc]))
            for i, u in enumerate(uniq_subchain):
                self.bulk_vel[u] = na.sum(vel[marks[i]:marks[i+1]], axis=0)
            del select, vel, ms, subchain, sort, sort_subchain, uniq_subchain
            del diff_subchain, marks
        # Bring it together, and divide by the previously computed total mass
        # of each halo.
        self.bulk_vel = self._mpi_Allsum_double(self.bulk_vel)
        for groupID in xrange(self.group_count):
            self.bulk_vel[groupID] = self.bulk_vel[groupID] / self.Tot_M[groupID]
        yt_counters("bulk vel. computing")
        self.taskID = obj.mine
        self.halo_taskmap = obj.halo_taskmap # A defaultdict.
        del obj
        yt_counters("Precomp bulk vel.")

    def _parse_output(self):
        yt_counters("Final Grouping")
        """
        Each task will make an entry for all groups, but it may be empty.
        """
        unique_ids = na.unique(self.tags)
        counts = na.bincount((self.tags+1).tolist())
        sort_indices = na.argsort(self.tags)
        grab_indices = na.indices(self.tags.shape).ravel()[sort_indices]
        del sort_indices
        cp = 0
        index = 0
        # We want arrays for parallel HOP
        self._groups = na.empty(self.group_count, dtype='object')
        self._max_dens = na.empty((self.group_count, 4), dtype='float64')
        if self.group_count == 0:
            mylog.info("There are no halos found.")
            return
        for i in unique_ids:
            if i == -1:
                cp += counts[i+1]
                continue
            # If there is a gap in the unique_ids, make empty groups to 
            # fill it in.
            while index < i:
                self._groups[index] = self._halo_class(self, index, \
                    size=self.group_sizes[index], CoM=self.CoM[index], \
                    max_dens_point=self.max_dens_point[index], \
                    group_total_mass=self.Tot_M[index], max_radius=self.max_radius[index],
                    bulk_vel=self.bulk_vel[index], tasks=self.halo_taskmap[index])
                # I don't own this halo
                self._do_not_claim_object(self._groups[index])
                self._max_dens[index] = [self.max_dens_point[index][0], self.max_dens_point[index][1], \
                    self.max_dens_point[index][2], self.max_dens_point[index][3]]
                index += 1
            cp_c = cp + counts[i+1]
            group_indices = grab_indices[cp:cp_c]
            self._groups[index] = self._halo_class(self, i, group_indices, \
                size=self.group_sizes[i], CoM=self.CoM[i], \
                max_dens_point=self.max_dens_point[i], \
                group_total_mass=self.Tot_M[i], max_radius=self.max_radius[i],
                bulk_vel=self.bulk_vel[i], tasks=self.halo_taskmap[index])
            # This halo may be owned by many, including this task
            self._claim_object(self._groups[index])
            self._max_dens[index] = [self.max_dens_point[i][0], self.max_dens_point[i][1], \
                self.max_dens_point[i][2], self.max_dens_point[i][3]]
            cp += counts[i+1]
            index += 1
        # If there are missing groups at the end, add them.
        while index < self.group_count:
            self._groups[index] = self._halo_class(self, index, \
                size=self.group_sizes[index], CoM=self.CoM[index], \
                max_dens_point=self.max_dens_point[i], \
                group_total_mass=self.Tot_M[index], max_radius=self.max_radius[index],
                bulk_vel=self.bulk_vel[index], tasks=self.halo_taskmap[index])
            self._do_not_claim_object(self._groups[index])
            self._max_dens[index] = [self.max_dens_point[index][0], self.max_dens_point[index][1], \
                self.max_dens_point[index][2], self.max_dens_point[index][3]]
            index += 1
        # Clean up
        del self.max_dens_point, self.max_radius, self.bulk_vel
        del self.halo_taskmap, self.tags

    def __len__(self):
        return self.group_count

    def write_out(self, filename="parallelHopAnalysis.out"):
        HaloList.write_out(self, filename)

class GenericHaloFinder(HaloList, ParallelAnalysisInterface):
    def __init__(self, pf, dm_only=True, padding=0.0):
        self.pf = pf
        self.hierarchy = pf.h
        self.center = (pf["DomainRightEdge"] + pf["DomainLeftEdge"])/2.0

    def _parse_halolist(self, threshold_adjustment):
        groups, max_dens, hi  = [], {}, 0
        LE, RE = self.bounds
        for halo in self._groups:
            this_max_dens = halo.maximum_density_location()
            # if the most dense particle is in the box, keep it
            if na.all((this_max_dens >= LE) & (this_max_dens <= RE)):
                # Now we add the halo information to OURSELVES, taken from the
                # self.hop_list
                # We need to mock up the HOPHaloList thingie, so we need to set:
                #     self._max_dens
                max_dens_temp = list(self._max_dens[halo.id])[0] / threshold_adjustment
                max_dens[hi] = [max_dens_temp] + list(self._max_dens[halo.id])[1:4]
                groups.append(self._halo_class(self, hi))
                groups[-1].indices = halo.indices
                self._claim_object(groups[-1])
                hi += 1
        del self._groups, self._max_dens # explicit >> implicit
        self._groups = groups
        self._max_dens = max_dens

    def _join_halolists(self):
        # First we get the total number of halos the entire collection
        # has identified
        # Note I have added a new method here to help us get information
        # about processors and ownership and so forth.
        # _mpi_info_dict returns a dict of {proc: whatever} where whatever is
        # what is fed in on each proc.
        mine, halo_info = self._mpi_info_dict(len(self))
        nhalos = sum(halo_info.values())
        # Figure out our offset
        my_first_id = sum([v for k,v in halo_info.items() if k < mine])
        # Fix our max_dens
        max_dens = {}
        for i,m in self._max_dens.items(): max_dens[i+my_first_id] = m
        self._max_dens = max_dens
        # sort the list by the size of the groups
        # Now we add ghost halos and reassign all the IDs
        # Note: we already know which halos we own!
        after = my_first_id + len(self._groups)
        # One single fake halo, not owned, does the trick
        self._groups = [self._halo_class(self, i) for i in range(my_first_id)] + \
                       self._groups + \
                       [self._halo_class(self, i) for i in range(after, nhalos)]
        id = 0
        for proc in sorted(halo_info.keys()):
            for halo in self._groups[id:id+halo_info[proc]]:
                halo.id = id
                halo._distributed = self._distributed
                halo._owner = proc
                id += 1
        def haloCmp(h1,h2):
            c = cmp(h1.total_mass(),h2.total_mass())
            if c != 0:
                return -1 * c
            if c == 0:
                return cmp(h1.center_of_mass()[0],h2.center_of_mass()[0])
        self._groups.sort(haloCmp)
        sorted_max_dens = {}
        for i, halo in enumerate(self._groups):
            if halo.id in self._max_dens:
                sorted_max_dens[i] = self._max_dens[halo.id]
            halo.id = i
        self._max_dens = sorted_max_dens
        
    def _reposition_particles(self, bounds):
        # This only does periodicity.  We do NOT want to deal with anything
        # else.  The only reason we even do periodicity is the 
        LE, RE = bounds
        dw = self.pf["DomainRightEdge"] - self.pf["DomainLeftEdge"]
        for i, ax in enumerate('xyz'):
            arr = self._data_source["particle_position_%s" % ax]
            arr[arr < LE[i]-self.padding] += dw[i]
            arr[arr > RE[i]+self.padding] -= dw[i]

    def write_out(self, filename):
        #self._data_source.get_data(["particle_velocity_%s" % ax for ax in 'xyz'])
        f = self._write_on_root(filename)
        HaloList.write_out(self, f)

    def write_particle_lists_txt(self, prefix):
        f = self._write_on_root("%s.txt" % prefix)
        HaloList.write_particle_lists_txt(self, prefix, fp=f)

    @parallel_blocking_call
    def write_particle_lists(self, prefix):
        fn = "%s.h5" % self._get_filename(prefix)
        f = h5py.File(fn, "w")
        for halo in self._groups:
            if not self._is_mine(halo): continue
            halo.write_particle_list(f)

class parallelHF(GenericHaloFinder, parallelHOPHaloList):
    def __init__(self, pf, threshold=160, dm_only=True, resize=True, rearrange=True,\
        fancy_padding=True, safety=1.5, premerge=True):
        GenericHaloFinder.__init__(self, pf, dm_only, padding=0.0)
        self.padding = 0.0 
        self.num_neighbors = 65
        self.safety = safety
        period = pf["DomainRightEdge"] - pf["DomainLeftEdge"]
        # Cut up the volume evenly initially, with no padding.
        padded, LE, RE, self._data_source = self._partition_hierarchy_3d(padding=self.padding)
        # also get the total mass of particles
        yt_counters("Reading Data")
        # Adaptive subregions by bisection.
        ds_names = ["particle_position_x","particle_position_y","particle_position_z"]
        if ytcfg.getboolean("yt","inline") == False and \
           resize and self._mpi_get_size() is not None:
            cut_list = self._partition_hierarchy_3d_bisection_list()
            for i,cut in enumerate(cut_list):
                dim = cut[0]
                if i == 0:
                    width = pf["DomainRightEdge"][dim] - pf["DomainLeftEdge"][dim]
                    new_LE = pf["DomainLeftEdge"]
                else:
                    new_LE, new_RE = new_top_bounds
                    width = new_RE[dim] - new_LE[dim]
                if ytcfg.getboolean("yt","inline") == False:
                    data = self._data_source.particles[ds_names[dim]]
                else:
                    data = self._data_source[ds_names[dim]]
                if i == 0:
                    local_parts = data.size
                    n_parts = self._mpi_allsum(local_parts)
                    min = self._mpi_allmin(local_parts)
                    max = self._mpi_allmax(local_parts)
                    mylog.info("Initial distribution: (min,max,tot) (%d,%d,%d)" \
                        % (min, max, n_parts))
                num_bins = 1000
                bin_width = float(width)/float(num_bins)
                bins = na.arange(num_bins+1, dtype='float64') * bin_width + new_LE[dim]
                counts, bins = na.histogram(data, bins, new=True)
                if i == 0:
                    new_group, new_comm, LE, RE, new_top_bounds, new_cc, self._data_source= \
                        self._partition_hierarchy_3d_bisection(dim, bins, counts, top_bounds = None,\
                        old_group = None, old_comm = None, cut=cut)
                else:
                    new_group, new_comm, LE, RE, new_top_bounds, new_cc, self._data_source = \
                        self._partition_hierarchy_3d_bisection(dim, bins, counts, top_bounds = new_top_bounds,\
                        old_group = new_group, old_comm = new_comm, cut=cut, old_cc=new_cc)
            del bins, counts
        # If this isn't parallel, define the region as an AMRRegionStrict so
        # particle IO works.
        if self._mpi_get_size() == None or self._mpi_get_size() == 1:
            self._data_source = self.hierarchy.periodic_region_strict([0.5]*3, LE, RE)
        # get the average spacing between particles for this region
        # The except is for the serial case, where the full box is what we want.
        if ytcfg.getboolean("yt","inline") == False:
            data = self._data_source.particles["particle_position_x"]
        else:
            data = self._data_source["particle_position_x"]
        try:
            l = self._data_source.right_edge - self._data_source.left_edge
        except AttributeError:
            l = pf["DomainRightEdge"] - pf["DomainLeftEdge"]
        vol = l[0] * l[1] * l[2]
        full_vol = vol
        if not fancy_padding:
            avg_spacing = (float(vol) / data.size)**(1./3.)
            # padding is a function of inter-particle spacing, this is an
            # approximation, but it's OK with the safety factor
            padding = (self.num_neighbors)**(1./3.) * self.safety * avg_spacing
            self.padding = (na.ones(3,dtype='float64')*padding, na.ones(3,dtype='float64')*padding)
            mylog.info('padding %s avg_spacing %f vol %f local_parts %d' % \
                (str(self.padding), avg_spacing, vol, data.size))
        # Another approach to padding, perhaps more accurate.
        elif fancy_padding and self._distributed:
            LE_padding, RE_padding = na.empty(3,dtype='float64'), na.empty(3,dtype='float64')
            for dim in xrange(3):
                if ytcfg.getboolean("yt","inline") == False:
                    data = self._data_source.particles[ds_names[dim]]
                else:
                    data = self._data_source[ds_names[dim]]
                num_bins = 1000
                width = self._data_source.right_edge[dim] - self._data_source.left_edge[dim]
                area = (self._data_source.right_edge[(dim+1)%3] - self._data_source.left_edge[(dim+1)%3]) * \
                    (self._data_source.right_edge[(dim+2)%3] - self._data_source.left_edge[(dim+2)%3])
                bin_width = float(width)/float(num_bins)
                bins = na.arange(num_bins+1, dtype='float64') * bin_width + self._data_source.left_edge[dim]
                counts, bins = na.histogram(data, bins, new=True)
                # left side.
                start = 0
                count = counts[0]
                while count < self.num_neighbors:
                    start += 1
                    count += counts[start]
                # Get the avg spacing in just this boundary.
                vol = area * (bins[start+1] - bins[0])
                avg_spacing = (float(vol) / count)**(1./3.)
                LE_padding[dim] = (self.num_neighbors)**(1./3.) * self.safety * avg_spacing
                # right side.
                start = -1
                count = counts[-1]
                while count < self.num_neighbors:
                    start -= 1
                    count += counts[start]
                vol = area * (bins[-1] - bins[start-1])
                avg_spacing = (float(vol) / count)**(1./3.)
                RE_padding[dim] = (self.num_neighbors)**(1./3.) * self.safety * avg_spacing
            self.padding = (LE_padding, RE_padding)
            del bins, counts
            mylog.info('fancy_padding %s avg_spacing %f full_vol %f local_parts %d %s' % \
                (str(self.padding), avg_spacing, full_vol, data.size, str(self._data_source)))
        # Now we get the full box mass after we have the final composition of
        # subvolumes.
        if ytcfg.getboolean("yt","inline") == False:
            total_mass = self._mpi_allsum((self._data_source.particles["ParticleMassMsun"].astype('float64')).sum())
        else:
            total_mass = self._mpi_allsum((self._data_source["ParticleMassMsun"].astype('float64')).sum())
        if not self._distributed:
            self.padding = (na.zeros(3,dtype='float64'), na.zeros(3,dtype='float64'))
        self.bounds = (LE, RE)
        (LE_padding, RE_padding) = self.padding
        parallelHOPHaloList.__init__(self, self._data_source, self.padding, \
        self.num_neighbors, self.bounds, total_mass, period, \
        threshold=threshold, dm_only=dm_only, rearrange=rearrange, premerge=premerge)
        self._join_halolists()
        yt_counters("Final Grouping")

    def _join_halolists(self):
        if self.group_count == 0:
            mylog.info("There are no halos found.")
            return
        ms = -self.Tot_M.copy()
        del self.Tot_M
        Cx = self.CoM[:,0].copy()
        indexes = na.arange(self.group_count)
        sorted = na.asarray([indexes[i] for i in na.lexsort([indexes, Cx, ms])])
        del indexes, Cx, ms
        self._groups = self._groups[sorted]
        self._max_dens = self._max_dens[sorted]
        for i in xrange(self.group_count):
            self._groups[i].id = i
        del sorted, self.group_sizes, self.CoM


class HOPHaloFinder(GenericHaloFinder, HOPHaloList):
    def __init__(self, pf, threshold=160, dm_only=True, padding=0.02):
        GenericHaloFinder.__init__(self, pf, dm_only, padding)
        
        # do it once with no padding so the total_mass is correct (no duplicated particles)
        self.padding = 0.0
        padded, LE, RE, self._data_source = self._partition_hierarchy_3d(padding=self.padding)
        # For scaling the threshold, note that it's a passthrough
        if dm_only:
            select = self._get_dm_indices()
            total_mass = self._mpi_allsum((self._data_source["ParticleMassMsun"][select]).sum())
        else:
            total_mass = self._mpi_allsum(self._data_source["ParticleMassMsun"].sum())
        # MJT: Note that instead of this, if we are assuming that the particles
        # are all on different processors, we should instead construct an
        # object representing the entire domain and sum it "lazily" with
        # Derived Quantities.
        self.padding = padding #* pf["unitary"] # This should be clevererer
        padded, LE, RE, self._data_source = self._partition_hierarchy_3d(padding=self.padding)
        self.bounds = (LE, RE)
        # reflect particles around the periodic boundary
        #self._reposition_particles((LE, RE))
        if dm_only:
            select = self._get_dm_indices()
            sub_mass = self._data_source["ParticleMassMsun"][select].sum()
        else:
<<<<<<< HEAD
        sub_mass = self._data_source["ParticleMassMsun"].sum()
=======
            sub_mass = self._data_source["ParticleMassMsun"].sum()
>>>>>>> 618b3954
        HOPHaloList.__init__(self, self._data_source, threshold*total_mass/sub_mass, dm_only)
        self._parse_halolist(total_mass/sub_mass)
        self._join_halolists()

class FOFHaloFinder(GenericHaloFinder, FOFHaloList):
    def __init__(self, pf, link=0.2, dm_only=True, padding=0.02):
        self.pf = pf
        self.hierarchy = pf.h
        self.center = (pf["DomainRightEdge"] + pf["DomainLeftEdge"])/2.0
        self.padding = 0.0 #* pf["unitary"] # This should be clevererer
        # get the total number of particles across all procs, with no padding
        padded, LE, RE, self._data_source = self._partition_hierarchy_3d(padding=self.padding)
        n_parts = self._mpi_allsum(self._data_source["particle_position_x"].size)
        # get the average spacing between particles
        l = pf["DomainRightEdge"] - pf["DomainLeftEdge"]
        vol = l[0] * l[1] * l[2]
        avg_spacing = (float(vol) / n_parts)**(1./3.)
        self.padding = padding
        padded, LE, RE, self._data_source = self._partition_hierarchy_3d(padding=self.padding)
        self.bounds = (LE, RE)
        # reflect particles around the periodic boundary
        #self._reposition_particles((LE, RE))
        # here is where the FOF halo finder is run
        FOFHaloList.__init__(self, self._data_source, link * avg_spacing, dm_only)
        self._parse_halolist(1.)
        self._join_halolists()

HaloFinder = HOPHaloFinder<|MERGE_RESOLUTION|>--- conflicted
+++ resolved
@@ -1231,11 +1231,7 @@
             select = self._get_dm_indices()
             sub_mass = self._data_source["ParticleMassMsun"][select].sum()
         else:
-<<<<<<< HEAD
-        sub_mass = self._data_source["ParticleMassMsun"].sum()
-=======
             sub_mass = self._data_source["ParticleMassMsun"].sum()
->>>>>>> 618b3954
         HOPHaloList.__init__(self, self._data_source, threshold*total_mass/sub_mass, dm_only)
         self._parse_halolist(total_mass/sub_mass)
         self._join_halolists()
