"""
The basic field info container resides here.  These classes, code specific and
universal, are the means by which we access fields across YT, both derived and
native.

Author: Matthew Turk <matthewturk@gmail.com>
Affiliation: KIPAC/SLAC/Stanford
Homepage: http://yt.enzotools.org/
License:
  Copyright (C) 2008-2009 Matthew Turk.  All Rights Reserved.

  This file is part of yt.

  yt is free software; you can redistribute it and/or modify
  it under the terms of the GNU General Public License as published by
  the Free Software Foundation; either version 3 of the License, or
  (at your option) any later version.

  This program is distributed in the hope that it will be useful,
  but WITHOUT ANY WARRANTY; without even the implied warranty of
  MERCHANTABILITY or FITNESS FOR A PARTICULAR PURPOSE.  See the
  GNU General Public License for more details.

  You should have received a copy of the GNU General Public License
  along with this program.  If not, see <http://www.gnu.org/licenses/>.
"""

import types
import numpy as na
import inspect
import copy

from math import pi

from yt.funcs import *
from FieldInfoContainer import *

try:
    import cic_deposit
except ImportError:
    pass

mh = 1.67e-24 # g
me = 9.11e-28 # g
sigma_thompson = 6.65e-25 # cm^2
clight = 3.0e10 # cm/s
kboltz = 1.38e-16 # erg K^-1
G = 6.67e-8   # cm^3 g^-1 s^-2



# Note that, despite my newfound efforts to comply with PEP-8,
# I violate it here in order to keep the name/func_name relationship

def _dx(field, data):
    return data.dds[0]
    return na.ones(data.ActiveDimensions, dtype='float64') * data.dds[0]
add_field('dx', function=_dx, display_field=False,
          validators=[ValidateSpatial(0)])

def _dy(field, data):
    return data.dds[1]
    return na.ones(data.ActiveDimensions, dtype='float64') * data.dds[1]
add_field('dy', function=_dy, display_field=False,
          validators=[ValidateSpatial(0)])

def _dz(field, data):
    return data.dds[2]
    return na.ones(data.ActiveDimensions, dtype='float64') * data.dds[2]
add_field('dz', function=_dz,
          display_field=False, validators=[ValidateSpatial(0)])

def _coordX(field, data):
    dim = data.ActiveDimensions[0]
    return (na.ones(data.ActiveDimensions, dtype='float64')
                   * na.arange(data.ActiveDimensions[0])[:,None,None]
            +0.5) * data['dx'] + data.LeftEdge[0]
add_field('x', function=_coordX, display_field=False,
          validators=[ValidateSpatial(0)])

def _coordY(field, data):
    dim = data.ActiveDimensions[1]
    return (na.ones(data.ActiveDimensions, dtype='float64')
                   * na.arange(data.ActiveDimensions[1])[None,:,None]
            +0.5) * data['dy'] + data.LeftEdge[1]
add_field('y', function=_coordY, display_field=False,
          validators=[ValidateSpatial(0)])

def _coordZ(field, data):
    dim = data.ActiveDimensions[2]
    return (na.ones(data.ActiveDimensions, dtype='float64')
                   * na.arange(data.ActiveDimensions[2])[None,None,:]
            +0.5) * data['dz'] + data.LeftEdge[2]
add_field('z', function=_coordZ, display_field=False,
          validators=[ValidateSpatial(0)])

def _GridLevel(field, data):
    return na.ones(data["Density"].shape)*(data.Level)
add_field("GridLevel", function=_GridLevel,
          validators=[ValidateGridType(),
                      ValidateSpatial(0)])

def _GridIndices(field, data):
    return na.ones(data["Density"].shape)*(data.id-data._id_offset)
add_field("GridIndices", function=_GridIndices,
          validators=[ValidateGridType(),
                      ValidateSpatial(0)], take_log=False)

def _OnesOverDx(field, data):
    return na.ones(data["Density"].shape,
                   dtype=data["Density"].dtype)/data['dx']
add_field("OnesOverDx", function=_OnesOverDx,
          display_field=False)

def _Ones(field, data):
    return na.ones(data.ActiveDimensions, dtype='float64')
add_field("Ones", function=_Ones,
          validators=[ValidateSpatial(0)],
          projection_conversion="unitary",
          display_field = False)
add_field("CellsPerBin", function=_Ones, validators=[ValidateSpatial(0)],
          display_field = False)

def _SoundSpeed(field, data):
    if data.pf["EOSType"] == 1:
        return na.ones(data["Density"].shape, dtype='float64') * \
                data.pf["EOSSoundSpeed"]
    return ( data.pf["Gamma"]*data["Pressure"] / \
             data["Density"] )**(1.0/2.0)
add_field("SoundSpeed", function=_SoundSpeed,
          units=r"\rm{cm}/\rm{s}")

def particle_func(p_field, dtype='float64', ptype=None):
    dspace = None
    if ptype is not None:
        dspace = "AddressParticleType%02i" % ptype
    def _Particles(field, data):
        io = data.hierarchy.io
        if not data.NumberOfParticles > 0:
            return na.array([], dtype=dtype)
        try:
<<<<<<< HEAD
            return io._read_data_set(data, p_field).astype(dtype)
        except io._read_exception:
=======
            return data._read_data(p_field, dspace=dspace).astype(dtype)
        except data._read_exception:
>>>>>>> ca457fee
            pass
        # This is bad.  But it's the best idea I have right now.
        return data._read_data(p_field.replace("_"," "), dspace=dspace).astype(dtype)
    return _Particles
for ptype in [None] + range(10):
    for pf in ["type", "mass"] + \
              ["position_%s" % ax for ax in 'xyz']:
        pname = "particle_%s" % pf
        if ptype is not None: pname = "PT%02i_%s" % (ptype, pname)
        pfunc = particle_func("particle_%s" % (pf), ptype=ptype)
        add_field(pname, function=pfunc,
                  validators = [ValidateSpatial(0)],
                  particle_type=True)

def _convRetainInt(data):
    return 1
add_field("particle_index", function=particle_func("particle_index", "int64"),
          validators = [ValidateSpatial(0)], particle_type=True,
          convert_function=_convRetainInt)

def _get_vel_convert(ax):
    def _convert_p_vel(data):
        return data.convert("%s-velocity" % ax)
    return _convert_p_vel
for ax in 'xyz':
    pf = "particle_velocity_%s" % ax
    pfunc = particle_func(pf)
    cfunc = _get_vel_convert(ax)
    add_field(pf, function=pfunc, convert_function=cfunc,
              validators = [ValidateSpatial(0)],
              particle_type=True)

for pf in ["creation_time", "dynamical_time", "metallicity_fraction"]:
    pfunc = particle_func(pf)
    add_field(pf, function=pfunc,
              validators = [ValidateSpatial(0),
                            ValidateDataField(pf)],
              particle_type=True)
add_field("particle_mass", function=particle_func("particle_mass"),
          validators=[ValidateSpatial(0)], particle_type=True)

add_field("Dark matter density", function=lambda a,b: None,
          validators=[ValidateDataField("Dark matter density"),
                      ValidateSpatial(0)],
          not_in_all = True)

def _ParticleAge(field, data):
    current_time = data.pf["InitialTime"]
    return (current_time - data["creation_time"])
def _convertParticleAge(data):
    return data.convert("years")
add_field("ParticleAge",
          function=_ParticleAge, validators=[ValidateSpatial(0)],
          particle_type=True, convert_function=_convertParticleAge)

def _ParticleMass(field, data):
    particles = data["particle_mass"].astype('float64') * \
                just_one(data["CellVolumeCode"].ravel())
    # Note that we mandate grid-type here, so this is okay
    return particles
def _convertParticleMass(data):
    return data.convert("Density")*(data.convert("cm")**3.0)
def _convertParticleMassMsun(data):
    return data.convert("Density")*((data.convert("cm")**3.0)/1.989e33)
def _IOLevelParticleMassMsun(grid):
    dd = dict(particle_mass = na.ones(1), CellVolumeCode=grid["CellVolumeCode"])
    cf = (_ParticleMass(None, dd) * _convertParticleMassMsun(grid))[0]
    return cf
add_field("ParticleMass",
          function=_ParticleMass, validators=[ValidateSpatial(0)],
          particle_type=True, convert_function=_convertParticleMass)
add_field("ParticleMassMsun",
          function=_ParticleMass, validators=[ValidateSpatial(0)],
          particle_type=True, convert_function=_convertParticleMassMsun,
          particle_convert_function=_IOLevelParticleMassMsun)

def _RadialMachNumber(field, data):
    """M{|v|/t_sound}"""
    return na.abs(data["RadialVelocity"]) / data["SoundSpeed"]
add_field("RadialMachNumber", function=_RadialMachNumber)

def _MachNumber(field, data):
    """M{|v|/t_sound}"""
    return data["VelocityMagnitude"] / data["SoundSpeed"]
add_field("MachNumber", function=_MachNumber)

def _CourantTimeStep(field, data):
    t1 = data['dx'] / (
        data["SoundSpeed"] + \
        abs(data["x-velocity"]))
    t2 = data['dy'] / (
        data["SoundSpeed"] + \
        abs(data["y-velocity"]))
    t3 = data['dz'] / (
        data["SoundSpeed"] + \
        abs(data["z-velocity"]))
    return na.minimum(na.minimum(t1,t2),t3)
def _convertCourantTimeStep(data):
    # SoundSpeed and z-velocity are in cm/s, dx is in code
    return data.convert("cm")
add_field("CourantTimeStep", function=_CourantTimeStep,
          convert_function=_convertCourantTimeStep,
          units=r"$\rm{s}$")

def _ParticleVelocityMagnitude(field, data):
    """M{|v|}"""
    bulk_velocity = data.get_field_parameter("bulk_velocity")
    if bulk_velocity == None:
        bulk_velocity = na.zeros(3)
    return ( (data["particle_velocity_x"]-bulk_velocity[0])**2.0 + \
             (data["particle_velocity_y"]-bulk_velocity[1])**2.0 + \
             (data["particle_velocity_z"]-bulk_velocity[2])**2.0 )**(1.0/2.0)
add_field("ParticleVelocityMagnitude", function=_ParticleVelocityMagnitude,
          particle_type=True, 
          take_log=False, units=r"\rm{cm}/\rm{s}")

def _VelocityMagnitude(field, data):
    """M{|v|}"""
    bulk_velocity = data.get_field_parameter("bulk_velocity")
    if bulk_velocity == None:
        bulk_velocity = na.zeros(3)
    return ( (data["x-velocity"]-bulk_velocity[0])**2.0 + \
             (data["y-velocity"]-bulk_velocity[1])**2.0 + \
             (data["z-velocity"]-bulk_velocity[2])**2.0 )**(1.0/2.0)
add_field("VelocityMagnitude", function=_VelocityMagnitude,
          take_log=False, units=r"\rm{cm}/\rm{s}")

def _TangentialOverVelocityMagnitude(field, data):
    return na.abs(data["TangentialVelocity"])/na.abs(data["VelocityMagnitude"])
add_field("TangentialOverVelocityMagnitude",
          function=_TangentialOverVelocityMagnitude,
          take_log=False)

def _TangentialVelocity(field, data):
    return na.sqrt(data["VelocityMagnitude"]**2.0
                 - data["RadialVelocity"]**2.0)
add_field("TangentialVelocity", 
          function=_TangentialVelocity,
          take_log=False, units=r"\rm{cm}/\rm{s}")

def _Pressure(field, data):
    """M{(Gamma-1.0)*rho*E}"""
    return (data.pf["Gamma"] - 1.0) * \
           data["Density"] * data["ThermalEnergy"]
add_field("Pressure", function=_Pressure, units=r"\rm{dyne}/\rm{cm}^{2}")

def _Entropy(field, data):
    return (kboltz/mh) * data["Temperature"] / \
           (data["MeanMolecularWeight"] * data["Density"]**(2./3.))
add_field("Entropy", units=r"\rm{ergs}\/\rm{cm}^{2}",
          function=_Entropy)

def _Height(field, data):
    # We take the dot product of the radius vector with the height-vector
    center = data.get_field_parameter("center")
    r_vec = na.array([data["x"] - center[0],
                      data["y"] - center[1],
                      data["z"] - center[2]])
    h_vec = na.array(data.get_field_parameter("height_vector"))
    h_vec = h_vec / na.sqrt(h_vec[0]**2.0+
                            h_vec[1]**2.0+
                            h_vec[2]**2.0)
    height = r_vec[0,:] * h_vec[0] \
           + r_vec[1,:] * h_vec[1] \
           + r_vec[2,:] * h_vec[2]
    return na.abs(height)
def _convertHeight(data):
    return data.convert("cm")
def _convertHeightAU(data):
    return data.convert("au")
add_field("Height", function=_Height,
          convert_function=_convertHeight,
          validators=[ValidateParameter("height_vector")],
          units=r"cm", display_field=False)
add_field("HeightAU", function=_Height,
          convert_function=_convertHeightAU,
          validators=[ValidateParameter("height_vector")],
          units=r"AU", display_field=False)

def _DiskAngle(field, data):
    # We make both r_vec and h_vec into unit vectors
    center = data.get_field_parameter("center")
    r_vec = na.array([data["x"] - center[0],
                      data["y"] - center[1],
                      data["z"] - center[2]])
    r_vec = r_vec/na.sqrt((r_vec**2.0).sum(axis=0))
    h_vec = na.array(data.get_field_parameter("height_vector"))
    dp = r_vec[0,:] * h_vec[0] \
       + r_vec[1,:] * h_vec[1] \
       + r_vec[2,:] * h_vec[2]
    return na.arccos(dp)
add_field("DiskAngle", function=_DiskAngle,
          take_log=False,
          validators=[ValidateParameter("height_vector"),
                      ValidateParameter("center")],
          display_field=False)

def _DynamicalTime(field, data):
    """
    The formulation for the dynamical time is:
    M{sqrt(3pi/(16*G*rho))} or M{sqrt(3pi/(16G))*rho^-(1/2)}
    Note that we return in our natural units already
    """
    return (3.0*pi/(16*G*data["Density"]))**(1./2.)
add_field("DynamicalTime", function=_DynamicalTime,
           units=r"\rm{s}")

def JeansMassMsun(field,data):
    return (MJ_constant * 
            ((data["Temperature"]/data["MeanMolecularWeight"])**(1.5)) *
            (data["Density"]**(-0.5)))
add_field("JeansMassMsun",function=JeansMassMsun,units=r"\rm{Msun}")

def _CellMass(field, data):
    return data["Density"] * data["CellVolume"]
def _convertCellMassMsun(data):
    return 5.027854e-34 # g^-1
add_field("CellMass", function=_CellMass, units=r"\rm{g}")
add_field("CellMassMsun", units=r"M_{\odot}",
          function=_CellMass,
          convert_function=_convertCellMassMsun)

def _CellMassCode(field, data):
    return data["Density"] * data["CellVolumeCode"]
def _convertCellMassCode(data):
    return 1.0/data.convert("Density")
add_field("CellMassCode", 
          function=_CellMassCode,
          convert_function=_convertCellMassCode)

def _TotalMass(field,data):
    return (data["Density"]+data["Dark_Matter_Density"]) * data["CellVolume"]
add_field("TotalMassMsun", units=r"M_{\odot}",
          function=_TotalMass,
          convert_function=_convertCellMassMsun)

def _StarMass(field,data):
    return data["star_density"] * data["CellVolume"]
add_field("StarMassMsun", units=r"M_{\odot}",
          function=_StarMass,
          convert_function=_convertCellMassMsun)

def _Matter_Density(field,data):
    return (data['Density'] + data['Dark_Matter_Density'])
add_field("Matter_Density",function=_Matter_Density,units=r"\rm{g}/\rm{cm^3}")

def _CellVolume(field, data):
    if data['dx'].size == 1:
        try:
            return data['dx']*data['dy']*data['dx']*\
                na.ones(data.ActiveDimensions, dtype='float64')
        except AttributeError:
            return data['dx']*data['dy']*data['dx']
    return data["dx"]*data["dy"]*data["dz"]
def _ConvertCellVolumeMpc(data):
    return data.convert("mpc")**3.0
def _ConvertCellVolumeCGS(data):
    return data.convert("cm")**3.0
add_field("CellVolumeCode", units=r"\rm{BoxVolume}^3",
          function=_CellVolume)
add_field("CellVolumeMpc", units=r"\rm{Mpc}^3",
          function=_CellVolume,
          convert_function=_ConvertCellVolumeMpc)
add_field("CellVolume", units=r"\rm{cm}^3",
          function=_CellVolume,
          convert_function=_ConvertCellVolumeCGS)

def _XRayEmissivity(field, data):
    return ((data["Density"].astype('float64')**2.0) \
            *data["Temperature"]**0.5)
def _convertXRayEmissivity(data):
    return 2.168e60
add_field("XRayEmissivity", function=_XRayEmissivity,
          convert_function=_convertXRayEmissivity,
          projection_conversion="1")

def _SZKinetic(field, data):
    vel_axis = data.get_field_parameter('axis')
    if vel_axis > 2:
        raise NeedsParameter(['axis'])
    vel = data["%s-velocity" % ({0:'x',1:'y',2:'z'}[vel_axis])]
    return (vel*data["Density"])
def _convertSZKinetic(data):
    return 0.88*((sigma_thompson/mh)/clight)
add_field("SZKinetic", function=_SZKinetic,
          convert_function=_convertSZKinetic,
          validators=[ValidateParameter('axis')])

def _SZY(field, data):
    return (data["Density"]*data["Temperature"])
def _convertSZY(data):
    conv = (0.88/mh) * (kboltz)/(me * clight*clight) * sigma_thompson
    return conv
add_field("SZY", function=_SZY, convert_function=_convertSZY)

def _AveragedDensity(field, data):
    nx, ny, nz = data["Density"].shape
    new_field = na.zeros((nx-2,ny-2,nz-2), dtype='float64')
    weight_field = na.zeros((nx-2,ny-2,nz-2), dtype='float64')
    i_i, j_i, k_i = na.mgrid[0:3,0:3,0:3]
    for i,j,k in zip(i_i.ravel(),j_i.ravel(),k_i.ravel()):
        sl = [slice(i,nx-(2-i)),slice(j,ny-(2-j)),slice(k,nz-(2-k))]
        new_field += data["Density"][sl] * data["CellMass"][sl]
        weight_field += data["CellMass"][sl]
    # Now some fancy footwork
    new_field2 = na.zeros((nx,ny,nz))
    new_field2[1:-1,1:-1,1:-1] = new_field/weight_field
    return new_field2
add_field("AveragedDensity",
          function=_AveragedDensity,
          validators=[ValidateSpatial(1)])

def _DivV(field, data):
    # We need to set up stencils
    if data.pf["HydroMethod"] == 2:
        sl_left = slice(None,-2,None)
        sl_right = slice(1,-1,None)
        div_fac = 1.0
    else:
        sl_left = slice(None,-2,None)
        sl_right = slice(2,None,None)
        div_fac = 2.0
    div_x = (data["x-velocity"][sl_right,1:-1,1:-1] -
             data["x-velocity"][sl_left,1:-1,1:-1]) \
          / (div_fac*data["dx"].flat[0])
    div_y = (data["y-velocity"][1:-1,sl_right,1:-1] -
             data["y-velocity"][1:-1,sl_left,1:-1]) \
          / (div_fac*data["dy"].flat[0])
    div_z = (data["z-velocity"][1:-1,1:-1,sl_right] -
             data["z-velocity"][1:-1,1:-1,sl_left]) \
          / (div_fac*data["dz"].flat[0])
    new_field = na.zeros(data["x-velocity"].shape)
    new_field[1:-1,1:-1,1:-1] = div_x+div_y+div_z
    return na.abs(new_field)
def _convertDivV(data):
    return data.convert("cm")**-1.0
add_field("DivV", function=_DivV,
            validators=[ValidateSpatial(1,
            ["x-velocity","y-velocity","z-velocity"])],
          units=r"\rm{s}^{-1}",
          convert_function=_convertDivV)

def _Contours(field, data):
    return na.ones(data["Density"].shape)*-1
add_field("Contours", validators=[ValidateSpatial(0)], take_log=False,
          display_field=False, function=_Contours)
add_field("tempContours", function=_Contours,
          validators=[ValidateSpatial(0), ValidateGridType()],
          take_log=False, display_field=False)

def obtain_velocities(data):
    if data.has_field_parameter("bulk_velocity"):
        bv = data.get_field_parameter("bulk_velocity")
    else: bv = na.zeros(3, dtype='float64')
    xv = data["x-velocity"] - bv[0]
    yv = data["y-velocity"] - bv[1]
    zv = data["z-velocity"] - bv[2]
    return xv, yv, zv

def obtain_rvec(data):
    center = data.get_field_parameter('center')
    coords = na.array([data['x'],data['y'],data['z']], dtype='float64')
    new_shape = tuple([3] + [1]*(len(coords.shape)-1))
    r_vec = coords - na.reshape(center,new_shape)
    return r_vec # axis 0 is the x,y,z

def _SpecificAngularMomentum(field, data):
    """
    Calculate the angular velocity.  Returns a vector for each cell.
    """
    r_vec = obtain_rvec(data)
    xv, yv, zv = obtain_velocities(data)
    v_vec = na.array([xv,yv,zv], dtype='float64')
    return na.cross(r_vec, v_vec, axis=0)
def _convertSpecificAngularMomentum(data):
    return data.convert("cm")
add_field("SpecificAngularMomentum",
          function=_SpecificAngularMomentum,
          convert_function=_convertSpecificAngularMomentum, vector_field=True,
          units=r"\rm{cm}^2/\rm{s}", validators=[ValidateParameter('center')])
def _convertSpecificAngularMomentumKMSMPC(data):
    return data.convert("mpc")/1e5

def _SpecificAngularMomentumX(field, data):
    xv, yv, zv = obtain_velocities(data)
    rv = obtain_rvec(data)
    return yv*rv[2,:] - zv*rv[1,:]
def _SpecificAngularMomentumY(field, data):
    xv, yv, zv = obtain_velocities(data)
    rv = obtain_rvec(data)
    return -(xv*rv[2,:] - zv*rv[0,:])
def _SpecificAngularMomentumZ(field, data):
    xv, yv, zv = obtain_velocities(data)
    rv = obtain_rvec(data)
    return xv*rv[1,:] - yv*rv[0,:]
for ax in 'XYZ':
    n = "SpecificAngularMomentum%s" % ax
    add_field(n, function=eval("_%s" % n),
              convert_function=_convertSpecificAngularMomentum,
              units=r"\rm{cm}^2/\rm{s}", validators=[ValidateParameter("center")])

add_field("SpecificAngularMomentumKMSMPC",
          function=_SpecificAngularMomentum,
          convert_function=_convertSpecificAngularMomentumKMSMPC, vector_field=True,
          units=r"\rm{km}\rm{Mpc}/\rm{s}", validators=[ValidateParameter('center')])
def _AngularMomentum(field, data):
    return data["CellMass"] * data["SpecificAngularMomentum"]
add_field("AngularMomentum", function=_AngularMomentum,
         units=r"\rm{g}\/\rm{cm}^2/\rm{s}", vector_field=True)
def _AngularMomentumMSUNKMSMPC(field, data):
    return data["CellMassMsun"] * data["SpecificAngularMomentumKMSMPC"]
add_field("AngularMomentumMSUNKMSMPC", function=_AngularMomentum,
          units=r"M_{\odot}\rm{km}\rm{Mpc}/\rm{s}", vector_field=True)

def _AngularMomentumX(field, data):
    return data["CellMass"] * data["SpecificAngularMomentumX"]
add_field("AngularMomentumX", function=_AngularMomentumX,
         units=r"\rm{g}\/\rm{cm}^2/\rm{s}", vector_field=True)
def _AngularMomentumY(field, data):
    return data["CellMass"] * data["SpecificAngularMomentumY"]
add_field("AngularMomentumY", function=_AngularMomentumY,
         units=r"\rm{g}\/\rm{cm}^2/\rm{s}", vector_field=True)
def _AngularMomentumZ(field, data):
    return data["CellMass"] * data["SpecificAngularMomentumZ"]
add_field("AngularMomentumZ", function=_AngularMomentumZ,
         units=r"\rm{g}\/\rm{cm}^2/\rm{s}", vector_field=True)

def _ParticleSpecificAngularMomentum(field, data):
    """
    Calculate the angular of a particle velocity.  Returns a vector for each
    particle.
    """
    if data.has_field_parameter("bulk_velocity"):
        bv = data.get_field_parameter("bulk_velocity")
    else: bv = na.zeros(3, dtype='float64')
    xv = data["particle_velocity_x"] - bv[0]
    yv = data["particle_velocity_y"] - bv[1]
    zv = data["particle_velocity_z"] - bv[2]
    center = data.get_field_parameter('center')
    coords = na.array([data['particle_position_x'],
                       data['particle_position_y'],
                       data['particle_position_z']], dtype='float64')
    new_shape = tuple([3] + [1]*(len(coords.shape)-1))
    r_vec = coords - na.reshape(center,new_shape)
    v_vec = na.array([xv,yv,zv], dtype='float64')
    return na.cross(r_vec, v_vec, axis=0)
add_field("ParticleSpecificAngularMomentum",
          function=_ParticleSpecificAngularMomentum, particle_type=True,
          convert_function=_convertSpecificAngularMomentum, vector_field=True,
          units=r"\rm{cm}^2/\rm{s}", validators=[ValidateParameter('center')])
def _convertSpecificAngularMomentumKMSMPC(data):
    return data.convert("mpc")/1e5
add_field("ParticleSpecificAngularMomentumKMSMPC",
          function=_ParticleSpecificAngularMomentum, particle_type=True,
          convert_function=_convertSpecificAngularMomentumKMSMPC, vector_field=True,
          units=r"\rm{km}\rm{Mpc}/\rm{s}", validators=[ValidateParameter('center')])
def _ParticleAngularMomentum(field, data):
    return data["ParticleMass"] * data["ParticleSpecificAngularMomentum"]
add_field("ParticleAngularMomentum",
          function=_ParticleAngularMomentum, units=r"\rm{g}\/\rm{cm}^2/\rm{s}",
          particle_type=True)
def _ParticleAngularMomentumMSUNKMSMPC(field, data):
    return data["ParticleMass"] * data["ParticleSpecificAngularMomentumKMSMPC"]
add_field("ParticleAngularMomentumMSUNKMSMPC",
          function=_ParticleAngularMomentumMSUNKMSMPC,
          units=r"M_{\odot}\rm{km}\rm{Mpc}/\rm{s}",
          particle_type=True)

def _ParticleRadius(field, data):
    center = data.get_field_parameter("center")
    DW = data.pf["DomainRightEdge"] - data.pf["DomainLeftEdge"]
    radius = na.zeros(data["particle_position_x"].shape, dtype='float64')
    for i, ax in enumerate('xyz'):
        r = na.abs(data["particle_position_%s" % ax] - center[i])
        radius += na.minimum(r, na.abs(DW[i]-r))**2.0
    na.sqrt(radius, radius)
    return radius
def _Radius(field, data):
    center = data.get_field_parameter("center")
    DW = data.pf["DomainRightEdge"] - data.pf["DomainLeftEdge"]
    radius = na.zeros(data["x"].shape, dtype='float64')
    for i, ax in enumerate('xyz'):
        r = na.abs(data[ax] - center[i])
        radius += na.minimum(r, na.abs(DW[i]-r))**2.0
    na.sqrt(radius, radius)
    return radius
def _ConvertRadiusCGS(data):
    return data.convert("cm")
add_field("ParticleRadius", function=_ParticleRadius,
          validators=[ValidateParameter("center")],
          convert_function = _ConvertRadiusCGS, units=r"\rm{cm}",
          particle_type = True)
add_field("Radius", function=_Radius,
          validators=[ValidateParameter("center")],
          convert_function = _ConvertRadiusCGS, units=r"\rm{cm}")

def _ConvertRadiusMpc(data):
    return data.convert("mpc")
add_field("RadiusMpc", function=_Radius,
          validators=[ValidateParameter("center")],
          convert_function = _ConvertRadiusMpc, units=r"\rm{Mpc}")
add_field("ParticleRadiusMpc", function=_ParticleRadius,
          validators=[ValidateParameter("center")],
          convert_function = _ConvertRadiusMpc, units=r"\rm{Mpc}",
          particle_type=True)

def _ConvertRadiuskpc(data):
    return data.convert("kpc")
add_field("ParticleRadiuskpc", function=_ParticleRadius,
          validators=[ValidateParameter("center")],
          convert_function = _ConvertRadiuskpc, units=r"\rm{kpc}",
          particle_type=True)
add_field("Radiuskpc", function=_Radius,
          validators=[ValidateParameter("center")],
          convert_function = _ConvertRadiuskpc, units=r"\rm{kpc}")

def _ConvertRadiuskpch(data):
    return data.convert("kpch")
add_field("ParticleRadiuskpch", function=_ParticleRadius,
          validators=[ValidateParameter("center")],
          convert_function = _ConvertRadiuskpc, units=r"\rm{kpc}/\rm{h}",
          particle_type=True)
add_field("Radiuskpch", function=_Radius,
          validators=[ValidateParameter("center")],
          convert_function = _ConvertRadiuskpc, units=r"\rm{kpc}/\rm{h}")

def _ConvertRadiuspc(data):
    return data.convert("pc")
add_field("ParticleRadiuspc", function=_ParticleRadius,
          validators=[ValidateParameter("center")],
          convert_function = _ConvertRadiuspc, units=r"\rm{pc}",
          particle_type=True)
add_field("Radiuspc", function=_Radius,
          validators=[ValidateParameter("center")],
          convert_function = _ConvertRadiuspc, units=r"\rm{pc}")

def _ConvertRadiusAU(data):
    return data.convert("au")
add_field("ParticleRadiusAU", function=_ParticleRadius,
          validators=[ValidateParameter("center")],
          convert_function = _ConvertRadiusAU, units=r"\rm{AU}",
          particle_type=True)
add_field("RadiusAU", function=_Radius,
          validators=[ValidateParameter("center")],
          convert_function = _ConvertRadiusAU, units=r"\rm{AU}")

add_field("ParticleRadiusCode", function=_ParticleRadius,
          validators=[ValidateParameter("center")],
          particle_type=True)
add_field("RadiusCode", function=_Radius,
          validators=[ValidateParameter("center")])

def _RadialVelocity(field, data):
    center = data.get_field_parameter("center")
    bulk_velocity = data.get_field_parameter("bulk_velocity")
    if bulk_velocity == None:
        bulk_velocity = na.zeros(3)
    new_field = ( (data['x']-center[0])*(data["x-velocity"]-bulk_velocity[0])
                + (data['y']-center[1])*(data["y-velocity"]-bulk_velocity[1])
                + (data['z']-center[2])*(data["z-velocity"]-bulk_velocity[2])
                )/data["RadiusCode"]
    if na.any(na.isnan(new_field)): # to fix center = point
        new_field[na.isnan(new_field)] = 0.0
    return new_field
def _RadialVelocityABS(field, data):
    return na.abs(_RadialVelocity(field, data))
def _ConvertRadialVelocityKMS(data):
    return 1e-5
add_field("RadialVelocity", function=_RadialVelocity,
          units=r"\rm{cm}/\rm{s}",
          validators=[ValidateParameter("center")])
add_field("RadialVelocityABS", function=_RadialVelocityABS,
          units=r"\rm{cm}/\rm{s}",
          validators=[ValidateParameter("center")])
add_field("RadialVelocityKMS", function=_RadialVelocity,
          convert_function=_ConvertRadialVelocityKMS, units=r"\rm{km}/\rm{s}",
          validators=[ValidateParameter("center")])

def _CuttingPlaneVelocityX(field, data):
    x_vec, y_vec, z_vec = [data.get_field_parameter("cp_%s_vec" % (ax))
                           for ax in 'xyz']
    bulk_velocity = data.get_field_parameter("bulk_velocity")
    if bulk_velocity == None:
        bulk_velocity = na.zeros(3)
    v_vec = na.array([data["%s-velocity" % ax] for ax in 'xyz']) \
                - bulk_velocity[...,na.newaxis]
    return na.dot(x_vec, v_vec)
add_field("CuttingPlaneVelocityX", 
          function=_CuttingPlaneVelocityX,
          validators=[ValidateParameter("cp_%s_vec" % ax)
                      for ax in 'xyz'], units=r"\rm{km}/\rm{s}")
def _CuttingPlaneVelocityY(field, data):
    x_vec, y_vec, z_vec = [data.get_field_parameter("cp_%s_vec" % (ax))
                           for ax in 'xyz']
    bulk_velocity = data.get_field_parameter("bulk_velocity")
    if bulk_velocity == None:
        bulk_velocity = na.zeros(3)
    v_vec = na.array([data["%s-velocity" % ax] for ax in 'xyz']) \
                - bulk_velocity[...,na.newaxis]
    return na.dot(y_vec, v_vec)
add_field("CuttingPlaneVelocityY", 
          function=_CuttingPlaneVelocityY,
          validators=[ValidateParameter("cp_%s_vec" % ax)
                      for ax in 'xyz'], units=r"\rm{km}/\rm{s}")

def _MeanMolecularWeight(field,data):
    return (data["Density"] / (mh *data["NumberDensity"]))
add_field("MeanMolecularWeight",function=_MeanMolecularWeight,units=r"")

def _JeansMassMsun(field,data):
    MJ_constant = (((5*kboltz)/(G*mh))**(1.5)) * \
    (3/(4*3.1415926535897931))**(0.5) / 1.989e33

    return (MJ_constant *
            ((data["Temperature"]/data["MeanMolecularWeight"])**(1.5)) *
            (data["Density"]**(-0.5)))
add_field("JeansMassMsun",function=_JeansMassMsun,
          units=r"\rm{M_{\odot}}")<|MERGE_RESOLUTION|>--- conflicted
+++ resolved
@@ -130,35 +130,24 @@
 add_field("SoundSpeed", function=_SoundSpeed,
           units=r"\rm{cm}/\rm{s}")
 
-def particle_func(p_field, dtype='float64', ptype=None):
-    dspace = None
-    if ptype is not None:
-        dspace = "AddressParticleType%02i" % ptype
+def particle_func(p_field, dtype='float64'):
     def _Particles(field, data):
         io = data.hierarchy.io
         if not data.NumberOfParticles > 0:
             return na.array([], dtype=dtype)
         try:
-<<<<<<< HEAD
             return io._read_data_set(data, p_field).astype(dtype)
         except io._read_exception:
-=======
-            return data._read_data(p_field, dspace=dspace).astype(dtype)
-        except data._read_exception:
->>>>>>> ca457fee
             pass
         # This is bad.  But it's the best idea I have right now.
-        return data._read_data(p_field.replace("_"," "), dspace=dspace).astype(dtype)
+        return data._read_data(p_field.replace("_"," ")).astype(dtype)
     return _Particles
-for ptype in [None] + range(10):
-    for pf in ["type", "mass"] + \
-              ["position_%s" % ax for ax in 'xyz']:
-        pname = "particle_%s" % pf
-        if ptype is not None: pname = "PT%02i_%s" % (ptype, pname)
-        pfunc = particle_func("particle_%s" % (pf), ptype=ptype)
-        add_field(pname, function=pfunc,
-                  validators = [ValidateSpatial(0)],
-                  particle_type=True)
+for pf in ["type", "mass"] + \
+          ["position_%s" % ax for ax in 'xyz']:
+    pfunc = particle_func("particle_%s" % (pf))
+    add_field("particle_%s" % pf, function=pfunc,
+              validators = [ValidateSpatial(0)],
+              particle_type=True)
 
 def _convRetainInt(data):
     return 1
