--- conflicted
+++ resolved
@@ -20,9 +20,6 @@
 from .image_handling import export_rgba, import_rgba, \
                            plot_channel, plot_rgb
 
-<<<<<<< HEAD
-from camera import Camera
-=======
 # Need to re-implement (Stereo)SphericalCamera
 #from .camera import Camera, PerspectiveCamera, StereoPairCamera, \
 #    off_axis_projection, FisheyeCamera, MosaicFisheyeCamera, \
@@ -34,5 +31,4 @@
 from .off_axis_projection import off_axis_projection
 from .scene import Scene
 from .render_source import VolumeSource, OpaqueSource, LineSource, BoxSource
-from .zbuffer_array import ZBuffer
->>>>>>> 008259c3
+from .zbuffer_array import ZBuffer