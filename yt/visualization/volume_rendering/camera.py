"""
Import the components of the volume rendering extension



"""

#-----------------------------------------------------------------------------
# Copyright (c) 2013, yt Development Team.
#
# Distributed under the terms of the Modified BSD License.
#
# The full license is in the file COPYING.txt, distributed with this software.
#-----------------------------------------------------------------------------

import __builtin__
import numpy as np

from yt.funcs import *
from yt.utilities.math_utils import *
from yt.units.yt_array import YTArray
from copy import deepcopy

from .grid_partitioner import HomogenizedVolume
from .transfer_functions import ProjectionTransferFunction

from yt.utilities.lib.grid_traversal import \
    arr_vec2pix_nest, arr_pix2vec_nest, \
    arr_ang2pix_nest, arr_fisheye_vectors, \
    PartitionedGrid, ProjectionSampler, VolumeRenderSampler, \
    LightSourceRenderSampler, InterpolatedProjectionSampler, \
    arr_vec2pix_nest, arr_pix2vec_nest, arr_ang2pix_nest, \
    pixelize_healpix, arr_fisheye_vectors
from yt.utilities.lib.misc_utilities import \
    lines, rotate_vectors

from yt.utilities.math_utils import get_rotation_matrix
from yt.utilities.orientation import Orientation
from yt.data_objects.api import ImageArray
from yt.visualization.image_writer import write_bitmap, write_image, apply_colormap
from yt.data_objects.data_containers import data_object_registry
from yt.utilities.parallel_tools.parallel_analysis_interface import \
    ParallelAnalysisInterface, ProcessorPool, parallel_objects
from yt.utilities.amr_kdtree.api import AMRKDTree
from .blenders import  enhance_rgba
from numpy import pi

def get_corners(le, re):
    return np.array([
      [le[0], le[1], le[2]],
      [re[0], le[1], le[2]],
      [re[0], re[1], le[2]],
      [le[0], re[1], le[2]],
      [le[0], le[1], re[2]],
      [re[0], le[1], re[2]],
      [re[0], re[1], re[2]],
      [le[0], re[1], re[2]],
    ], dtype='float64')

class Camera(ParallelAnalysisInterface):
    r"""A viewpoint into a volume, for volume rendering.

    The camera represents the eye of an observer, which will be used to
    generate ray-cast volume renderings of the domain.

    Parameters
    ----------
    center : array_like
        The current "center" of the view port -- the focal point for the
        camera.
    normal_vector : array_like
        The vector between the camera position and the center.
    width : float or list of floats
        The current width of the image.  If a single float, the volume is
        cubical, but if not, it is left/right, top/bottom, front/back.
    resolution : int or list of ints
        The number of pixels in each direction.
    transfer_function : `yt.visualization.volume_rendering.TransferFunction`
        The transfer function used to map values to colors in an image.  If
        not specified, defaults to a ProjectionTransferFunction.
    north_vector : array_like, optional
        The 'up' direction for the plane of rays.  If not specific, calculated
        automatically.
    steady_north : bool, optional
        Boolean to control whether to normalize the north_vector
        by subtracting off the dot product of it and the normal
        vector.  Makes it easier to do rotations along a single
        axis.  If north_vector is specified, is switched to
        True. Default: False
    volume : `yt.extensions.volume_rendering.HomogenizedVolume`, optional
        The volume to ray cast through.  Can be specified for finer-grained
        control, but otherwise will be automatically generated.
    fields : list of fields, optional
        This is the list of fields we want to volume render; defaults to
        Density.
    log_fields : list of bool, optional
        Whether we should take the log of the fields before supplying them to
        the volume rendering mechanism.
    sub_samples : int, optional
        The number of samples to take inside every cell per ray.
    pf : `~yt.data_objects.api.StaticOutput`
        For now, this is a require parameter!  But in the future it will become
        optional.  This is the parameter file to volume render.
    use_kd: bool, optional
        Specifies whether or not to use a kd-Tree framework for
        the Homogenized Volume and ray-casting.  Default to True.
    max_level: int, optional
        Specifies the maximum level to be rendered.  Also
        specifies the maximum level used in the kd-Tree
        construction.  Defaults to None (all levels), and only
        applies if use_kd=True.
    no_ghost: bool, optional
        Optimization option.  If True, homogenized bricks will
        extrapolate out from grid instead of interpolating from
        ghost zones that have to first be calculated.  This can
        lead to large speed improvements, but at a loss of
        accuracy/smoothness in resulting image.  The effects are
        less notable when the transfer function is smooth and
        broad. Default: True
    data_source: data container, optional
        Optionally specify an arbitrary data source to the volume rendering.
        All cells not included in the data source will be ignored during ray
        casting. By default this will get set to pf.h.all_data().

    Examples
    --------

    >>> cam = vr.Camera(c, L, W, (N,N), transfer_function = tf, pf = pf)
    >>> image = cam.snapshot()

    >>> from yt.mods import *
    >>> import yt.visualization.volume_rendering.api as vr
    
    >>> pf = EnzoStaticOutput('DD1701') # Load pf
    >>> c = [0.5]*3 # Center
    >>> L = [1.0,1.0,1.0] # Viewpoint
    >>> W = np.sqrt(3) # Width
    >>> N = 1024 # Pixels (1024^2)

    # Get density min, max
    >>> mi, ma = pf.h.all_data().quantities['Extrema']('Density')[0]
    >>> mi, ma = np.log10(mi), np.log10(ma)

    # Construct transfer function
    >>> tf = vr.ColorTransferFunction((mi-2, ma+2))
    # Sample transfer function with 5 gaussians.  Use new col_bounds keyword.
    >>> tf.add_layers(5,w=0.05, col_bounds = (mi+1,ma), colormap='spectral')
    
    # Create the camera object
    >>> cam = vr.Camera(c, L, W, (N,N), transfer_function=tf, pf=pf) 
    
    # Ray cast, and save the image.
    >>> image = cam.snapshot(fn='my_rendering.png')

    """
    _sampler_object = VolumeRenderSampler
    _pylab = None
    _tf_figure = None
    _render_figure = None
    def __init__(self, center, normal_vector, width,
                 resolution, transfer_function = None,
                 north_vector = None, steady_north=False,
                 volume = None, fields = None,
                 log_fields = None,
                 sub_samples = 5, pf = None,
                 min_level=None, max_level=None, no_ghost=True,
                 data_source=None,
                 use_light=False):
        ParallelAnalysisInterface.__init__(self)
        if pf is not None: self.pf = pf
        if not iterable(resolution):
            resolution = (resolution, resolution)
        self.resolution = resolution
        self.sub_samples = sub_samples
        self.rotation_vector = north_vector
        if not iterable(width):
            width = (width, width, width) # left/right, top/bottom, front/back 
        if not isinstance(width, YTArray):
            width = self.pf.arr(width, input_units="code_length")
        if not isinstance(center, YTArray):
            center = self.pf.arr(center, input_units="code_length")
        self.orienter = Orientation(normal_vector, north_vector=north_vector, steady_north=steady_north)
        if not steady_north:
            self.rotation_vector = self.orienter.unit_vectors[1]
        self._setup_box_properties(width, center, self.orienter.unit_vectors)
        if fields is None: fields = ["density"]
        self.fields = fields
        if transfer_function is None:
            transfer_function = ProjectionTransferFunction()
        self.transfer_function = transfer_function
        self.log_fields = log_fields
        dd = self.pf.h.all_data()
        efields = dd._determine_fields(self.fields)
        if self.log_fields is None:
            self.log_fields = [self.pf._get_field_info(*f).take_log for f in efields]
        self.no_ghost = no_ghost
        self.use_light = use_light
        self.light_dir = None
        self.light_rgba = None
        if self.no_ghost:
            mylog.info('Warning: no_ghost is currently True (default). This may lead to artifacts at grid boundaries.')

        if data_source is None:
            data_source = self.pf.h.all_data()
        self.data_source = data_source

        if volume is None:
            volume = AMRKDTree(self.pf, min_level=min_level, 
                               max_level=max_level, data_source=self.data_source)
        self.volume = volume        

    def _setup_box_properties(self, width, center, unit_vectors):
        self.width = width
        self.center = center
        self.box_vectors = YTArray([unit_vectors[0]*width[0],
                                    unit_vectors[1]*width[1],
                                    unit_vectors[2]*width[2]])
        self.origin = center - 0.5*width.dot(YTArray(unit_vectors, ""))
        self.back_center =  center - 0.5*width[2]*unit_vectors[2]
        self.front_center = center + 0.5*width[2]*unit_vectors[2]         

    def update_view_from_matrix(self, mat):
        pass

    def project_to_plane(self, pos, res=None):
        if res is None: 
            res = self.resolution
        dx = np.dot(pos - self.origin, self.orienter.unit_vectors[1])
        dy = np.dot(pos - self.origin, self.orienter.unit_vectors[0])
        dz = np.dot(pos - self.center, self.orienter.unit_vectors[2])
        # Transpose into image coords.
        py = (res[0]*(dx/self.width[0])).astype('int')
        px = (res[1]*(dy/self.width[1])).astype('int')
        return px, py, dz

    def draw_grids(self, im, alpha=0.3, cmap='algae', min_level=None, 
                   max_level=None):
        r"""Draws Grids on an existing volume rendering.

        By mapping grid level to a color, draws edges of grids on 
        a volume rendering using the camera orientation.

        Parameters
        ----------
        im: Numpy ndarray
            Existing image that has the same resolution as the Camera, 
            which will be painted by grid lines.
        alpha : float, optional
            The alpha value for the grids being drawn.  Used to control
            how bright the grid lines are with respect to the image.
            Default : 0.3
        cmap : string, optional
            Colormap to be used mapping grid levels to colors.
        min_level, max_level : int, optional
            Optional parameters to specify the min and max level grid boxes 
            to overplot on the image.  
        
        Returns
        -------
        None

        Examples
        --------
        >>> im = cam.snapshot() 
        >>> cam.add_grids(im)
        >>> write_bitmap(im, 'render_with_grids.png')

        """
<<<<<<< HEAD
        if self.region is None:
            self.region = self.pf.h.region((self.re + self.le) / 2.0,
                                           self.le, self.re)
        corners = self.region.grid_corners
        levels = self.region.grid_levels[:,0]
=======
        region = self.pf.h.region((self.re + self.le) / 2.0,
                                  self.le, self.re)
        corners = region.grid_corners
        levels = region.grid_levels[:,0]
>>>>>>> 10fc1156

        if max_level is not None:
            subset = levels <= max_level
            levels = levels[subset]
            corners = corners[:,:,subset]
        if min_level is not None:
            subset = levels >= min_level
            levels = levels[subset]
            corners = corners[:,:,subset]
            
        colors = apply_colormap(levels*1.0,
                                color_bounds=[0,self.pf.h.max_level],
                                cmap_name=cmap)[0,:,:]*1.0/255.
        colors[:,3] = alpha

                
        order  = [0, 1, 1, 2, 2, 3, 3, 0]
        order += [4, 5, 5, 6, 6, 7, 7, 4]
        order += [0, 4, 1, 5, 2, 6, 3, 7]
        
        vertices = np.empty([corners.shape[2]*2*12,3])
        for i in xrange(3):
            vertices[:,i] = corners[order,i,:].ravel(order='F')

        px, py, dz = self.project_to_plane(vertices, res=im.shape[:2])
        
        # Must normalize the image
        nim = im.rescale(inline=False)
        enhance_rgba(nim)
        nim.add_background_color('black', inline=True)
       
        lines(nim, px, py, colors, 24)
        return nim

    def draw_coordinate_vectors(self, im, length=0.05, thickness=1):
        r"""Draws three coordinate vectors in the corner of a rendering.

        Modifies an existing image to have three lines corresponding to the
        coordinate directions colored by {x,y,z} = {r,g,b}.  Currently only
        functional for plane-parallel volume rendering.

        Parameters
        ----------
        im: Numpy ndarray
            Existing image that has the same resolution as the Camera,
            which will be painted by grid lines.
        length: float, optional
            The length of the lines, as a fraction of the image size.
            Default : 0.05
        thickness : int, optional
            Thickness in pixels of the line to be drawn.

        Returns
        -------
        None

        Modifies
        --------
        im: The original image.

        Examples
        --------
        >>> im = cam.snapshot()
        >>> cam.draw__coordinate_vectors(im)
        >>> im.write_png('render_with_grids.png')

        """
        length_pixels = length * self.resolution[0]
        # Put the starting point in the lower left
        px0 = int(length * self.resolution[0])
        # CS coordinates!
        py0 = int((1.0-length) * self.resolution[1])

        alpha = im[:, :, 3].max()
        if alpha == 0.0:
            alpha = 1.0

        coord_vectors = [np.array([length_pixels, 0.0, 0.0]),
                         np.array([0.0, length_pixels, 0.0]),
                         np.array([0.0, 0.0, length_pixels])]
        colors = [np.array([1.0, 0.0, 0.0, alpha]),
                  np.array([0.0, 1.0, 0.0, alpha]),
                  np.array([0.0, 0.0, 1.0, alpha])]

        for vec, color in zip(coord_vectors, colors):
            dx = int(np.dot(vec, self.orienter.unit_vectors[0]))
            dy = int(np.dot(vec, self.orienter.unit_vectors[1]))
            lines(im, np.array([px0, px0+dx]), np.array([py0, py0+dy]),
                  np.array([color, color]), 1, thickness)

    def draw_line(self, im, x0, x1, color=None):
        r"""Draws a line on an existing volume rendering.

        Given starting and ending positions x0 and x1, draws a line on 
        a volume rendering using the camera orientation.

        Parameters
        ----------
        im: Numpy ndarray
            Existing image that has the same resolution as the Camera, 
            which will be painted by grid lines.
        x0 : Numpy ndarray
            Starting coordinate, in simulation coordinates
        x1 : Numpy ndarray
            Ending coordinate, in simulation coordinates
        color : array like, optional
            Color of the line (r, g, b, a). Defaults to white. 
        
        Returns
        -------
        None

        Examples
        --------
        >>> im = cam.snapshot() 
        >>> cam.draw_line(im, np.array([0.1,0.2,0.3], np.array([0.5,0.6,0.7)))
        >>> write_bitmap(im, 'render_with_line.png')

        """
        if color is None: color = np.array([1.0,1.0,1.0,1.0])

        dx0 = ((x0-self.origin)*self.orienter.unit_vectors[1]).sum()
        dx1 = ((x1-self.origin)*self.orienter.unit_vectors[1]).sum()
        dy0 = ((x0-self.origin)*self.orienter.unit_vectors[0]).sum()
        dy1 = ((x1-self.origin)*self.orienter.unit_vectors[0]).sum()
        py0 = int(self.resolution[0]*(dx0/self.width[0]))
        py1 = int(self.resolution[0]*(dx1/self.width[0]))
        px0 = int(self.resolution[1]*(dy0/self.width[1]))
        px1 = int(self.resolution[1]*(dy1/self.width[1]))
        lines(im, np.array([px0,px1]), np.array([py0,py1]), color=np.array([color,color]))

    def draw_domain(self,im,alpha=0.3):
        r"""Draws domain edges on an existing volume rendering.

        Draws a white wireframe on the domain edges.

        Parameters
        ----------
        im: Numpy ndarray
            Existing image that has the same resolution as the Camera, 
            which will be painted by grid lines.
        alpha : float, optional
            The alpha value for the wireframe being drawn.  Used to control
            how bright the lines are with respect to the image.
            Default : 0.3
        
        Returns
        -------
        None

        Examples
        --------
        >>> im = cam.snapshot() 
        >>> cam.draw_domain(im)
        >>> write_bitmap(im, 'render_with_domain_boundary.png')

        """
        # Must normalize the image
        nim = im.rescale(inline=False)
        enhance_rgba(nim)
        nim.add_background_color('black', inline=True)
 
        self.draw_box(nim, self.pf.domain_left_edge, self.pf.domain_right_edge,
                        color=np.array([1.0,1.0,1.0,alpha]))
        return nim

    def draw_box(self, im, le, re, color=None):
        r"""Draws a box on an existing volume rendering.

        Draws a box defined by a left and right edge by modifying an
        existing volume rendering

        Parameters
        ----------
        im: Numpy ndarray
            Existing image that has the same resolution as the Camera, 
            which will be painted by grid lines.
        le: Numpy ndarray
            Left corner of the box 
        re : Numpy ndarray
            Right corner of the box 
        color : array like, optional
            Color of the box (r, g, b, a). Defaults to white. 
        
        Returns
        -------
        None

        Examples
        --------
        >>> im = cam.snapshot() 
        >>> cam.draw_box(im, np.array([0.1,0.2,0.3], np.array([0.5,0.6,0.7)))
        >>> write_bitmap(im, 'render_with_box.png')

        """

        if color is None:
            color = np.array([1.0,1.0,1.0,1.0]) 
        corners = get_corners(le,re)
        order  = [0, 1, 1, 2, 2, 3, 3, 0]
        order += [4, 5, 5, 6, 6, 7, 7, 4]
        order += [0, 4, 1, 5, 2, 6, 3, 7]
        
        vertices = np.empty([24,3])
        for i in xrange(3):
            vertices[:,i] = corners[order,i,:].ravel(order='F')

        px, py, dz = self.project_to_plane(vertices, res=im.shape[:2])
       
        lines(im, px, py, color.reshape(1,4), 24)

    def look_at(self, new_center, north_vector = None):
        r"""Change the view direction based on a new focal point.

        This will recalculate all the necessary vectors and vector planes to orient
        the image plane so that it points at a new location.

        Parameters
        ----------
        new_center : array_like
            The new "center" of the view port -- the focal point for the
            camera.
        north_vector : array_like, optional
            The "up" direction for the plane of rays.  If not specific,
            calculated automatically.
        """
        normal_vector = self.front_center - new_center
        self.orienter.switch_orientation(normal_vector=normal_vector,
                                         north_vector = north_vector)

    def switch_view(self, normal_vector=None, width=None, center=None, north_vector=None):
        r"""Change the view based on any of the view parameters.

        This will recalculate the orientation and width based on any of
        normal_vector, width, center, and north_vector.

        Parameters
        ----------
        normal_vector: array_like, optional
            The new looking vector.
        width: float or array of floats, optional
            The new width.  Can be a single value W -> [W,W,W] or an
            array [W1, W2, W3] (left/right, top/bottom, front/back)
        center: array_like, optional
            Specifies the new center.
        north_vector : array_like, optional
            The 'up' direction for the plane of rays.  If not specific,
            calculated automatically.
        """
        if width is None:
            width = self.width
        if not iterable(width):
            width = (width, width, width) # left/right, tom/bottom, front/back 
        self.width = width
        if center is not None:
            self.center = center
        if north_vector is None:
            north_vector = self.orienter.north_vector
        if normal_vector is None:
            normal_vector = self.orienter.normal_vector
        self.orienter.switch_orientation(normal_vector = normal_vector,
                                         north_vector = north_vector)
        self._setup_box_properties(width, self.center, self.orienter.unit_vectors)
        
    def new_image(self):
        image = np.zeros((self.resolution[0], self.resolution[1], 4), dtype='float64', order='C')
        return image

    def get_sampler_args(self, image):
        rotp = np.concatenate([self.orienter.inv_mat.ravel('F'), self.back_center.ravel()])
        args = (rotp, self.box_vectors[2], self.back_center,
                (-self.width[0]/2.0, self.width[0]/2.0,
                 -self.width[1]/2.0, self.width[1]/2.0),
                image, self.orienter.unit_vectors[0], self.orienter.unit_vectors[1],
                np.array(self.width, dtype='float64'), self.transfer_function, self.sub_samples)
        return args

    star_trees = None
    def get_sampler(self, args):
        kwargs = {}
        if self.star_trees is not None:
            kwargs = {'star_list': self.star_trees}
        if self.use_light:
            if self.light_dir is None:
                self.set_default_light_dir()
            temp_dir = np.empty(3,dtype='float64')
            temp_dir = self.light_dir[0] * self.orienter.unit_vectors[1] + \
                    self.light_dir[1] * self.orienter.unit_vectors[2] + \
                    self.light_dir[2] * self.orienter.unit_vectors[0]
            if self.light_rgba is None:
                self.set_default_light_rgba()
            sampler = LightSourceRenderSampler(*args, light_dir=temp_dir,
                    light_rgba=self.light_rgba, **kwargs)
        else:
            sampler = self._sampler_object(*args, **kwargs)
        return sampler

    def finalize_image(self, image):
        view_pos = self.front_center + self.orienter.unit_vectors[2] * 1.0e6 * self.width[2]
        image = self.volume.reduce_tree_images(image, view_pos)
        if self.transfer_function.grey_opacity is False:
            image[:,:,3]=1.0
        return image

    def _render(self, double_check, num_threads, image, sampler):
        pbar = get_pbar("Ray casting", (self.volume.brick_dimensions + 1).prod(axis=-1).sum())
        total_cells = 0
        if double_check:
            for brick in self.volume.bricks:
                for data in brick.my_data:
                    if np.any(np.isnan(data)):
                        raise RuntimeError

        view_pos = self.front_center + self.orienter.unit_vectors[2] * 1.0e6 * self.width[2]
        for brick in self.volume.traverse(view_pos):
            sampler(brick, num_threads=num_threads)
            total_cells += np.prod(brick.my_data[0].shape)
            pbar.update(total_cells)

        pbar.finish()
        image = sampler.aimage
        image = self.finalize_image(image)
        return image

    def show_tf(self):
        if self._pylab is None: 
            import pylab
            self._pylab = pylab
        if self._tf_figure is None:
            self._tf_figure = self._pylab.figure(2)
            self.transfer_function.show(ax=self._tf_figure.axes)
        self._pylab.draw()

    def annotate(self, ax, enhance=True):
        ax.get_xaxis().set_visible(False)
        ax.get_xaxis().set_ticks([])
        ax.get_yaxis().set_visible(False)
        ax.get_yaxis().set_ticks([])
        cb = self._pylab.colorbar(ax.images[0], pad=0.0, fraction=0.05, drawedges=True, shrink=0.9)
        label = self.pf._get_field_info(self.fields[0]).get_label()
        if self.log_fields[0]:
            label = '$\\rm{log}\\/ $' + label
        self.transfer_function.vert_cbar(ax=cb.ax, label=label)

    def show_mpl(self, im, enhance=True):
        if self._pylab is None:
            import pylab
            self._pylab = pylab
        if self._render_figure is None:
            self._render_figure = self._pylab.figure(1)
        self._render_figure.clf()

        if enhance:
            nz = im[im > 0.0]
            nim = im / (nz.mean() + 6.0 * np.std(nz))
            nim[nim > 1.0] = 1.0
            nim[nim < 0.0] = 0.0
            del nz
        else:
            nim = im
        ax = self._pylab.imshow(nim[:,:,:3]/nim[:,:,:3].max(), origin='upper')
        return ax

    def draw(self):
        self._pylab.draw()
    
    def save_annotated(self, fn, image, enhance=True, dpi=100):
        image = image.swapaxes(0,1) 
        ax = self.show_mpl(image, enhance=enhance)
        self.annotate(ax.axes, enhance)
        self._pylab.savefig(fn, bbox_inches='tight', facecolor='black', dpi=dpi)
        
    def save_image(self, image, fn=None, clip_ratio=None, transparent=False):
        if self.comm.rank == 0 and fn is not None:
            if transparent:
                image.write_png(fn, clip_ratio=clip_ratio, rescale=True,
                                background=None)
            else:
                image.write_png(fn, clip_ratio=clip_ratio, rescale=True,
                                background='black')

    def initialize_source(self):
        return self.volume.initialize_source(self.fields, self.log_fields,
                                             self.no_ghost)

    def get_information(self):
        info_dict = {'fields':self.fields,
                     'type':self.__class__.__name__,
                     'east_vector':self.orienter.unit_vectors[0],
                     'north_vector':self.orienter.unit_vectors[1],
                     'normal_vector':self.orienter.unit_vectors[2],
                     'width':self.width,
                     'dataset':self.pf.fullpath}
        return info_dict

    def snapshot(self, fn = None, clip_ratio = None, double_check = False,
                 num_threads = 0, transparent=False):
        r"""Ray-cast the camera.

        This method instructs the camera to take a snapshot -- i.e., call the ray
        caster -- based on its current settings.

        Parameters
        ----------
        fn : string, optional
            If supplied, the image will be saved out to this before being
            returned.  Scaling will be to the maximum value.
        clip_ratio : float, optional
            If supplied, the 'max_val' argument to write_bitmap will be handed
            clip_ratio * image.std()
        double_check : bool, optional
            Optionally makes sure that the data contains only valid entries.
            Used for debugging.
        num_threads : int, optional
            If supplied, will use 'num_threads' number of OpenMP threads during
            the rendering.  Defaults to 0, which uses the environment variable
            OMP_NUM_THREADS.
        transparent: bool, optional
            Optionally saves out the 4-channel rgba image, which can appear 
            empty if the alpha channel is low everywhere. Default: False

        Returns
        -------
        image : array
            An (N,M,3) array of the final returned values, in float64 form.
        """
        if num_threads is None:
            num_threads=get_num_threads()
        image = self.new_image()
        args = self.get_sampler_args(image)
        sampler = self.get_sampler(args)
        self.initialize_source()
        image = ImageArray(self._render(double_check, num_threads, 
                                        image, sampler),
                           info=self.get_information())
        self.save_image(image, fn=fn, clip_ratio=clip_ratio, 
                       transparent=transparent)
        return image

    def show(self, clip_ratio = None):
        r"""This will take a snapshot and display the resultant image in the
        IPython notebook.

        If yt is being run from within an IPython session, and it is able to
        determine this, this function will snapshot and send the resultant
        image to the IPython notebook for display.

        If yt can't determine if it's inside an IPython session, it will raise
        YTNotInsideNotebook.

        Parameters
        ----------
        clip_ratio : float, optional
            If supplied, the 'max_val' argument to write_bitmap will be handed
            clip_ratio * image.std()

        Examples
        --------

        >>> cam.show()

        """
        if "__IPYTHON__" in dir(__builtin__):
            from IPython.core.displaypub import publish_display_data
            image = self.snapshot()[:,:,:3]
            if clip_ratio is not None: clip_ratio *= image.std()
            data = write_bitmap(image, None, clip_ratio)
            publish_display_data(
                'yt.visualization.volume_rendering.camera.Camera',
                {'image/png' : data}
            )
        else:
            raise YTNotInsideNotebook


    def set_default_light_dir(self):
        self.light_dir = [1.,1.,1.]

    def set_default_light_rgba(self):
        self.light_rgba = [1.,1.,1.,1.]

    def zoom(self, factor):
        r"""Change the distance to the focal point.

        This will zoom the camera in by some `factor` toward the focal point,
        along the current view direction, modifying the left/right and up/down
        extents as well.

        Parameters
        ----------
        factor : float
            The factor by which to reduce the distance to the focal point.


        Notes
        -----

        You will need to call snapshot() again to get a new image.

        """
        self.width /= factor
        self._setup_box_properties(self.width, self.center, self.orienter.unit_vectors)

    def zoomin(self, final, n_steps, clip_ratio = None):
        r"""Loop over a zoomin and return snapshots along the way.

        This will yield `n_steps` snapshots until the current view has been
        zooming in to a final factor of `final`.

        Parameters
        ----------
        final : float
            The zoom factor, with respect to current, desired at the end of the
            sequence.
        n_steps : int
            The number of zoom snapshots to make.
        clip_ratio : float, optional
            If supplied, the 'max_val' argument to write_bitmap will be handed
            clip_ratio * image.std()


        Examples
        --------

        >>> for i, snapshot in enumerate(cam.zoomin(100.0, 10)):
        ...     iw.write_bitmap(snapshot, "zoom_%04i.png" % i)
        """
        f = final**(1.0/n_steps)
        for i in xrange(n_steps):
            self.zoom(f)
            yield self.snapshot(clip_ratio = clip_ratio)

    def move_to(self, final, n_steps, final_width=None, exponential=False, clip_ratio = None):
        r"""Loop over a look_at

        This will yield `n_steps` snapshots until the current view has been
        moved to a final center of `final` with a final width of final_width.

        Parameters
        ----------
        final : array_like
            The final center to move to after `n_steps`
        n_steps : int
            The number of look_at snapshots to make.
        final_width: float or array_like, optional
            Specifies the final width after `n_steps`.  Useful for
            moving and zooming at the same time.
        exponential : boolean
            Specifies whether the move/zoom transition follows an
            exponential path toward the destination or linear
        clip_ratio : float, optional
            If supplied, the 'max_val' argument to write_bitmap will be handed
            clip_ratio * image.std()
            
        Examples
        --------

        >>> for i, snapshot in enumerate(cam.move_to([0.2,0.3,0.6], 10)):
        ...     iw.write_bitmap(snapshot, "move_%04i.png" % i)
        """
        dW = None
        old_center = self.center.copy()
        if not isinstance(final, YTArray):
            final = self.pf.arr(final, input_units = "code_length")
        if exponential:
            if final_width is not None:
                if not iterable(final_width):
                    final_width = [final_width, final_width, final_width] 
                if not isinstance(final_width, YTArray):
                    final_width = self.pf.arr(final_width, input_units="code_length")
                    # left/right, top/bottom, front/back 
                if (self.center == 0.0).all():
                    self.center += (final - self.center) / (10. * n_steps)
                final_zoom = final_width/self.width
                dW = final_zoom**(1.0/n_steps)
            else:
                dW = self.pf.arr([1.0,1.0,1.0], "code_length")
            position_diff = final/self.center
            dx = position_diff**(1.0/n_steps)
        else:
            if final_width is not None:
                if not iterable(final_width):
                    width = [final_width, final_width, final_width] 
                if not isinstance(final_width, YTArray):
                    final_width = self.pf.arr(final_width, input_units="code_length")
                    # left/right, top/bottom, front/back
                dW = (1.0*final_width-self.width)/n_steps
            else:
                dW = self.pf.arr([0.0,0.0,0.0], "code_length")
            dx = (final-self.center)*1.0/n_steps
        for i in xrange(n_steps):
            if exponential:
                self.switch_view(center=self.center*dx, width=self.width*dW)
            else:
                self.switch_view(center=self.center+dx, width=self.width+dW)
            yield self.snapshot(clip_ratio = clip_ratio)

    def rotate(self, theta, rot_vector=None):
        r"""Rotate by a given angle

        Rotate the view.  If `rot_vector` is None, rotation will occur
        around the `north_vector`.

        Parameters
        ----------
        theta : float, in radians
             Angle (in radians) by which to rotate the view.
        rot_vector  : array_like, optional
            Specify the rotation vector around which rotation will
            occur.  Defaults to None, which sets rotation around
            `north_vector`

        Examples
        --------

        >>> cam.rotate(np.pi/4)
        """
        rotate_all = rot_vector is not None
        if rot_vector is None:
            rot_vector = self.rotation_vector
        else:
            rot_vector = ensure_numpy_array(rot_vector)
            rot_vector = rot_vector/np.linalg.norm(rot_vector)
          
        R = get_rotation_matrix(theta, rot_vector)

        normal_vector = self.front_center-self.center

        if rotate_all:
            self.switch_view(
                normal_vector=np.dot(R, normal_vector),
                north_vector=np.dot(R, self.orienter.unit_vectors[1]))
        else:
            self.switch_view(normal_vector=np.dot(R, normal_vector))


    def pitch(self, theta):
        r"""Rotate by a given angle about the horizontal axis

        Pitch the view.

        Parameters
        ----------
        theta : float, in radians
             Angle (in radians) by which to pitch the view.

        Examples
        --------

        >>> cam.roll(np.pi/4)
        """
        rot_vector = self.orienter.unit_vectors[0]
        R = get_rotation_matrix(theta, rot_vector)
        normal_vector = self.front_center-self.center
        self.switch_view(
                normal_vector=np.dot(R, self.orienter.unit_vectors[2]),
                north_vector=np.dot(R, self.orienter.unit_vectors[1]))
        if self.orienter.steady_north:
            self.orienter.north_vector = self.orienter.unit_vectors[1]
 
    def yaw(self, theta):
        r"""Rotate by a given angle about the vertical axis

        Yaw the view.

        Parameters
        ----------
        theta : float, in radians
             Angle (in radians) by which to yaw the view.

        Examples
        --------

        >>> cam.roll(np.pi/4)
        """
        rot_vector = self.orienter.unit_vectors[1]
        R = get_rotation_matrix(theta, rot_vector)
        normal_vector = self.front_center-self.center
        self.switch_view(
                normal_vector=np.dot(R, self.orienter.unit_vectors[2]))
 
    def roll(self, theta):
        r"""Rotate by a given angle about the view normal axis

        Roll the view.

        Parameters
        ----------
        theta : float, in radians
             Angle (in radians) by which to roll the view.

        Examples
        --------

        >>> cam.roll(np.pi/4)
        """
        rot_vector = self.orienter.unit_vectors[2]
        R = get_rotation_matrix(theta, rot_vector)
        self.switch_view(
                normal_vector=np.dot(R, self.orienter.unit_vectors[2]),
                north_vector=np.dot(R, self.orienter.unit_vectors[1]))
        if self.orienter.steady_north:
            self.orienter.north_vector = np.dot(R, self.orienter.north_vector)

    def rotation(self, theta, n_steps, rot_vector=None, clip_ratio = None):
        r"""Loop over rotate, creating a rotation

        This will yield `n_steps` snapshots until the current view has been
        rotated by an angle `theta`

        Parameters
        ----------
        theta : float, in radians
            Angle (in radians) by which to rotate the view.
        n_steps : int
            The number of look_at snapshots to make.
        rot_vector  : array_like, optional
            Specify the rotation vector around which rotation will
            occur.  Defaults to None, which sets rotation around the
            original `north_vector`
        clip_ratio : float, optional
            If supplied, the 'max_val' argument to write_bitmap will be handed
            clip_ratio * image.std()

        Examples
        --------

        >>> for i, snapshot in enumerate(cam.rotation(np.pi, 10)):
        ...     iw.write_bitmap(snapshot, 'rotation_%04i.png' % i)
        """

        dtheta = (1.0*theta)/n_steps
        for i in xrange(n_steps):
            self.rotate(dtheta, rot_vector=rot_vector)
            yield self.snapshot(clip_ratio = clip_ratio)

data_object_registry["camera"] = Camera

class InteractiveCamera(Camera):
    frames = []

    def snapshot(self, fn = None, clip_ratio = None):
        import matplotlib.pylab as pylab
        pylab.figure(2)
        self.transfer_function.show()
        pylab.draw()
        im = Camera.snapshot(self, fn, clip_ratio)
        pylab.figure(1)
        pylab.imshow(im / im.max())
        pylab.draw()
        self.frames.append(im)

    def rotation(self, theta, n_steps, rot_vector=None):
        for frame in Camera.rotation(self, theta, n_steps, rot_vector):
            if frame is not None:
                self.frames.append(frame)

    def zoomin(self, final, n_steps):
        for frame in Camera.zoomin(self, final, n_steps):
            if frame is not None:
                self.frames.append(frame)

    def clear_frames(self):
        del self.frames
        self.frames = []

    def save(self,fn):
        self._pylab.savefig(fn, bbox_inches='tight', facecolor='black')

    def save_frames(self, basename, clip_ratio=None):
        for i, frame in enumerate(self.frames):
            fn = basename + '_%04i.png'%i
            if clip_ratio is not None:
                write_bitmap(frame, fn, clip_ratio*image.std())
            else:
                write_bitmap(frame, fn)

data_object_registry["interactive_camera"] = InteractiveCamera

class PerspectiveCamera(Camera):
    expand_factor = 1.0
    def __init__(self, *args, **kwargs):
        self.expand_factor = kwargs.pop('expand_factor', 1.0)
        Camera.__init__(self, *args, **kwargs)

    def get_sampler_args(self, image):
        # We should move away from pre-generation of vectors like this and into
        # the usage of on-the-fly generation in the VolumeIntegrator module
        # We might have a different width and back_center
        dl = (self.back_center - self.front_center)
        self.front_center += self.expand_factor*dl
        self.back_center -= dl

        px = np.linspace(-self.width[0]/2.0, self.width[0]/2.0,
                         self.resolution[0])[:,None]
        py = np.linspace(-self.width[1]/2.0, self.width[1]/2.0,
                         self.resolution[1])[None,:]
        inv_mat = self.orienter.inv_mat
        positions = np.zeros((self.resolution[0], self.resolution[1], 3),
                          dtype='float64', order='C')
        positions = self.pf.arr(positions, "code_length")
        positions[:,:,0] = inv_mat[0,0]*px+inv_mat[0,1]*py+self.back_center[0]
        positions[:,:,1] = inv_mat[1,0]*px+inv_mat[1,1]*py+self.back_center[1]
        positions[:,:,2] = inv_mat[2,0]*px+inv_mat[2,1]*py+self.back_center[2]
        bounds = (px.min(), px.max(), py.min(), py.max())

        # We are likely adding on an odd cutting condition here
        vectors = self.front_center - positions
        vectors = vectors / (vectors**2).sum()**0.5
        positions = self.front_center - 1.0*(((self.back_center-self.front_center)**2).sum())**0.5*vectors
        vectors = (self.front_center - positions)

        uv = np.ones(3, dtype='float64')
        image.shape = (self.resolution[0]**2,1,4)
        vectors.shape = (self.resolution[0]**2,1,3)
        positions.shape = (self.resolution[0]**2,1,3)
        args = (positions, vectors, self.back_center, 
                (0.0,1.0,0.0,1.0),
                image, uv, uv,
                np.zeros(3, dtype='float64'), 
                self.transfer_function, self.sub_samples)
        return args

    def _render(self, double_check, num_threads, image, sampler):
        pbar = get_pbar("Ray casting", (self.volume.brick_dimensions + 1).prod(axis=-1).sum())
        total_cells = 0
        if double_check:
            for brick in self.volume.bricks:
                for data in brick.my_data:
                    if np.any(np.isnan(data)):
                        raise RuntimeError

        for brick in self.volume.traverse(self.front_center):
            sampler(brick, num_threads=num_threads)
            total_cells += np.prod(brick.my_data[0].shape)
            pbar.update(total_cells)

        pbar.finish()
        image = self.finalize_image(sampler.aimage)
        return image

    def finalize_image(self, image):
        view_pos = self.front_center
        image.shape = self.resolution[0], self.resolution[0], 4
        image = self.volume.reduce_tree_images(image, view_pos)
        if self.transfer_function.grey_opacity is False:
            image[:,:,3]=1.0
        return image

def corners(left_edge, right_edge):
    return np.array([
      [left_edge[:,0], left_edge[:,1], left_edge[:,2]],
      [right_edge[:,0], left_edge[:,1], left_edge[:,2]],
      [right_edge[:,0], right_edge[:,1], left_edge[:,2]],
      [right_edge[:,0], right_edge[:,1], right_edge[:,2]],
      [left_edge[:,0], right_edge[:,1], right_edge[:,2]],
      [left_edge[:,0], left_edge[:,1], right_edge[:,2]],
      [right_edge[:,0], left_edge[:,1], right_edge[:,2]],
      [left_edge[:,0], right_edge[:,1], left_edge[:,2]],
    ], dtype='float64')

class HEALpixCamera(Camera):

    _sampler_object = None 
    
    def __init__(self, center, radius, nside,
                 transfer_function = None, fields = None,
                 sub_samples = 5, log_fields = None, volume = None,
                 pf = None, use_kd=True, no_ghost=False, use_light=False,
                 inner_radius = 10):
        mylog.error('I am sorry, HEALpix Camera does not work yet in 3.0')
        raise NotImplementedError
        ParallelAnalysisInterface.__init__(self)
        if pf is not None: self.pf = pf
        self.center = np.array(center, dtype='float64')
        self.radius = radius
        self.inner_radius = inner_radius
        self.nside = nside
        self.use_kd = use_kd
        if transfer_function is None:
            transfer_function = ProjectionTransferFunction()
        self.transfer_function = transfer_function

        if isinstance(self.transfer_function, ProjectionTransferFunction):
            self._sampler_object = InterpolatedProjectionSampler
            self._needs_tf = 0
        else:
            self._sampler_object = VolumeRenderSampler
            self._needs_tf = 1

        if fields is None: fields = ["density"]
        self.fields = fields
        self.sub_samples = sub_samples
        self.log_fields = log_fields
        dd = pf.h.all_data()
        efields = dd._determine_fields(self.fields)
        if self.log_fields is None:
            self.log_fields = [self.pf._get_field_info(*f).take_log for f in efields]
        self.use_light = use_light
        self.light_dir = None
        self.light_rgba = None
        if volume is None:
            volume = AMRKDTree(self.pf, min_level=min_level,
                               max_level=max_level, data_source=self.data_source)
        self.use_kd = isinstance(volume, AMRKDTree)
        self.volume = volume

    def new_image(self):
        image = np.zeros((12 * self.nside ** 2, 1, 4), dtype='float64', order='C')
        return image

    def get_sampler_args(self, image):
        nv = 12 * self.nside ** 2
        vs = arr_pix2vec_nest(self.nside, np.arange(nv))
        vs.shape = (nv, 1, 3)
        vs += 1e-8
        uv = np.ones(3, dtype='float64')
        positions = np.ones((nv, 1, 3), dtype='float64') * self.center
        dx = min(g.dds.min() for g in self.pf.h.find_point(self.center)[0])
        positions += self.inner_radius * dx * vs
        vs *= self.radius
        args = (positions, vs, self.center,
                (0.0, 1.0, 0.0, 1.0),
                image, uv, uv,
                np.zeros(3, dtype='float64'))
        if self._needs_tf:
            args += (self.transfer_function,)
        args += (self.sub_samples,)
        return args

    def _render(self, double_check, num_threads, image, sampler):
        pbar = get_pbar("Ray casting", (self.volume.brick_dimensions + 1).prod(axis=-1).sum())
        total_cells = 0
        if double_check:
            for brick in self.volume.bricks:
                for data in brick.my_data:
                    if np.any(np.isnan(data)):
                        raise RuntimeError
        
        view_pos = self.center
        for brick in self.volume.traverse(view_pos):
            sampler(brick, num_threads=num_threads)
            total_cells += np.prod(brick.my_data[0].shape)
            pbar.update(total_cells)
        
        pbar.finish()
        image = sampler.aimage

        self.finalize_image(image)

        return image

    def finalize_image(self, image):
        view_pos = self.center
        image = self.volume.reduce_tree_images(image, view_pos)
        return image

    def get_information(self):
        info_dict = {'fields':self.fields,
                     'type':self.__class__.__name__,
                     'center':self.center,
                     'radius':self.radius,
                     'dataset':self.pf.fullpath}
        return info_dict


    def snapshot(self, fn = None, clip_ratio = None, double_check = False,
                 num_threads = 0, clim = None, label = None):
        r"""Ray-cast the camera.

        This method instructs the camera to take a snapshot -- i.e., call the ray
        caster -- based on its current settings.

        Parameters
        ----------
        fn : string, optional
            If supplied, the image will be saved out to this before being
            returned.  Scaling will be to the maximum value.
        clip_ratio : float, optional
            If supplied, the 'max_val' argument to write_bitmap will be handed
            clip_ratio * image.std()

        Returns
        -------
        image : array
            An (N,M,3) array of the final returned values, in float64 form.
        """
        if num_threads is None:
            num_threads=get_num_threads()
        image = self.new_image()
        args = self.get_sampler_args(image)
        sampler = self.get_sampler(args)
        self.volume.initialize_source()
        image = ImageArray(self._render(double_check, num_threads, 
                                        image, sampler),
                           info=self.get_information())
        self.save_image(image, fn=fn, clim=clim, label = label)
        return image

    def save_image(self, image, fn=None, clim=None, label = None):
        if self.comm.rank == 0 and fn is not None:
            # This assumes Density; this is a relatively safe assumption.
            if label is None:
                label = "Projected %s" % (self.fields[0])
            if clim is not None:
                cmin, cmax = clim
            else:
                cmin = cmax = None
            plot_allsky_healpix(image[:,0,0], self.nside, fn, label, 
                                cmin = cmin, cmax = cmax)

class AdaptiveHEALpixCamera(Camera):
    def __init__(self, center, radius, nside,
                 transfer_function = None, fields = None,
                 sub_samples = 5, log_fields = None, volume = None,
                 pf = None, use_kd=True, no_ghost=False,
                 rays_per_cell = 0.1, max_nside = 8192):
        ParallelAnalysisInterface.__init__(self)
        if pf is not None: self.pf = pf
        self.center = np.array(center, dtype='float64')
        self.radius = radius
        self.use_kd = use_kd
        if transfer_function is None:
            transfer_function = ProjectionTransferFunction()
        self.transfer_function = transfer_function
        if fields is None: fields = ["density"]
        self.fields = fields
        self.sub_samples = sub_samples
        self.log_fields = log_fields
        if volume is None:
            volume = AMRKDTree(self.pf, fields=self.fields, no_ghost=no_ghost,
                               log_fields=log_fields)
        self.use_kd = isinstance(volume, AMRKDTree)
        self.volume = volume
        self.initial_nside = nside
        self.rays_per_cell = rays_per_cell
        self.max_nside = max_nside

    def snapshot(self, fn = None):
        tfp = TransferFunctionProxy(self.transfer_function)
        tfp.ns = self.sub_samples
        self.volume.initialize_source()
        mylog.info("Adaptively rendering.")
        pbar = get_pbar("Ray casting",
                        (self.volume.brick_dimensions + 1).prod(axis=-1).sum())
        total_cells = 0
        bricks = [b for b in self.volume.traverse(None, self.center, None)][::-1]
        left_edges = np.array([b.LeftEdge for b in bricks])
        right_edges = np.array([b.RightEdge for b in bricks])
        min_dx = min(((b.RightEdge[0] - b.LeftEdge[0])/b.my_data[0].shape[0]
                     for b in bricks))
        # We jitter a bit if we're on a boundary of our initial grid
        for i in range(3):
            if bricks[0].LeftEdge[i] == self.center[i]:
                self.center += 1e-2 * min_dx
            elif bricks[0].RightEdge[i] == self.center[i]:
                self.center -= 1e-2 * min_dx
        ray_source = AdaptiveRaySource(self.center, self.rays_per_cell,
                                       self.initial_nside, self.radius,
                                       bricks, left_edges, right_edges, self.max_nside)
        for i,brick in enumerate(bricks):
            ray_source.integrate_brick(brick, tfp, i, left_edges, right_edges,
                                       bricks)
            total_cells += np.prod(brick.my_data[0].shape)
            pbar.update(total_cells)
        pbar.finish()
        info, values = ray_source.get_rays()
        return info, values

class StereoPairCamera(Camera):
    def __init__(self, original_camera, relative_separation = 0.005):
        ParallelAnalysisInterface.__init__(self)
        self.original_camera = original_camera
        self.relative_separation = relative_separation

    def split(self):
        oc = self.original_camera
        uv = oc.orienter.unit_vectors
        c = oc.center
        fc = oc.front_center
        wx, wy, wz = oc.width
        left_normal = fc + uv[1] * 0.5*self.relative_separation * wx - c
        right_normal = fc - uv[1] * 0.5*self.relative_separation * wx - c
        left_camera = Camera(c, left_normal, oc.width,
                             oc.resolution, oc.transfer_function, north_vector=uv[0],
                             volume=oc.volume, fields=oc.fields, log_fields=oc.log_fields,
                             sub_samples=oc.sub_samples, pf=oc.pf)
        right_camera = Camera(c, right_normal, oc.width,
                             oc.resolution, oc.transfer_function, north_vector=uv[0],
                             volume=oc.volume, fields=oc.fields, log_fields=oc.log_fields,
                             sub_samples=oc.sub_samples, pf=oc.pf)
        return (left_camera, right_camera)

class FisheyeCamera(Camera):
    def __init__(self, center, radius, fov, resolution,
                 transfer_function = None, fields = None,
                 sub_samples = 5, log_fields = None, volume = None,
                 pf = None, no_ghost=False, rotation = None, use_light=False):
        ParallelAnalysisInterface.__init__(self)
        self.use_light = use_light
        self.light_dir = None
        self.light_rgba = None
        if rotation is None: rotation = np.eye(3)
        self.rotation_matrix = rotation
        if pf is not None: self.pf = pf
        self.center = np.array(center, dtype='float64')
        self.radius = radius
        self.fov = fov
        if iterable(resolution):
            raise RuntimeError("Resolution must be a single int")
        self.resolution = resolution
        if transfer_function is None:
            transfer_function = ProjectionTransferFunction()
        self.transfer_function = transfer_function
        if fields is None: fields = ["density"]
        self.fields = fields
        self.sub_samples = sub_samples
        self.log_fields = log_fields
        if volume is None:
            volume = AMRKDTree(self.pf, fields=self.fields, no_ghost=no_ghost,
                               log_fields=log_fields)
        self.volume = volume

    def get_information(self):
        return {}

    def new_image(self):
        image = np.zeros((self.resolution**2,1,4), dtype='float64', order='C')
        return image
        
    def get_sampler_args(self, image):
        vp = arr_fisheye_vectors(self.resolution, self.fov)
        vp.shape = (self.resolution**2,1,3)
        vp2 = vp.copy()
        for i in range(3):
            vp[:,:,i] = (vp2 * self.rotation_matrix[:,i]).sum(axis=2)
        del vp2
        vp *= self.radius
        uv = np.ones(3, dtype='float64')
        positions = np.ones((self.resolution**2, 1, 3), dtype='float64') * self.center

        args = (positions, vp, self.center,
                (0.0, 1.0, 0.0, 1.0),
                image, uv, uv,
                np.zeros(3, dtype='float64'),
                self.transfer_function, self.sub_samples)
        return args


    def finalize_image(self, image):
        image.shape = self.resolution, self.resolution, 4

    def _render(self, double_check, num_threads, image, sampler):
        pbar = get_pbar("Ray casting", (self.volume.brick_dimensions + 1).prod(axis=-1).sum())
        total_cells = 0
        if double_check:
            for brick in self.volume.bricks:
                for data in brick.my_data:
                    if np.any(np.isnan(data)):
                        raise RuntimeError
        
        view_pos = self.center
        for brick in self.volume.traverse(view_pos):
            sampler(brick, num_threads=num_threads)
            total_cells += np.prod(brick.my_data[0].shape)
            pbar.update(total_cells)
        
        pbar.finish()
        image = sampler.aimage

        self.finalize_image(image)

        return image

class MosaicCamera(Camera):
    def __init__(self, center, normal_vector, width,
                 resolution, transfer_function = None,
                 north_vector = None, steady_north=False,
                 volume = None, fields = None,
                 log_fields = None,
                 sub_samples = 5, pf = None,
                 use_kd=True, l_max=None, no_ghost=True,
                 tree_type='domain',expand_factor=1.0,
                 le=None, re=None, nimx=1, nimy=1, procs_per_wg=None,
                 preload=True, use_light=False):

        ParallelAnalysisInterface.__init__(self)

        self.procs_per_wg = procs_per_wg
        if pf is not None: self.pf = pf
        if not iterable(resolution):
            resolution = (int(resolution/nimx), int(resolution/nimy))
        self.resolution = resolution
        self.nimx = nimx
        self.nimy = nimy
        self.sub_samples = sub_samples
        if not iterable(width):
            width = (width, width, width) # front/back, left/right, top/bottom
        self.width = np.array([width[0], width[1], width[2]])
        self.center = center
        self.steady_north = steady_north
        self.expand_factor = expand_factor
        # This seems to be necessary for now.  Not sure what goes wrong when not true.
        if north_vector is not None: self.steady_north=True
        self.north_vector = north_vector
        self.normal_vector = normal_vector
        if fields is None: fields = ["density"]
        self.fields = fields
        if transfer_function is None:
            transfer_function = ProjectionTransferFunction()
        self.transfer_function = transfer_function
        self.log_fields = log_fields
        self.use_kd = use_kd
        self.l_max = l_max
        self.no_ghost = no_ghost
        self.preload = preload
        
        self.use_light = use_light
        self.light_dir = None
        self.light_rgba = None
        self.le = le
        self.re = re
        self.width[0]/=self.nimx
        self.width[1]/=self.nimy
        
        self.orienter = Orientation(normal_vector, north_vector=north_vector, steady_north=steady_north)
        self.rotation_vector = self.orienter.north_vector
        # self._setup_box_properties(width, center, self.orienter.unit_vectors)
        
        if self.no_ghost:
            mylog.info('Warning: no_ghost is currently True (default). This may lead to artifacts at grid boundaries.')
        self.tree_type = tree_type
        self.volume = volume

        # self.cameras = np.empty(self.nimx*self.nimy)

    def build_volume(self, volume, fields, log_fields, l_max, no_ghost, tree_type, le, re):
        if volume is None:
            if self.use_kd:
                volume = AMRKDTree(self.pf, l_max=l_max, fields=self.fields, 
                                   no_ghost=no_ghost, tree_type=tree_type, 
                                   log_fields=log_fields, le=le, re=re)
            else:
                volume = HomogenizedVolume(fields, pf=self.pf, log_fields=log_fields)
        else:
            self.use_kd = isinstance(volume, AMRKDTree)
        return volume

    def new_image(self):
        image = np.zeros((self.resolution[0], self.resolution[1], 4), dtype='float64', order='C')
        return image

    def _setup_box_properties(self, width, center, unit_vectors):
        owidth = deepcopy(width)
        self.width = width
        self.origin = self.center - 0.5*self.nimx*self.width[0]*self.orienter.unit_vectors[0] \
                                  - 0.5*self.nimy*self.width[1]*self.orienter.unit_vectors[1] \
                                  - 0.5*self.width[2]*self.orienter.unit_vectors[2]
        dx = self.width[0]
        dy = self.width[1]
        offi = (self.imi + 0.5)
        offj = (self.imj + 0.5)
        mylog.info("Mosaic offset: %f %f" % (offi,offj))
        global_center = self.center
        self.center = self.origin
        self.center += offi*dx*self.orienter.unit_vectors[0]
        self.center += offj*dy*self.orienter.unit_vectors[1]
        
        self.box_vectors = np.array([self.orienter.unit_vectors[0]*dx*self.nimx,
                                     self.orienter.unit_vectors[1]*dy*self.nimy,
                                     self.orienter.unit_vectors[2]*self.width[2]])
        self.back_center = self.center - 0.5*self.width[0]*self.orienter.unit_vectors[2]
        self.front_center = self.center + 0.5*self.width[0]*self.orienter.unit_vectors[2]
        self.center = global_center
        self.width = owidth

    def snapshot(self, fn = None, clip_ratio = None, double_check = False,
                 num_threads = 0):

        my_storage = {}
        offx,offy = np.meshgrid(range(self.nimx),range(self.nimy))
        offxy = zip(offx.ravel(), offy.ravel())

        for sto, xy in parallel_objects(offxy, self.procs_per_wg, storage = my_storage, 
                                        dynamic=True):
            self.volume = self.build_volume(self.volume, self.fields, self.log_fields, 
                                   self.l_max, self.no_ghost, 
                                   self.tree_type, self.le, self.re)
            self.initialize_source()

            self.imi, self.imj = xy
            mylog.debug('Working on: %i %i' % (self.imi, self.imj))
            self._setup_box_properties(self.width, self.center, self.orienter.unit_vectors)
            image = self.new_image()
            args = self.get_sampler_args(image)
            sampler = self.get_sampler(args)
            image = self._render(double_check, num_threads, image, sampler)
            sto.id = self.imj*self.nimx + self.imi
            sto.result = image
        image = self.reduce_images(my_storage)
        self.save_image(image, fn=fn, clip_ratio=clip_ratio)
        return image

    def reduce_images(self,im_dict):
        final_image = 0
        if self.comm.rank == 0:
            offx,offy = np.meshgrid(range(self.nimx),range(self.nimy))
            offxy = zip(offx.ravel(), offy.ravel())
            nx,ny = self.resolution
            final_image = np.empty((nx*self.nimx, ny*self.nimy, 4),
                        dtype='float64',order='C')
            for xy in offxy: 
                i, j = xy
                ind = j*self.nimx+i
                final_image[i*nx:(i+1)*nx, j*ny:(j+1)*ny,:] = im_dict[ind]
        return final_image

data_object_registry["mosaic_camera"] = MosaicCamera


class MosaicFisheyeCamera(Camera):
    r"""A fisheye lens camera, taking adantage of image plane decomposition
    for parallelism.

    The camera represents the eye of an observer, which will be used to
    generate ray-cast volume renderings of the domain. In this case, the
    rays are defined by a fisheye lens

    Parameters
    ----------
    center : array_like
        The current "center" of the observer, from which the rays will be
        cast
    radius : float
        The radial distance to cast to
    resolution : int
        The number of pixels in each direction.  Must be a single int.
    volume : `yt.extensions.volume_rendering.HomogenizedVolume`, optional
        The volume to ray cast through.  Can be specified for finer-grained
        control, but otherwise will be automatically generated.
    fields : list of fields, optional
        This is the list of fields we want to volume render; defaults to
        Density.
    log_fields : list of bool, optional
        Whether we should take the log of the fields before supplying them to
        the volume rendering mechanism.
    sub_samples : int, optional
        The number of samples to take inside every cell per ray.
    pf : `~yt.data_objects.api.StaticOutput`
        For now, this is a require parameter!  But in the future it will become
        optional.  This is the parameter file to volume render.
    l_max: int, optional
        Specifies the maximum level to be rendered.  Also
        specifies the maximum level used in the AMRKDTree
        construction.  Defaults to None (all levels), and only
        applies if use_kd=True.
    no_ghost: bool, optional
        Optimization option.  If True, homogenized bricks will
        extrapolate out from grid instead of interpolating from
        ghost zones that have to first be calculated.  This can
        lead to large speed improvements, but at a loss of
        accuracy/smoothness in resulting image.  The effects are
        less notable when the transfer function is smooth and
        broad. Default: False
    nimx: int, optional
        The number by which to decompose the image plane into in the x
        direction.  Must evenly divide the resolution.
    nimy: int, optional
        The number by which to decompose the image plane into in the y 
        direction.  Must evenly divide the resolution.
    procs_per_wg: int, optional
        The number of processors to use on each sub-image. Within each
        subplane, the volume will be decomposed using the AMRKDTree with
        procs_per_wg processors.  

    Notes
    -----
        The product of nimx*nimy*procs_per_wg must be equal to or less than
        the total number of mpi processes.  

        Unlike the non-Mosaic camera, this will only return each sub-image
        to the root processor of each sub-image workgroup in order to save
        memory.  To save the final image, one must then call
        MosaicFisheyeCamera.save_image('filename')

    Examples
    --------

    >>> from yt.mods import *
    
    >>> pf = load('DD1717')
    
    >>> N = 512 # Pixels (1024^2)
    >>> c = (pf.domain_right_edge + pf.domain_left_edge)/2. # Center
    >>> radius = (pf.domain_right_edge - pf.domain_left_edge)/2.
    >>> fov = 180.0
    
    >>> field='Density'
    >>> mi,ma = pf.h.all_data().quantities['Extrema']('Density')[0]
    >>> mi,ma = np.log10(mi), np.log10(ma)
    
    # You may want to comment out the above lines and manually set the min and max
    # of the log of the Density field. For example:
    # mi,ma = -30.5,-26.5
    
    # Another good place to center the camera is close to the maximum density.
    # v,c = pf.h.find_max('Density')
    # c -= 0.1*radius
    
   
    # Construct transfer function
    >>> tf = ColorTransferFunction((mi-1, ma+1),nbins=1024)
    
    # Sample transfer function with Nc gaussians.  Use col_bounds keyword to limit
    # the color range to the min and max values, rather than the transfer function
    # bounds.
    >>> Nc = 5
    >>> tf.add_layers(Nc,w=0.005, col_bounds = (mi,ma), alpha=np.logspace(-2,0,Nc),
    >>>         colormap='RdBu_r')
    >>> 
    # Create the camera object. Use the keyword: no_ghost=True if a lot of time is
    # spent creating vertex-centered data. In this case I'm running with 8
    # processors, and am splitting the image plane into 4 pieces and using 2
    # processors on each piece.
    >>> cam = MosaicFisheyeCamera(c, radius, fov, N,
    >>>         transfer_function = tf, 
    >>>         sub_samples = 5, 
    >>>         pf=pf, 
    >>>         nimx=2,nimy=2,procs_per_wg=2)
    
    # Take a snapshot
    >>> im = cam.snapshot()
    
    # Save the image
    >>> cam.save_image('fisheye_mosaic.png')

    """
    def __init__(self, center, radius, fov, resolution, focal_center=None,
                 transfer_function=None, fields=None,
                 sub_samples=5, log_fields=None, volume=None,
                 pf=None, l_max=None, no_ghost=False,nimx=1, nimy=1, procs_per_wg=None,
                 rotation=None):

        ParallelAnalysisInterface.__init__(self)
        self.image_decomp = self.comm.size>1
        if self.image_decomp:
            PP = ProcessorPool()
            npatches = nimy*nimx
            if procs_per_wg is None:
                if (PP.size % npatches):
                    raise RuntimeError("Cannot evenly divide %i procs to %i patches" % (PP.size,npatches))
                else:
                    procs_per_wg = PP.size / npatches
            if (PP.size != npatches*procs_per_wg):
               raise RuntimeError("You need %i processors to utilize %i procs per one patch in [%i,%i] grid" 
                     % (npatches*procs_per_wg,procs_per_wg,nimx,nimy))
 
            for j in range(nimy):
                for i in range(nimx):
                    PP.add_workgroup(size=procs_per_wg, name='%04i_%04i'%(i,j))
                    
            for wg in PP.workgroups:
                if self.comm.rank in wg.ranks:
                    my_wg = wg
            
            self.global_comm = self.comm
            self.comm = my_wg.comm
            self.wg = my_wg
            self.imi = int(self.wg.name[0:4])
            self.imj = int(self.wg.name[5:9])
            mylog.info('My new communicator has the name %s' % self.wg.name)
            self.nimx = nimx
            self.nimy = nimy
        else:
            self.imi = 0
            self.imj = 0
            self.nimx = 1
            self.nimy = 1
        if pf is not None: self.pf = pf
        
        if rotation is None: rotation = np.eye(3)
        self.rotation_matrix = rotation
        
        self.normal_vector = np.array([0.,0.,1])
        self.north_vector = np.array([1.,0.,0.])
        self.east_vector = np.array([0.,1.,0.])
        self.rotation_vector = self.north_vector

        if iterable(resolution):
            raise RuntimeError("Resolution must be a single int")
        self.resolution = resolution
        self.center = np.array(center, dtype='float64')
        self.focal_center = focal_center
        self.radius = radius
        self.fov = fov
        if transfer_function is None:
            transfer_function = ProjectionTransferFunction()
        self.transfer_function = transfer_function
        if fields is None: fields = ["density"]
        self.fields = fields
        self.sub_samples = sub_samples
        self.log_fields = log_fields
        if volume is None:
            volume = AMRKDTree(self.pf, fields=self.fields, no_ghost=no_ghost,
                               log_fields=log_fields,l_max=l_max)
        self.volume = volume
        self.vp = None
        self.image = None 

    def get_vector_plane(self):
        if self.focal_center is not None:
            rvec =  np.array(self.focal_center) - np.array(self.center)
            rvec /= (rvec**2).sum()**0.5
            angle = np.arccos( (self.normal_vector*rvec).sum()/( (self.normal_vector**2).sum()**0.5 *
                (rvec**2).sum()**0.5))
            rot_vector = np.cross(rvec, self.normal_vector)
            rot_vector /= (rot_vector**2).sum()**0.5
            
            self.rotation_matrix = get_rotation_matrix(angle,rot_vector)
            self.normal_vector = np.dot(self.rotation_matrix,self.normal_vector)
            self.north_vector = np.dot(self.rotation_matrix,self.north_vector)
            self.east_vector = np.dot(self.rotation_matrix,self.east_vector)
        else:
            self.focal_center = self.center + self.radius*self.normal_vector  
        dist = ((self.focal_center - self.center)**2).sum()**0.5
        # We now follow figures 4-7 of:
        # http://paulbourke.net/miscellaneous/domefisheye/fisheye/
        # ...but all in Cython.
        
        self.vp = arr_fisheye_vectors(self.resolution, self.fov, self.nimx, 
                self.nimy, self.imi, self.imj)
        
        self.vp = rotate_vectors(self.vp, self.rotation_matrix)

        self.center = self.focal_center - dist*self.normal_vector
        self.vp *= self.radius
        nx, ny = self.vp.shape[0], self.vp.shape[1]
        self.vp.shape = (nx*ny,1,3)

    def snapshot(self):
        if self.vp is None:
            self.get_vector_plane()

        nx,ny = self.resolution/self.nimx, self.resolution/self.nimy
        image = np.zeros((nx*ny,1,3), dtype='float64', order='C')
        uv = np.ones(3, dtype='float64')
        positions = np.ones((nx*ny, 1, 3), dtype='float64') * self.center
        vector_plane = VectorPlane(positions, self.vp, self.center,
                        (0.0, 1.0, 0.0, 1.0), image, uv, uv)
        tfp = TransferFunctionProxy(self.transfer_function)
        tfp.ns = self.sub_samples
        self.volume.initialize_source()
        mylog.info("Rendering fisheye of %s^2", self.resolution)
        pbar = get_pbar("Ray casting",
                        (self.volume.brick_dimensions + 1).prod(axis=-1).sum())

        total_cells = 0
        for brick in self.volume.traverse(None, self.center, image):
            brick.cast_plane(tfp, vector_plane)
            total_cells += np.prod(brick.my_data[0].shape)
            pbar.update(total_cells)
        pbar.finish()
        image.shape = (nx, ny, 3)

        if self.image is not None:
            del self.image
        image = ImageArray(image,
                           info=self.get_information())
        self.image = image
        return image

    def save_image(self, fn, clip_ratio=None):
        if '.png' not in fn:
            fn = fn + '.png'
        
        try:
            image = self.image
        except:
            mylog.error('You must first take a snapshot')
            raise(UserWarning)
        
        image = self.image
        nx,ny = self.resolution/self.nimx, self.resolution/self.nimy
        if self.image_decomp:
            if self.comm.rank == 0:
                if self.global_comm.rank == 0:
                    final_image = np.empty((nx*self.nimx, 
                        ny*self.nimy, 3),
                        dtype='float64',order='C')
                    final_image[:nx, :ny, :] = image
                    for j in range(self.nimy):
                        for i in range(self.nimx):
                            if i==0 and j==0: continue
                            arr = self.global_comm.recv_array((self.wg.size)*(j*self.nimx + i), tag = (self.wg.size)*(j*self.nimx + i))

                            final_image[i*nx:(i+1)*nx, j*ny:(j+1)*ny,:] = arr
                            del arr
                    if clip_ratio is not None:
                        write_bitmap(final_image, fn, clip_ratio*final_image.std())
                    else:
                        write_bitmap(final_image, fn)
                else:
                    self.global_comm.send_array(image, 0, tag = self.global_comm.rank)
        else:
            if self.comm.rank == 0:
                if clip_ratio is not None:
                    write_bitmap(image, fn, clip_ratio*image.std())
                else:
                    write_bitmap(image, fn)
        return

    def rotate(self, theta, rot_vector=None, keep_focus=True):
        r"""Rotate by a given angle

        Rotate the view.  If `rot_vector` is None, rotation will occur
        around the `north_vector`.

        Parameters
        ----------
        theta : float, in radians
             Angle (in radians) by which to rotate the view.
        rot_vector  : array_like, optional
            Specify the rotation vector around which rotation will
            occur.  Defaults to None, which sets rotation around
            `north_vector`

        Examples
        --------

        >>> cam.rotate(np.pi/4)
        """
        if rot_vector is None:
            rot_vector = self.north_vector

        dist = ((self.focal_center - self.center)**2).sum()**0.5

        R = get_rotation_matrix(theta, rot_vector)

        self.vp = rotate_vectors(self.vp, R)
        self.normal_vector = np.dot(R,self.normal_vector)
        self.north_vector = np.dot(R,self.north_vector)
        self.east_vector = np.dot(R,self.east_vector)

        if keep_focus:
            self.center = self.focal_center - dist*self.normal_vector

    def rotation(self, theta, n_steps, rot_vector=None, keep_focus=True):
        r"""Loop over rotate, creating a rotation

        This will yield `n_steps` snapshots until the current view has been
        rotated by an angle `theta`

        Parameters
        ----------
        theta : float, in radians
            Angle (in radians) by which to rotate the view.
        n_steps : int
            The number of look_at snapshots to make.
        rot_vector  : array_like, optional
            Specify the rotation vector around which rotation will
            occur.  Defaults to None, which sets rotation around the
            original `north_vector`

        Examples
        --------

        >>> for i, snapshot in enumerate(cam.rotation(np.pi, 10)):
        ...     iw.write_bitmap(snapshot, 'rotation_%04i.png' % i)
        """

        dtheta = (1.0*theta)/n_steps
        for i in xrange(n_steps):
            self.rotate(dtheta, rot_vector=rot_vector, keep_focus=keep_focus)
            yield self.snapshot()

    def move_to(self,final,n_steps,exponential=False):
        r"""Loop over a look_at

        This will yield `n_steps` snapshots until the current view has been
        moved to a final center of `final`.

        Parameters
        ----------
        final : array_like
            The final center to move to after `n_steps`
        n_steps : int
            The number of look_at snapshots to make.
        exponential : boolean
            Specifies whether the move/zoom transition follows an
            exponential path toward the destination or linear

        Examples
        --------

        >>> for i, snapshot in enumerate(cam.move_to([0.2,0.3,0.6], 10)):
        ...     cam.save_image('move_%04i.png' % i)
        """
        if exponential:
            position_diff = (np.array(final)/self.center)*1.0
            dx = position_diff**(1.0/n_steps)
        else:
            dx = (np.array(final) - self.center)*1.0/n_steps
        for i in xrange(n_steps):
            if exponential:
                self.center *= dx
            else:
                self.center += dx
            yield self.snapshot()

def allsky_projection(pf, center, radius, nside, field, weight = None,
                      inner_radius = 10, rotation = None, data_source = None):
    r"""Project through a parameter file, through an allsky-method
    decomposition from HEALpix, and return the image plane.

    This function will accept the necessary items to integrate through a volume
    over 4pi and return the integrated field of view to the user.  Note that if
    a weight is supplied, it will multiply the pre-interpolated values
    together.

    Parameters
    ----------
    pf : `~yt.data_objects.api.StaticOutput`
        This is the parameter file to volume render.
    center : array_like
        The current "center" of the view port -- the focal point for the
        camera.
    radius : float or list of floats
        The radius to integrate out to of the image.
    nside : int
        The HEALpix degree.  The number of rays integrated is 12*(Nside**2)
        Must be a power of two!
    field : string
        The field to project through the volume
    weight : optional, default None
        If supplied, the field will be pre-multiplied by this, then divided by
        the integrated value of this field.  This returns an average rather
        than a sum.
    inner_radius : optional, float, defaults to 0.05
        The radius of the inner clipping plane, in units of the dx at the point
        at which the volume rendering is centered.  This avoids unphysical
        effects of nearby cells.
    rotation : optional, 3x3 array
        If supplied, the vectors will be rotated by this.  You can construct
        this by, for instance, calling np.array([v1,v2,v3]) where those are the
        three reference planes of an orthogonal frame (see ortho_find).
    data_source : data container, default None
        If this is supplied, this gives the data source from which the all sky
        projection pulls its data from.

    Returns
    -------
    image : array
        An ((Nside**2)*12,1,3) array of the final integrated values, in float64 form.

    Examples
    --------

    >>> image = allsky_projection(pf, [0.5, 0.5, 0.5], 1.0/pf['mpc'],
                      32, "temperature", "density")
    >>> plot_allsky_healpix(image, 32, "healpix.png")

    """
    # We manually modify the ProjectionTransferFunction to get it to work the
    # way we want, with a second field that's also passed through.
    fields = [field]
    center = np.array(center, dtype='float64')
    if weight is not None:
        # This is a temporary field, which we will remove at the end.
        def _make_wf(f, w):
            def temp_weightfield(a, b):
                tr = b[f].astype("float64") * b[w]
                return b.apply_units(tr, a.units)
                return tr
            return temp_weightfield
        pf.field_info.add_field("temp_weightfield",
            function=_make_wf(field, weight))
        # Now we have to tell the parameter file to add it and to calculate
        # its dependencies..
        deps, _ = pf.field_info.check_derived_fields(["temp_weightfield"])
        pf.field_dependencies.update(deps)
        fields = ["temp_weightfield", weight]
    nv = 12*nside**2
    image = np.zeros((nv,1,4), dtype='float64', order='C')
    vs = arr_pix2vec_nest(nside, np.arange(nv))
    vs.shape = (nv, 1, 3)
    if rotation is not None:
        vs2 = vs.copy()
        for i in range(3):
            vs[:,:,i] = (vs2 * rotation[:,i]).sum(axis=2)
    else:
        vs += 1e-8
    positions = np.ones((nv, 1, 3), dtype='float64', order='C') * center
    dx = min(g.dds.min() for g in pf.h.find_point(center)[0])
    positions += inner_radius * dx * vs
    vs *= radius
    uv = np.ones(3, dtype='float64')
    if data_source is None:
        data_source = pf.h.sphere(center, radius)
    sampler = ProjectionSampler(positions, vs, center, (0.0, 0.0, 0.0, 0.0),
                                image, uv, uv, np.zeros(3, dtype='float64'))
    for i, (grid, mask) in enumerate(data_source.blocks):
        data = [(grid[field] * mask).astype("float64") for field in fields]
        pg = PartitionedGrid(
            grid.id, data,
            grid.LeftEdge, grid.RightEdge,
            grid.ActiveDimensions.astype("int64"))
        sampler(pg)
    image = sampler.aimage
    dd = self.pf.h.all_data()
    field = dd._determine_fields([field])[0]
    finfo = self.pf._get_field_info(*field)
    if weight is None:
        dl = radius * pf.units[finfo.projection_conversion]
        image *= dl
    else:
        image[:,:,0] /= image[:,:,1]
        image = pf.arr(image, finfo.units)
        pf.field_info.pop("temp_weightfield")
        pf.field_dependencies.pop("temp_weightfield")
    return image[:,0,0]

def plot_allsky_healpix(image, nside, fn, label = "", rotation = None,
                        take_log = True, resolution=512, cmin=None, cmax=None):
    import matplotlib.figure
    import matplotlib.backends.backend_agg
    if rotation is None: rotation = np.eye(3).astype("float64")

    img, count = pixelize_healpix(nside, image, resolution, resolution, rotation)

    fig = matplotlib.figure.Figure((10, 5))
    ax = fig.add_subplot(1,1,1,projection='aitoff')
    if take_log: func = np.log10
    else: func = lambda a: a
    implot = ax.imshow(func(img), extent=(-np.pi,np.pi,-np.pi/2,np.pi/2),
                       clip_on=False, aspect=0.5, vmin=cmin, vmax=cmax)
    cb = fig.colorbar(implot, orientation='horizontal')
    cb.set_label(label)
    ax.xaxis.set_ticks(())
    ax.yaxis.set_ticks(())
    canvas = matplotlib.backends.backend_agg.FigureCanvasAgg(fig)
    canvas.print_figure(fn)
    return img, count

class ProjectionCamera(Camera):
    def __init__(self, center, normal_vector, width, resolution,
            field, weight=None, volume=None, no_ghost = False, 
            north_vector=None, pf=None, interpolated=False):

        if not interpolated:
            volume = 1

        self.interpolated = interpolated
        self.field = field
        self.weight = weight
        self.resolution = resolution

        fields = [field]
        if self.weight is not None:
            # This is a temporary field, which we will remove at the end.
            def _make_wf(f, w):
                def temp_weightfield(a, b):
                    tr = b[f].astype("float64") * b[w]
                    return b.apply_units(tr, a.units)
                    return tr
                return temp_weightfield
            pf.field_info.add_field("temp_weightfield",
                function=_make_wf(self.field, self.weight))
            # Now we have to tell the parameter file to add it and to calculate
            # its dependencies..
            deps, _ = pf.field_info.check_derived_fields(["temp_weightfield"])
            pf.field_dependencies.update(deps)
            fields = ["temp_weightfield", self.weight]
        
        self.fields = fields
        self.log_fields = [False]*len(self.fields)
        Camera.__init__(self, center, normal_vector, width, resolution, None,
                fields = fields, pf=pf, volume=volume,
                log_fields=self.log_fields, 
                north_vector=north_vector,
                no_ghost=no_ghost)
        self.center = center

    def get_sampler(self, args):
        if self.interpolated:
            sampler = InterpolatedProjectionSampler(*args)
        else:
            sampler = ProjectionSampler(*args)
        return sampler

    def initialize_source(self):
        if self.interpolated:
            Camera.initialize_source(self)
        else:
            pass

    def get_sampler_args(self, image):
        rotp = np.concatenate([self.orienter.inv_mat.ravel('F'), self.back_center.ravel()])
        args = (rotp, self.box_vectors[2], self.back_center,
            (-self.width[0]/2., self.width[0]/2.,
             -self.width[1]/2., self.width[1]/2.),
            image, self.orienter.unit_vectors[0], self.orienter.unit_vectors[1],
                np.array(self.width, dtype='float64'), self.sub_samples)
        return args

    def finalize_image(self,image):
        pf = self.pf
        dd = pf.h.all_data()
        field = dd._determine_fields([self.field])[0]
        finfo = pf._get_field_info(*field)
        if self.weight is None:
            dl = self.width[2]
            image *= dl
        else:
            image[:,:,0] /= image[:,:,1]

        return image[:,:,0]


    def _render(self, double_check, num_threads, image, sampler):
        # Calculate the eight corners of the box
        # Back corners ...
        if self.interpolated:
            return Camera._render(self, double_check, num_threads, image,
                    sampler)
        pf = self.pf
        width = self.width[2]
        north_vector = self.orienter.unit_vectors[0]
        east_vector = self.orienter.unit_vectors[1]
        normal_vector = self.orienter.unit_vectors[2]
        fields = self.fields

        mi = pf.domain_right_edge.copy()
        ma = pf.domain_left_edge.copy()
        for off1 in [-1, 1]:
            for off2 in [-1, 1]:
                for off3 in [-1, 1]:
                    this_point = (self.center + width/2. * off1 * north_vector
                                         + width/2. * off2 * east_vector
                                         + width/2. * off3 * normal_vector)
                    np.minimum(mi, this_point, mi)
                    np.maximum(ma, this_point, ma)
        # Now we have a bounding box.
        data_source = pf.h.region(self.center, mi, ma)

        for i, (grid, mask) in enumerate(data_source.blocks):
            data = [(grid[field] * mask).astype("float64") for field in fields]
            pg = PartitionedGrid(
                grid.id, data,
                mask.astype('uint8'),
                grid.LeftEdge, grid.RightEdge, grid.ActiveDimensions.astype("int64"))
            grid.clear_data()
            sampler(pg, num_threads = num_threads)

        image = self.finalize_image(sampler.aimage)
        return image

    def save_image(self, image, fn=None, clip_ratio=None):
        dd = self.pf.h.all_data()
        field = dd._determine_fields([self.field])[0]
        finfo = self.pf._get_field_info(*field)
        if finfo.take_log:
            im = np.log10(image)
        else:
            im = image
        if self.comm.rank == 0 and fn is not None:
            if clip_ratio is not None:
                write_image(im, fn)
            else:
                write_image(im, fn)

    def snapshot(self, fn = None, clip_ratio = None, double_check = False,
                 num_threads = 0):

        if num_threads is None:
            num_threads=get_num_threads()

        fields = [self.field]
        resolution = self.resolution

        image = self.new_image()

        args = self.get_sampler_args(image)

        sampler = self.get_sampler(args)

        self.initialize_source()

        image = ImageArray(self._render(double_check, num_threads, 
                                        image, sampler),
                           info=self.get_information())

        self.save_image(image, fn=fn, clip_ratio=clip_ratio)

        return image
    snapshot.__doc__ = Camera.snapshot.__doc__

data_object_registry["projection_camera"] = ProjectionCamera

def off_axis_projection(pf, center, normal_vector, width, resolution,
                        field, weight = None, 
                        volume = None, no_ghost = False, interpolated = False,
                        north_vector = None):
    r"""Project through a parameter file, off-axis, and return the image plane.

    This function will accept the necessary items to integrate through a volume
    at an arbitrary angle and return the integrated field of view to the user.
    Note that if a weight is supplied, it will multiply the pre-interpolated
    values together, then create cell-centered values, then interpolate within
    the cell to conduct the integration.

    Parameters
    ----------
    pf : `~yt.data_objects.api.StaticOutput`
        This is the parameter file to volume render.
    center : array_like
        The current 'center' of the view port -- the focal point for the
        camera.
    normal_vector : array_like
        The vector between the camera position and the center.
    width : float or list of floats
        The current width of the image.  If a single float, the volume is
        cubical, but if not, it is left/right, top/bottom, front/back
    resolution : int or list of ints
        The number of pixels in each direction.
    field : string
        The field to project through the volume
    weight : optional, default None
        If supplied, the field will be pre-multiplied by this, then divided by
        the integrated value of this field.  This returns an average rather
        than a sum.
    volume : `yt.extensions.volume_rendering.HomogenizedVolume`, optional
        The volume to ray cast through.  Can be specified for finer-grained
        control, but otherwise will be automatically generated.
    no_ghost: bool, optional
        Optimization option.  If True, homogenized bricks will
        extrapolate out from grid instead of interpolating from
        ghost zones that have to first be calculated.  This can
        lead to large speed improvements, but at a loss of
        accuracy/smoothness in resulting image.  The effects are
        less notable when the transfer function is smooth and
        broad. Default: True
    interpolated : optional, default False
        If True, the data is first interpolated to vertex-centered data, 
        then tri-linearly interpolated along the ray. Not suggested for 
        quantitative studies.

    Returns
    -------
    image : array
        An (N,N) array of the final integrated values, in float64 form.

    Examples
    --------

    >>> image = off_axis_projection(pf, [0.5, 0.5, 0.5], [0.2,0.3,0.4],
                      0.2, N, "temperature", "density")
    >>> write_image(np.log10(image), "offaxis.png")

    """
    projcam = ProjectionCamera(center, normal_vector, width, resolution,
                               field, weight=weight, pf=pf, volume=volume,
                               no_ghost=no_ghost, interpolated=interpolated, 
                               north_vector=north_vector)
    image = projcam.snapshot()
    if weight is not None:
        pf.field_info.pop("temp_weightfield")
        pf.field_dependencies.pop("temp_weightfield")
    del projcam
    return image[:,:]
<|MERGE_RESOLUTION|>--- conflicted
+++ resolved
@@ -266,18 +266,10 @@
         >>> write_bitmap(im, 'render_with_grids.png')
 
         """
-<<<<<<< HEAD
-        if self.region is None:
-            self.region = self.pf.h.region((self.re + self.le) / 2.0,
-                                           self.le, self.re)
-        corners = self.region.grid_corners
-        levels = self.region.grid_levels[:,0]
-=======
         region = self.pf.h.region((self.re + self.le) / 2.0,
                                   self.le, self.re)
         corners = region.grid_corners
         levels = region.grid_levels[:,0]
->>>>>>> 10fc1156
 
         if max_level is not None:
             subset = levels <= max_level
@@ -2158,7 +2150,6 @@
                 log_fields=self.log_fields, 
                 north_vector=north_vector,
                 no_ghost=no_ghost)
-        self.center = center
 
     def get_sampler(self, args):
         if self.interpolated:
