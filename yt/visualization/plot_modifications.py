""" 
Callbacks to add additional functionality on to plots.

Author: Matthew Turk <matthewturk@gmail.com>
Affiliation: KIPAC/SLAC/Stanford
Author: J. S. Oishi <jsoishi@astro.berkeley.edu>
Affiliation: UC Berkeley
Author: Stephen Skory <s@skory.us>
Affiliation: UC San Diego
Author: Anthony Scopatz <scopatz@gmail.com>
Affiliation: The University of Chicago
Homepage: http://yt-project.org/
License:
  Copyright (C) 2008-2012 Matthew Turk, JS Oishi, Stephen Skory, Anthony Scopatz.  
  All Rights Reserved.

  This file is part of yt.

  yt is free software; you can redistribute it and/or modify
  it under the terms of the GNU General Public License as published by
  the Free Software Foundation; either version 3 of the License, or
  (at your option) any later version.

  This program is distributed in the hope that it will be useful,
  but WITHOUT ANY WARRANTY; without even the implied warranty of
  MERCHANTABILITY or FITNESS FOR A PARTICULAR PURPOSE.  See the
  GNU General Public License for more details.

  You should have received a copy of the GNU General Public License
  along with this program.  If not, see <http://www.gnu.org/licenses/>.
"""

import numpy as np

from yt.funcs import *
from _mpl_imports import *
from yt.utilities.definitions import \
    x_dict, x_names, \
    y_dict, y_names, \
    axis_names, \
    axis_labels
import _MPL

callback_registry = {}

class PlotCallback(object):
    class __metaclass__(type):
        def __init__(cls, name, b, d):
            type.__init__(cls, name, b, d)
            callback_registry[name] = cls

    def __init__(self, *args, **kwargs):
        pass

    def convert_to_plot(self, plot, coord, offset = True):
        # coord should be a 2 x ncoord array-like datatype.
        try:
            ncoord = np.array(coord).shape[1]
        except IndexError:
            ncoord = 1

        # Convert the data and plot limits to tiled numpy arrays so that
        # convert_to_plot is automatically vectorized.

        x0 = np.tile(plot.xlim[0],ncoord)
        x1 = np.tile(plot.xlim[1],ncoord)
        xx0 = np.tile(plot._axes.get_xlim()[0],ncoord)
        xx1 = np.tile(plot._axes.get_xlim()[1],ncoord)
        
        y0 = np.tile(plot.ylim[0],ncoord)
        y1 = np.tile(plot.ylim[1],ncoord)
        yy0 = np.tile(plot._axes.get_ylim()[0],ncoord)
        yy1 = np.tile(plot._axes.get_ylim()[1],ncoord)
        
        # We need a special case for when we are only given one coordinate.
        if np.array(coord).shape == (2,):
            return ((coord[0]-x0)/(x1-x0)*(xx1-xx0) + xx0,
                    (coord[1]-y0)/(y1-y0)*(yy1-yy0) + yy0)
        else:
            return ((coord[0][:]-x0)/(x1-x0)*(xx1-xx0) + xx0,
                    (coord[1][:]-y0)/(y1-y0)*(yy1-yy0) + yy0)

    def pixel_scale(self,plot):
        x0, x1 = plot.xlim
        xx0, xx1 = plot._axes.get_xlim()
        dx = (xx0 - xx1)/(x1 - x0)
        
        y0, y1 = plot.ylim
        yy0, yy1 = plot._axes.get_ylim()
        dy = (yy0 - yy1)/(y1 - y0)

        return (dx,dy)


class VelocityCallback(PlotCallback):
    _type_name = "velocity"
    def __init__(self, factor=16, scale=None, scale_units=None, normalize=False):
        """
        annotate_velocity(factor=16, scale=None, scale_units=None, normalize=False):
        
        Adds a 'quiver' plot of velocity to the plot, skipping all but
        every *factor* datapoint. *scale* is the data units per arrow
        length unit using *scale_units* (see
        matplotlib.axes.Axes.quiver for more info). if *normalize* is
        True, the velocity fields will be scaled by their local
        (in-plane) length, allowing morphological features to be more
        clearly seen for fields with substantial variation in field
        strength (normalize is not implemented and thus ignored for
        Cutting Planes).
        """
        PlotCallback.__init__(self)
        self.factor = factor
        self.scale  = scale
        self.scale_units = scale_units
        self.normalize = normalize

    def __call__(self, plot):
        # Instantiation of these is cheap
        if plot._type_name == "CuttingPlane":
            qcb = CuttingQuiverCallback("CuttingPlaneVelocityX",
                                        "CuttingPlaneVelocityY",
                                        self.factor)
        else:
            xv = "%s-velocity" % (x_names[plot.data.axis])
            yv = "%s-velocity" % (y_names[plot.data.axis])
            qcb = QuiverCallback(xv, yv, self.factor, scale=self.scale, scale_units=self.scale_units, normalize=self.normalize)
        return qcb(plot)

class MagFieldCallback(PlotCallback):
    _type_name = "magnetic_field"
    def __init__(self, factor=16, scale=None, scale_units=None, normalize=False):
        """
        annotate_magnetic_field(factor=16, scale=None, scale_units=None, normalize=False):

        Adds a 'quiver' plot of magnetic field to the plot, skipping all but
        every *factor* datapoint. *scale* is the data units per arrow
        length unit using *scale_units* (see
        matplotlib.axes.Axes.quiver for more info). if *normalize* is
        True, the magnetic fields will be scaled by their local
        (in-plane) length, allowing morphological features to be more
        clearly seen for fields with substantial variation in field strength.
        """
        PlotCallback.__init__(self)
        self.factor = factor
        self.scale  = scale
        self.scale_units = scale_units
        self.normalize = normalize

    def __call__(self, plot):
        # Instantiation of these is cheap
        if plot._type_name == "CuttingPlane":
            qcb = CuttingQuiverCallback("CuttingPlaneBx",
                                        "CuttingPlaneBy",
                                        self.factor)
        else:
            xv = "B%s" % (x_names[plot.data.axis])
            yv = "B%s" % (y_names[plot.data.axis])
            qcb = QuiverCallback(xv, yv, self.factor, scale=self.scale, scale_units=self.scale_units, normalize=self.normalize)
        return qcb(plot)

class QuiverCallback(PlotCallback):
    _type_name = "quiver"
    def __init__(self, field_x, field_y, factor=16, scale=None, scale_units=None, normalize=False):
        """
        annotate_quiver(field_x, field_y, factor, scale=None, scale_units=None, normalize=False):

        Adds a 'quiver' plot to any plot, using the *field_x* and *field_y*
        from the associated data, skipping every *factor* datapoints
        *scale* is the data units per arrow length unit using *scale_units* 
        (see matplotlib.axes.Axes.quiver for more info)
        """
        PlotCallback.__init__(self)
        self.field_x = field_x
        self.field_y = field_y
        self.bv_x = self.bv_y = 0
        self.factor = factor
        self.scale = scale
        self.scale_units = scale_units
        self.normalize = normalize

    def __call__(self, plot):
        x0, x1 = plot.xlim
        y0, y1 = plot.ylim
        xx0, xx1 = plot._axes.get_xlim()
        yy0, yy1 = plot._axes.get_ylim()
        plot._axes.hold(True)
        nx = plot.image._A.shape[0] / self.factor
        ny = plot.image._A.shape[1] / self.factor
        pixX = _MPL.Pixelize(plot.data['px'],
                             plot.data['py'],
                             plot.data['pdx'],
                             plot.data['pdy'],
                             plot.data[self.field_x] - self.bv_x,
                             int(nx), int(ny),
                           (x0, x1, y0, y1),).transpose()
        pixY = _MPL.Pixelize(plot.data['px'],
                             plot.data['py'],
                             plot.data['pdx'],
                             plot.data['pdy'],
                             plot.data[self.field_y] - self.bv_y,
                             int(nx), int(ny),
                           (x0, x1, y0, y1),).transpose()
        X,Y = np.meshgrid(np.linspace(xx0,xx1,nx,endpoint=True),
                          np.linspace(yy0,yy1,ny,endpoint=True))
        if self.normalize:
            nn = np.sqrt(pixX**2 + pixY**2)
            pixX /= nn
            pixY /= nn
        plot._axes.quiver(X,Y, pixX, pixY, scale=self.scale, scale_units=self.scale_units)
        plot._axes.set_xlim(xx0,xx1)
        plot._axes.set_ylim(yy0,yy1)
        plot._axes.hold(False)

class ContourCallback(PlotCallback):
    _type_name = "contour"
    def __init__(self, field, ncont=5, factor=4, clim=None,
<<<<<<< HEAD
                 plot_args = None):
        """ 
=======
                 plot_args = None, label = False, label_args = None):
        """
>>>>>>> ec4c4b29
        annotate_contour(self, field, ncont=5, factor=4, take_log=False, clim=None,
                         plot_args = None):

        Add contours in *field* to the plot.  *ncont* governs the number of
        contours generated, *factor* governs the number of points used in the
        interpolation, *take_log* governs how it is contoured and *clim* gives
        the (upper, lower) limits for contouring.
        """
        PlotCallback.__init__(self)
        self.ncont = ncont
        self.field = field
        self.factor = factor
        from yt.utilities.delaunay.triangulate import Triangulation as triang
        self.triang = triang
        self.clim = clim
        if plot_args is None: plot_args = {'colors':'k'}
        self.plot_args = plot_args
        self.label = label
        if label_args is None:
            label_args = {}
        self.label_args = label_args

    def __call__(self, plot):
        x0, x1 = plot.xlim
        y0, y1 = plot.ylim
        
        xx0, xx1 = plot._axes.get_xlim()
        yy0, yy1 = plot._axes.get_ylim()
        
        plot._axes.hold(True)
        
        numPoints_x = plot.image._A.shape[0]
        numPoints_y = plot.image._A.shape[1]
        
        # Multiply by dx and dy to go from data->plot
        dx = (xx1 - xx0) / (x1-x0)
        dy = (yy1 - yy0) / (y1-y0)

        #dcollins Jan 11 2009.  Improved to allow for periodic shifts in the plot.
        #Now makes a copy of the position fields "px" and "py" and adds the
        #appropriate shift to the coppied field.  

        #set the cumulative arrays for the periodic shifting.
        AllX = np.zeros(plot.data["px"].size, dtype='bool')
        AllY = np.zeros(plot.data["py"].size, dtype='bool')
        XShifted = plot.data["px"].copy()
        YShifted = plot.data["py"].copy()
        dom_x, dom_y = plot._period
        for shift in np.mgrid[-1:1:3j]:
            xlim = ((plot.data["px"] + shift*dom_x >= x0)
                 &  (plot.data["px"] + shift*dom_x <= x1))
            ylim = ((plot.data["py"] + shift*dom_y >= y0)
                 &  (plot.data["py"] + shift*dom_y <= y1))
            XShifted[xlim] += shift * dom_x
            YShifted[ylim] += shift * dom_y
            AllX |= xlim
            AllY |= ylim
        # At this point XShifted and YShifted are the shifted arrays of
        # position data in data coordinates
        wI = (AllX & AllY)

        # We want xi, yi in plot coordinates
        xi, yi = np.mgrid[xx0:xx1:numPoints_x/(self.factor*1j),\
                          yy0:yy1:numPoints_y/(self.factor*1j)]

        # This converts XShifted and YShifted into plot coordinates
        x = (XShifted[wI]-x0)*dx + xx0
        y = (YShifted[wI]-y0)*dy + yy0
        z = plot.data[self.field][wI]
        if plot.pf.field_info[self.field].take_log: z=np.log10(z)

        # Both the input and output from the triangulator are in plot
        # coordinates
        zi = self.triang(x,y).nn_interpolator(z)(xi,yi)
        
        if plot.pf.field_info[self.field].take_log and self.clim is not None: 
            self.clim = (np.log10(self.clim[0]), np.log10(self.clim[1]))
        
        if self.clim is not None: 
            self.ncont = np.linspace(self.clim[0], self.clim[1], self.ncont)
        
        cset = plot._axes.contour(xi,yi,zi,self.ncont, **self.plot_args)
        plot._axes.set_xlim(xx0,xx1)
        plot._axes.set_ylim(yy0,yy1)
        plot._axes.hold(False)
        
        if self.label:
            plot._axes.clabel(cset, **self.label_args)
        

class GridBoundaryCallback(PlotCallback):
    _type_name = "grids"
    def __init__(self, alpha=1.0, min_pix=1, annotate=False, periodic=True):
        """ 
        annotate_grids(alpha=1.0, min_pix=1, annotate=False, periodic=True)

        Adds grid boundaries to a plot, optionally with *alpha*-blending.
        Cuttoff for display is at *min_pix* wide.
        *annotate* puts the grid id in the corner of the grid.  (Not so great in projections...)
        """
        PlotCallback.__init__(self)
        self.alpha = alpha
        self.min_pix = min_pix
        self.annotate = annotate # put grid numbers in the corner.
        self.periodic = periodic

    def __call__(self, plot):
        x0, x1 = plot.xlim
        y0, y1 = plot.ylim
        width, height = plot.image._A.shape
        xx0, xx1 = plot._axes.get_xlim()
        yy0, yy1 = plot._axes.get_ylim()
        xi = x_dict[plot.data.axis]
        yi = y_dict[plot.data.axis]
        dx = width / (x1-x0)
        dy = height / (y1-y0)
        px_index = x_dict[plot.data.axis]
        py_index = y_dict[plot.data.axis]
        dom = plot.data.pf.domain_right_edge - plot.data.pf.domain_left_edge
        if self.periodic:
            pxs, pys = np.mgrid[-1:1:3j,-1:1:3j]
        else:
            pxs, pys = np.mgrid[0:0:1j,0:0:1j]
        GLE = plot.data.pf.h.grid_left_edge
        GRE = plot.data.pf.h.grid_right_edge
        for px_off, py_off in zip(pxs.ravel(), pys.ravel()):
            pxo = px_off * dom[px_index]
            pyo = py_off * dom[py_index]
            left_edge_px = (GLE[:,px_index]+pxo-x0)*dx
            left_edge_py = (GLE[:,py_index]+pyo-y0)*dy
            right_edge_px = (GRE[:,px_index]+pxo-x0)*dx
            right_edge_py = (GRE[:,py_index]+pyo-y0)*dy
            verts = np.array(
                [(left_edge_px, left_edge_px, right_edge_px, right_edge_px),
                 (left_edge_py, right_edge_py, right_edge_py, left_edge_py)])
            visible =  (right_edge_px - left_edge_px > self.min_pix) & \
                       (right_edge_px - left_edge_px > self.min_pix)
            verts=verts.transpose()[visible,:,:]
            if verts.size == 0: continue
            edgecolors = (0.0,0.0,0.0,self.alpha)
            verts[:,:,0]= (xx1-xx0)*(verts[:,:,0]/width) + xx0
            verts[:,:,1]= (yy1-yy0)*(verts[:,:,1]/height) + yy0
            grid_collection = matplotlib.collections.PolyCollection(
                verts, facecolors="none",
                edgecolors=edgecolors)
            plot._axes.hold(True)
            plot._axes.add_collection(grid_collection)
            if self.annotate:
                ids = [g.id for g in plot.data._grids]
                for n in range(len(left_edge_px)):
                    plot._axes.text(left_edge_px[n]+2,left_edge_py[n]+2,ids[n])
            plot._axes.hold(False)

class StreamlineCallback(PlotCallback):
    _type_name = "streamlines"
    def __init__(self, field_x, field_y, factor = 16,
                 density = 1, arrowsize = 1, arrowstyle = None,
                 color = None, normalize = False):
        """
        annotate_streamlines(field_x, field_y, factor = 16, density = 1,
                             arrowsize = 1, arrowstyle = None,
                             color = None, normalize = False):

        Add streamlines to any plot, using the *field_x* and *field_y*
        from the associated data, skipping every *factor* datapoints like
        'quiver'. *density* is the index of the amount of the streamlines.
        """
        PlotCallback.__init__(self)
        self.field_x = field_x
        self.field_y = field_y
        self.bv_x = self.bv_y = 0
        self.factor = factor
        self.dens = density
        self.arrowsize = arrowsize
        if arrowstyle is None : arrowstyle='-|>'
        self.arrowstyle = arrowstyle
        if color is None : color = "#000000"
        self.color = color
        self.normalize = normalize
        
    def __call__(self, plot):
        x0, x1 = plot.xlim
        y0, y1 = plot.ylim
        xx0, xx1 = plot._axes.get_xlim()
        yy0, yy1 = plot._axes.get_ylim()
        plot._axes.hold(True)
        nx = plot.image._A.shape[0] / self.factor
        ny = plot.image._A.shape[1] / self.factor
        pixX = _MPL.Pixelize(plot.data['px'],
                             plot.data['py'],
                             plot.data['pdx'],
                             plot.data['pdy'],
                             plot.data[self.field_x] - self.bv_x,
                             int(nx), int(ny),
                           (x0, x1, y0, y1),).transpose()
        pixY = _MPL.Pixelize(plot.data['px'],
                             plot.data['py'],
                             plot.data['pdx'],
                             plot.data['pdy'],
                             plot.data[self.field_y] - self.bv_y,
                             int(nx), int(ny),
                           (x0, x1, y0, y1),).transpose()
        X,Y = (na.linspace(xx0,xx1,nx,endpoint=True),
                          na.linspace(yy0,yy1,ny,endpoint=True))
        if self.normalize:
            nn = na.sqrt(pixX**2 + pixY**2)
            pixX /= nn
            pixY /= nn
        plot._axes.streamplot(X,Y, pixX, pixY, density=self.dens,
                              arrowsize=self.arrowsize, arrowstyle=self.arrowstyle,
                              color=self.color, norm=self.normalize)
        plot._axes.set_xlim(xx0,xx1)
        plot._axes.set_ylim(yy0,yy1)
        plot._axes.hold(False)

class LabelCallback(PlotCallback):
    _type_name = "axis_label"
    def __init__(self, label):
        """
        This adds a label to the plot.
        """
        PlotCallback.__init__(self)
        self.label = label

    def __call__(self, plot):
        plot._figure.subplots_adjust(hspace=0, wspace=0,
                                     bottom=0.1, top=0.9,
                                     left=0.0, right=1.0)
        plot._axes.set_xlabel(self.label)
        plot._axes.set_ylabel(self.label)

class TimeCallback(PlotCallback):
    _type_name = "time"
    def __init__(self, format_code='10.7e'):
        """
        This annotates the plot with the current simulation time.
        For now, the time is displayed in seconds.
        *format_code* can be optionally set, allowing a custom 
        c-style format code for the time display.
        """
        self.format_code = format_code
        PlotCallback.__init__(self)
    
    def __call__(self, plot):
        current_time = plot.pf.current_time/plot.pf['Time']
        timestring = format(current_time,self.format_code)
        base = timestring[:timestring.find('e')]
        exponent = timestring[timestring.find('e')+1:]
        if exponent[0] == '+':
            exponent = exponent[1:]
        timestring = r'$t\/=\/'+base+''+r'\times\,10^{'+exponent+r'}\, \rm{s}$'
        from mpl_toolkits.axes_grid1.anchored_artists import AnchoredText
        at = AnchoredText(timestring, prop=dict(size=12), frameon=True, loc=4)
        plot._axes.add_artist(at)

def get_smallest_appropriate_unit(v, pf):
    max_nu = 1e30
    good_u = None
    for unit in ['mpc','kpc','pc','au','rsun','cm']:
        vv = v*pf[unit]
        if vv < max_nu and vv > 1.0:
            good_u = unit
            max_nu = v*pf[unit]
    if good_u is None : good_u = 'cm'
    return good_u

class UnitBoundaryCallback(PlotCallback):
    _type_name = "units"
    def __init__(self, unit = "au", factor=4, text_annotate=True, text_which=-2):
        """
        Add on a plot indicating where *factor*s of *unit* are shown.
        Optionally *text_annotate* on the *text_which*-indexed box on display.
        """
        PlotCallback.__init__(self)
        self.unit = unit
        self.factor = factor
        self.text_annotate = text_annotate
        self.text_which = -2

    def __call__(self, plot):
        x0, x1 = plot.xlim
        y0, y1 = plot.ylim
        l, b, width, height = mpl_get_bounds(plot._axes.bbox)
        xi = x_dict[plot.data.axis]
        yi = y_dict[plot.data.axis]
        dx = plot.image._A.shape[0] / (x1-x0)
        dy = plot.image._A.shape[1] / (y1-y0)
        center = plot.data.center
        min_dx = plot.data['pdx'].min()
        max_dx = plot.data['pdx'].max()
        w_min_x = 250.0 * min_dx
        w_max_x = 1.0 / self.factor
        min_exp_x = np.ceil(np.log10(w_min_x*plot.data.pf[self.unit])
                           /np.log10(self.factor))
        max_exp_x = np.floor(np.log10(w_max_x*plot.data.pf[self.unit])
                            /np.log10(self.factor))
        n_x = max_exp_x - min_exp_x + 1
        widths = np.logspace(min_exp_x, max_exp_x, num = n_x, base=self.factor)
        widths /= plot.data.pf[self.unit]
        left_edge_px = (center[xi] - widths/2.0 - x0)*dx
        left_edge_py = (center[yi] - widths/2.0 - y0)*dy
        right_edge_px = (center[xi] + widths/2.0 - x0)*dx
        right_edge_py = (center[yi] + widths/2.0 - y0)*dy
        verts = np.array(
                [(left_edge_px, left_edge_px, right_edge_px, right_edge_px),
                 (left_edge_py, right_edge_py, right_edge_py, left_edge_py)])
        visible =  ( right_edge_px - left_edge_px > 25 ) & \
                   ( right_edge_px - left_edge_px > 25 ) & \
                   ( (right_edge_px < width) & (left_edge_px > 0) ) & \
                   ( (right_edge_py < height) & (left_edge_py > 0) )
        verts=verts.transpose()[visible,:,:]
        grid_collection = matplotlib.collections.PolyCollection(
                verts, facecolors="none",
                       edgecolors=(0.0,0.0,0.0,1.0),
                       linewidths=2.5)
        plot._axes.hold(True)
        plot._axes.add_collection(grid_collection)
        if self.text_annotate:
            ti = max(self.text_which, -1*len(widths[visible]))
            if ti < len(widths[visible]): 
                w = widths[visible][ti]
                good_u = get_smallest_appropriate_unit(w, plot.data.pf)
                w *= plot.data.pf[good_u]
                plot._axes.annotate("%0.3e %s" % (w,good_u), verts[ti,1,:]+5)
        plot._axes.hold(False)

class LinePlotCallback(PlotCallback):
    _type_name = "line"
    def __init__(self, x, y, plot_args = None):
        """
        annotate_line(x, y, plot_args = None)

        Over plot *x* and *y* with *plot_args* fed into the plot.
        """
        PlotCallback.__init__(self)
        self.x = x
        self.y = y
        if plot_args is None: plot_args = {}
        self.plot_args = plot_args

    def __call__(self, plot):
        plot._axes.hold(True)
        plot._axes.plot(self.x, self.y, **self.plot_args)
        plot._axes.hold(False)

class ImageLineCallback(LinePlotCallback):
    _type_name = "image_line"

    def __init__(self, p1, p2, data_coords=False, plot_args = None):
        """
        annotate_image_line(p1, p2, data_coords=False, plot_args = None)

        Plot from *p1* to *p2* (image plane coordinates)
        with *plot_args* fed into the plot.
        """
        PlotCallback.__init__(self)
        self.p1 = p1
        self.p2 = p2
        if plot_args is None: plot_args = {}
        self.plot_args = plot_args
        self._ids = []
        self.data_coords = data_coords

    def __call__(self, plot):
        # We manually clear out any previous calls to this callback:
        plot._axes.lines = [l for l in plot._axes.lines if id(l) not in self._ids]
        kwargs = self.plot_args.copy()
        if self.data_coords and len(plot.image._A.shape) == 2:
            p1 = self.convert_to_plot(plot, self.p1)
            p2 = self.convert_to_plot(plot, self.p2)
        else:
            p1, p2 = self.p1, self.p2
            if not self.data_coords:
                kwargs["transform"] = plot._axes.transAxes

        px, py = (p1[0], p2[0]), (p1[1], p2[1])

        # Save state
        xx0, xx1 = plot._axes.get_xlim()
        yy0, yy1 = plot._axes.get_ylim()
        plot._axes.hold(True)
        ii = plot._axes.plot(px, py, **kwargs)
        self._ids.append(id(ii[0]))
        # Reset state
        plot._axes.set_xlim(xx0,xx1)
        plot._axes.set_ylim(yy0,yy1)
        plot._axes.hold(False)

class CuttingQuiverCallback(PlotCallback):
    _type_name = "cquiver"
    def __init__(self, field_x, field_y, factor):
        """
        annotate_cquiver(field_x, field_y, factor)

        Get a quiver plot on top of a cutting plane, using *field_x* and
        *field_y*, skipping every *factor* datapoint in the discretization.
        """
        PlotCallback.__init__(self)
        self.field_x = field_x
        self.field_y = field_y
        self.factor = factor

    def __call__(self, plot):
        x0, x1 = plot.xlim
        y0, y1 = plot.ylim
        xx0, xx1 = plot._axes.get_xlim()
        yy0, yy1 = plot._axes.get_ylim()
        plot._axes.hold(True)
        nx = plot.image._A.shape[0] / self.factor
        ny = plot.image._A.shape[1] / self.factor
        indices = np.argsort(plot.data['dx'])[::-1]
        pixX = _MPL.CPixelize( plot.data['x'], plot.data['y'], plot.data['z'],
                               plot.data['px'], plot.data['py'],
                               plot.data['pdx'], plot.data['pdy'], plot.data['pdz'],
                               plot.data.center, plot.data._inv_mat, indices,
                               plot.data[self.field_x],
                               int(nx), int(ny),
                               (x0, x1, y0, y1),).transpose()
        pixY = _MPL.CPixelize( plot.data['x'], plot.data['y'], plot.data['z'],
                               plot.data['px'], plot.data['py'],
                               plot.data['pdx'], plot.data['pdy'], plot.data['pdz'],
                               plot.data.center, plot.data._inv_mat, indices,
                               plot.data[self.field_y],
                               int(nx), int(ny),
                               (x0, x1, y0, y1),).transpose()
        X = np.mgrid[0:plot.image._A.shape[0]-1:nx*1j]# + 0.5*factor
        Y = np.mgrid[0:plot.image._A.shape[1]-1:ny*1j]# + 0.5*factor
        plot._axes.quiver(X,Y, pixX, pixY)
        plot._axes.set_xlim(xx0,xx1)
        plot._axes.set_ylim(yy0,yy1)
        plot._axes.hold(False)

class ClumpContourCallback(PlotCallback):
    _type_name = "clumps"
    def __init__(self, clumps, plot_args = None):
        """
        annotate_clumps(clumps, plot_args = None)

        Take a list of *clumps* and plot them as a set of contours.
        """
        self.clumps = clumps
        if plot_args is None: plot_args = {}
        self.plot_args = plot_args

    def __call__(self, plot):
        x0, x1 = plot.xlim
        y0, y1 = plot.ylim
        xx0, xx1 = plot._axes.get_xlim()
        yy0, yy1 = plot._axes.get_ylim()
        plot._axes.hold(True)

        px_index = x_dict[plot.data.axis]
        py_index = y_dict[plot.data.axis]

        xf = axis_names[px_index]
        yf = axis_names[py_index]

        DomainRight = plot.data.pf.domain_right_edge
        DomainLeft = plot.data.pf.domain_left_edge
        DomainWidth = DomainRight - DomainLeft
        
        nx, ny = plot.image._A.shape
        buff = np.zeros((nx,ny),dtype='float64')
        for i,clump in enumerate(reversed(self.clumps)):
            mylog.debug("Pixelizing contour %s", i)


            xf_copy = clump[xf].copy()
            yf_copy = clump[yf].copy()
            
            temp = _MPL.Pixelize(xf_copy, yf_copy, 
                                 clump['dx']/2.0,
                                 clump['dy']/2.0,
                                 clump['dx']*0.0+i+1, # inits inside Pixelize
                                 int(nx), int(ny),
                             (x0, x1, y0, y1), 0).transpose()
            buff = np.maximum(temp, buff)
        self.rv = plot._axes.contour(buff, len(self.clumps)+1,
                                     **self.plot_args)
        plot._axes.hold(False)

class ArrowCallback(PlotCallback):
    _type_name = "arrow"
    def __init__(self, pos, code_size, plot_args = None):
        """
        annotate_arrow(pos, code_size, plot_args = None)

        This adds an arrow pointing at *pos* with size *code_size* in code
        units.  *plot_args* is a dict fed to matplotlib with arrow properties.
        """
        self.pos = pos
        if not iterable(code_size):
            code_size = (code_size, code_size)
        self.code_size = code_size
        if plot_args is None: plot_args = {}
        self.plot_args = plot_args

    def __call__(self, plot):
        if len(self.pos) == 3:
            pos = (self.pos[x_dict[plot.data.axis]],
                   self.pos[y_dict[plot.data.axis]])
        else: pos = self.pos
        from matplotlib.patches import Arrow
        # Now convert the pixels to code information
        x, y = self.convert_to_plot(plot, pos)
        dx, dy = self.convert_to_plot(plot, self.code_size, False)
        arrow = Arrow(x, y, dx, dy, **self.plot_args)
        plot._axes.add_patch(arrow)

class PointAnnotateCallback(PlotCallback):
    _type_name = "point"
    def __init__(self, pos, text, text_args = None):
        """
        annotate_point(pos, text, text_args = None)

        This adds *text* at position *pos*, where *pos* is in code-space.
        *text_args* is a dict fed to the text placement code.
        """
        self.pos = pos
        self.text = text
        if text_args is None: text_args = {}
        self.text_args = text_args

    def __call__(self, plot):
        if len(self.pos) == 3:
            pos = (self.pos[x_dict[plot.data.axis]],
                   self.pos[y_dict[plot.data.axis]])
        else: pos = self.pos
        width,height = plot.image._A.shape
        x,y = self.convert_to_plot(plot, pos)
        
        plot._axes.text(x, y, self.text, **self.text_args)

class MarkerAnnotateCallback(PlotCallback):
    _type_name = "marker"
    def __init__(self, pos, marker='x', plot_args=None):
        """
        annotate_marker(pos, marker='x', plot_args=None)

        Adds text *marker* at *pos* in code-arguments.  *plot_args* is a dict
        that will be forwarded to the plot command.
        """
        self.pos = pos
        self.marker = marker
        if plot_args is None: plot_args = {}
        self.plot_args = plot_args

    def __call__(self, plot):
        if len(self.pos) == 3:
            pos = (self.pos[x_dict[plot.data.axis]],
                   self.pos[y_dict[plot.data.axis]])
        else: pos = self.pos
        x,y = self.convert_to_plot(plot, pos)
        plot._axes.hold(True)
        plot._axes.plot((x,),(y,),self.marker, **self.plot_args)
        plot._axes.hold(False)

class SphereCallback(PlotCallback):
    _type_name = "sphere"
    def __init__(self, center, radius, circle_args = None,
                 text = None, text_args = None):
        """
        annotate_sphere(center, radius, circle_args = None,
                        text = None, text_args = None)
        
        A sphere centered at *center* in code units with radius *radius* in
        code units will be created, with optional *circle_args*, *text*, and
        *text_args*.
        """
        self.center = center
        self.radius = radius
        if circle_args is None: circle_args = {}
        if 'fill' not in circle_args: circle_args['fill'] = False
        self.circle_args = circle_args
        self.text = text
        self.text_args = text_args
        if self.text_args is None: self.text_args = {}

    def __call__(self, plot):
        from matplotlib.patches import Circle
        
        radius = self.radius * self.pixel_scale(plot)[0]

        (xi, yi) = (x_dict[plot.data.axis], y_dict[plot.data.axis])

        (center_x,center_y) = self.convert_to_plot(plot,(self.center[xi], self.center[yi]))
        
        cir = Circle((center_x, center_y), radius, **self.circle_args)
        plot._axes.add_patch(cir)
        if self.text is not None:
            plot._axes.text(center_x, center_y, self.text,
                            **self.text_args)

class HopCircleCallback(PlotCallback):
    _type_name = "hop_circles"
    def __init__(self, hop_output, max_number=None,
                 annotate=False, min_size=20, max_size=10000000,
                 font_size=8, print_halo_size=False,
                 print_halo_mass=False, width=None):
        """
        annotate_hop_circles(hop_output, max_number=None,
                             annotate=False, min_size=20, max_size=10000000,
                             font_size=8, print_halo_size=False,
                             print_halo_mass=False, width=None)

        Accepts a :class:`yt.HopList` *hop_output* and plots up to
        *max_number* (None for unlimited) halos as circles.
        """
        self.hop_output = hop_output
        self.max_number = max_number
        self.annotate = annotate
        self.min_size = min_size
        self.max_size = max_size
        self.font_size = font_size
        self.print_halo_size = print_halo_size
        self.print_halo_mass = print_halo_mass
        self.width = width

    def __call__(self, plot):
        from matplotlib.patches import Circle
        for halo in self.hop_output[:self.max_number]:
            size = halo.get_size()
            if size < self.min_size or size > self.max_size: continue
            # This could use halo.maximum_radius() instead of width
            if self.width is not None and \
                np.abs(halo.center_of_mass() - 
                       plot.data.center)[plot.data.axis] > \
                   self.width:
                continue
            
            radius = halo.maximum_radius() * self.pixel_scale(plot)[0]
            center = halo.center_of_mass()
            
            (xi, yi) = (x_dict[plot.data.axis], y_dict[plot.data.axis])

            (center_x,center_y) = self.convert_to_plot(plot,(center[xi], center[yi]))
            cir = Circle((center_x, center_y), radius, fill=False)
            plot._axes.add_patch(cir)
            if self.annotate:
                if self.print_halo_size:
                    plot._axes.text(center_x, center_y, "%s" % size,
                    fontsize=self.font_size)
                elif self.print_halo_mass:
                    plot._axes.text(center_x, center_y, "%s" % halo.total_mass(),
                    fontsize=self.font_size)
                else:
                    plot._axes.text(center_x, center_y, "%s" % halo.id,
                    fontsize=self.font_size)

class HopParticleCallback(PlotCallback):
    _type_name = "hop_particles"
    def __init__(self, hop_output, max_number=None, p_size=1.0,
                min_size=20, alpha=0.2):
        """
        annotate_hop_particles(hop_output, max_number, p_size=1.0,
                               min_size=20, alpha=0.2):

        Adds particle positions for the members of each halo as identified
        by HOP. Along *axis* up to *max_number* groups in *hop_output* that are
        larger than *min_size* are plotted with *p_size* pixels per particle; 
        *alpha* determines the opacity of each particle.
        """
        self.hop_output = hop_output
        self.p_size = p_size
        self.max_number = max_number
        self.min_size = min_size
        self.alpha = alpha
    
    def __call__(self,plot):
        (dx,dy) = self.pixel_scale(plot)

        (xi, yi) = (x_names[plot.data.axis], y_names[plot.data.axis])

        # now we loop over the haloes
        for halo in self.hop_output[:self.max_number]:
            size = halo.get_size()

            if size < self.min_size: continue

            (px,py) = self.convert_to_plot(plot,(halo["particle_position_%s" % xi],
                                                 halo["particle_position_%s" % yi]))
            
            # Need to get the plot limits and set the hold state before scatter
            # and then restore the limits and turn off the hold state afterwards
            # because scatter will automatically adjust the plot window which we
            # do not want
            
            xlim = plot._axes.get_xlim()
            ylim = plot._axes.get_ylim()
            plot._axes.hold(True)

            plot._axes.scatter(px, py, edgecolors="None",
                s=self.p_size, c='black', alpha=self.alpha)
            
            plot._axes.set_xlim(xlim)
            plot._axes.set_ylim(ylim)
            plot._axes.hold(False)


class CoordAxesCallback(PlotCallback):
    _type_name = "coord_axes"
    def __init__(self,unit=None,coords=False):
        """
        Creates x and y axes for a VMPlot. In the future, it will
        attempt to guess the proper units to use.
        """
        PlotCallback.__init__(self)
        self.unit = unit
        self.coords = coords

    def __call__(self,plot):
        # 1. find out what the domain is
        # 2. pick a unit for it
        # 3. run self._axes.set_xlabel & self._axes.set_ylabel to actually lay things down.
        # 4. adjust extent information to make sure labels are visable.

        # put the plot into data coordinates
        nx,ny = plot.image._A.shape
        dx = (plot.xlim[1] - plot.xlim[0])/nx
        dy = (plot.ylim[1] - plot.ylim[0])/ny

        unit_conversion = plot.pf[plot.im["Unit"]]
        aspect = (plot.xlim[1]-plot.xlim[0])/(plot.ylim[1]-plot.ylim[0])

        print "aspect ratio = ", aspect

        # if coords is False, label axes relative to the center of the
        # display. if coords is True, label axes with the absolute
        # coordinates of the region.
        xcenter = 0.
        ycenter = 0.
        if not self.coords:
            center = plot.data.center
            if plot.data.axis == 0:
                xcenter = center[1]
                ycenter = center[2]
            elif plot.data.axis == 1:
                xcenter = center[0]
                ycenter = center[2]
            else:
                xcenter = center[0]
                ycenter = center[1]


            xformat_function = lambda a,b: '%7.1e' %((a*dx + plot.xlim[0] - xcenter)*unit_conversion)
            yformat_function = lambda a,b: '%7.1e' %((a*dy + plot.ylim[0] - ycenter)*unit_conversion)
        else:
            xformat_function = lambda a,b: '%7.1e' %((a*dx + plot.xlim[0])*unit_conversion)
            yformat_function = lambda a,b: '%7.1e' %((a*dy + plot.ylim[0])*unit_conversion)
            
        xticker = matplotlib.ticker.FuncFormatter(xformat_function)
        yticker = matplotlib.ticker.FuncFormatter(yformat_function)
        plot._axes.xaxis.set_major_formatter(xticker)
        plot._axes.yaxis.set_major_formatter(yticker)
        
        xlabel = '%s (%s)' % (axis_labels[plot.data.axis][0],plot.im["Unit"])
        ylabel = '%s (%s)' % (axis_labels[plot.data.axis][1],plot.im["Unit"])
        xticksize = nx/4.
        yticksize = ny/4.
        plot._axes.xaxis.set_major_locator(matplotlib.ticker.FixedLocator([i*xticksize for i in range(0,5)]))
        plot._axes.yaxis.set_major_locator(matplotlib.ticker.FixedLocator([i*yticksize for i in range(0,5)]))
        
        plot._axes.set_xlabel(xlabel,visible=True)
        plot._axes.set_ylabel(ylabel,visible=True)
        plot._figure.subplots_adjust(left=0.1,right=0.8)

class TextLabelCallback(PlotCallback):
    _type_name = "text"
    def __init__(self, pos, text, data_coords=False, text_args = None):
        """
        annotate_text(pos, text, data_coords=False, text_args = None)

        Accepts a position in (0..1, 0..1) of the image, some text and
        optionally some text arguments. If data_coords is True,
        position will be in code units instead of image coordinates.
        """
        self.pos = pos
        self.text = text
        self.data_coords = data_coords
        if text_args is None: text_args = {}
        self.text_args = text_args

    def __call__(self, plot):
        kwargs = self.text_args.copy()
        if self.data_coords and len(plot.image._A.shape) == 2:
            if len(self.pos) == 3:
                pos = (self.pos[x_dict[plot.data.axis]],
                       self.pos[y_dict[plot.data.axis]])
            else: pos = self.pos
            x,y = self.convert_to_plot(plot, pos)
        else:
            x, y = self.pos
            if not self.data_coords:
                kwargs["transform"] = plot._axes.transAxes
        plot._axes.text(x, y, self.text, **kwargs)

class ParticleCallback(PlotCallback):
    _type_name = "particles"
    region = None
    _descriptor = None
    def __init__(self, width, p_size=1.0, col='k', marker='o', stride=1.0,
                 ptype=None, stars_only=False, dm_only=False,
                 minimum_mass=None, alpha=1.0):
        """
        annotate_particles(width, p_size=1.0, col='k', marker='o', stride=1.0,
                           ptype=None, stars_only=False, dm_only=False,
                           minimum_mass=None, alpha=1.0)

        Adds particle positions, based on a thick slab along *axis* with a
        *width* along the line of sight.  *p_size* controls the number of
        pixels per particle, and *col* governs the color.  *ptype* will
        restrict plotted particles to only those that are of a given type.
        *minimum_mass* will require that the particles be of a given mass,
        calculated via ParticleMassMsun, to be plotted. *alpha* determines
        each particle's opacity.
        """
        PlotCallback.__init__(self)
        self.width = width
        self.p_size = p_size
        self.color = col
        self.marker = marker
        self.stride = stride
        self.ptype = ptype
        self.stars_only = stars_only
        self.dm_only = dm_only
        self.minimum_mass = minimum_mass
        self.alpha = alpha

    def __call__(self, plot):
        data = plot.data
        # we construct a recantangular prism
        x0, x1 = plot.xlim
        y0, y1 = plot.ylim
        xx0, xx1 = plot._axes.get_xlim()
        yy0, yy1 = plot._axes.get_ylim()
        reg = self._get_region((x0,x1), (y0,y1), plot.data.axis, data)
        field_x = "particle_position_%s" % axis_names[x_dict[data.axis]]
        field_y = "particle_position_%s" % axis_names[y_dict[data.axis]]
        gg = ( ( reg[field_x] >= x0 ) & ( reg[field_x] <= x1 )
           &   ( reg[field_y] >= y0 ) & ( reg[field_y] <= y1 ) )
        if self.ptype is not None:
            gg &= (reg["particle_type"] == self.ptype)
            if gg.sum() == 0: return
        if self.stars_only:
            gg &= (reg["creation_time"] > 0.0)
            if gg.sum() == 0: return
        if self.dm_only:
            gg &= (reg["creation_time"] <= 0.0)
            if gg.sum() == 0: return
        if self.minimum_mass is not None:
            gg &= (reg["ParticleMassMsun"] >= self.minimum_mass)
            if gg.sum() == 0: return
        plot._axes.hold(True)
        px, py = self.convert_to_plot(plot,
                    [reg[field_x][gg][::self.stride],
                     reg[field_y][gg][::self.stride]])
        plot._axes.scatter(px, py, edgecolors='None', marker=self.marker,
                           s=self.p_size, c=self.color,alpha=self.alpha)
        plot._axes.set_xlim(xx0,xx1)
        plot._axes.set_ylim(yy0,yy1)
        plot._axes.hold(False)


    def _get_region(self, xlim, ylim, axis, data):
        LE, RE = [None]*3, [None]*3
        xax = x_dict[axis]
        yax = y_dict[axis]
        zax = axis
        LE[xax], RE[xax] = xlim
        LE[yax], RE[yax] = ylim
        LE[zax] = data.center[zax] - self.width*0.5
        RE[zax] = data.center[zax] + self.width*0.5
        if self.region is not None \
            and np.all(self.region.left_edge <= LE) \
            and np.all(self.region.right_edge >= RE):
            return self.region
        self.region = data.pf.h.periodic_region(
            data.center, LE, RE)
        return self.region

class TitleCallback(PlotCallback):
    _type_name = "title"
    def __init__(self, title):
        """
        annotate_title(title)

        Accepts a *title* and adds it to the plot
        """
        PlotCallback.__init__(self)
        self.title = title

    def __call__(self,plot):
        plot._axes.set_title(self.title)


class FlashRayDataCallback(PlotCallback):
    _type_name = "flash_ray_data"
    def __init__(self, cmap_name='bone', sample=None):
        """ 
        annotate_flash_ray_data(cmap_name='bone', sample=None)

        Adds ray trace data to the plot.  *cmap_name* is the name of the color map 
        ('bone', 'jet', 'hot', etc).  *sample* dictates the amount of down sampling 
        to do to prevent all of the rays from being  plotted.  This may be None 
        (plot all rays, default), an integer (step size), or a slice object.
        """
        self.cmap_name = cmap_name
        self.sample = sample if isinstance(sample, slice) else slice(None, None, sample)

    def __call__(self, plot):
        ray_data = plot.data.pf._handle["RayData"][:]
        idx = ray_data[:,0].argsort(kind="mergesort")
        ray_data = ray_data[idx]

        tags = ray_data[:,0]
        coords = ray_data[:,1:3]
        power = ray_data[:,4]
        power /= power.max()
        cx, cy = self.convert_to_plot(plot, coords.T)
        coords[:,0], coords[:,1] = cx, cy
        splitidx = np.argwhere(0 < (tags[1:] - tags[:-1])) + 1
        coords = np.split(coords, splitidx.flat)[self.sample]
        power = np.split(power, splitidx.flat)[self.sample]
        cmap = matplotlib.cm.get_cmap(self.cmap_name)

        plot._axes.hold(True)
        colors = [cmap(p.max()) for p in power]
        lc = matplotlib.collections.LineCollection(coords, colors=colors)
        plot._axes.add_collection(lc)
        plot._axes.hold(False)


class TimestampCallback(PlotCallback):
    _type_name = "timestamp"
    _time_conv = {
          'as': 1e-18,
          'attosec': 1e-18,
          'attosecond': 1e-18,
          'attoseconds': 1e-18,
          'fs': 1e-15,
          'femtosec': 1e-15,
          'femtosecond': 1e-15,
          'femtoseconds': 1e-15,
          'ps': 1e-12,
          'picosec': 1e-12,
          'picosecond': 1e-12,
          'picoseconds': 1e-12,
          'ns': 1e-9,
          'nanosec': 1e-9,
          'nanosecond':1e-9,
          'nanoseconds' : 1e-9,
          'us': 1e-6,
          'microsec': 1e-6,
          'microsecond': 1e-6,
          'microseconds': 1e-6,
          'ms': 1e-3,
          'millisec': 1e-3,
          'millisecond': 1e-3,
          'milliseconds': 1e-3,
          's': 1.0,
          'sec': 1.0,
          'second':1.0,
          'seconds': 1.0,
          'm': 60.0,
          'min': 60.0,
          'minute': 60.0,
          'minutes': 60.0,
          'h': 3600.0,
          'hour': 3600.0,
          'hours': 3600.0,
          'd': 86400.0,
          'day': 86400.0,
          'days': 86400.0,
          'y': 86400.0*365.25,
          'year': 86400.0*365.25,
          'years': 86400.0*365.25,
          'ev': 1e-9 * 7.6e-8 / 6.03,
          'kev': 1e-12 * 7.6e-8 / 6.03,
          'mev': 1e-15 * 7.6e-8 / 6.03,
          }

    def __init__(self, x, y, units=None, format="{time:.3G} {units}", **kwargs):
        """ 
        annotate_timestamp(x, y, units=None, format="{time:.3G} {units}", **kwargs)

        Adds the current time to the plot at point given by *x* and *y*.  If *units* 
        is given ('s', 'ms', 'ns', etc), it will covert the time to this basis.  If 
        *units* is None, it will attempt to figure out the correct value by which to 
        scale.  The *format* keyword is a template string that will be evaluated and 
        displayed on the plot.  All other *kwargs* will be passed to the text() 
        method on the plot axes.  See matplotlib's text() functions for more 
        information.
        """
        self.x = x
        self.y = y
        self.format = format
        self.units = units
        self.kwargs = {'color': 'w'}
        self.kwargs.update(kwargs)

    def __call__(self, plot):
        if self.units is None:
            t = plot.data.pf.current_time
            scale_keys = ['as', 'fs', 'ps', 'ns', 'us', 'ms', 's']
            self.units = 's'
            for k in scale_keys:
                if t < self._time_conv[k]:
                    break
                self.units = k
        t = plot.data.pf.current_time / self._time_conv[self.units.lower()]
        if self.units == 'us':
            self.units = '$\\mu s$'
        s = self.format.format(time=t, units=self.units)
        plot._axes.hold(True)
        plot._axes.text(self.x, self.y, s, **self.kwargs)
        plot._axes.hold(False)


class MaterialBoundaryCallback(ContourCallback):
    _type_name = "material_boundary"
    def __init__(self, field='targ', ncont=1, factor=4, clim=(0.9, 1.0), **kwargs):
        """ 
        annotate_material_boundary(self, field='targ', ncont=1, factor=4, 
                                   clim=(0.9, 1.0), **kwargs):

        Add the limiting contours of *field* to the plot.  Nominally, *field* is 
        the target material but may be any other field present in the hierarchy.
        The number of contours generated is given by *ncount*, *factor* governs 
        the number of points used in the interpolation, and *clim* gives the 
        (upper, lower) limits for contouring.  For this to truly be the boundary
        *clim* should be close to the edge.  For example the default is (0.9, 1.0)
        for 'targ' which is defined on the range [0.0, 1.0].  All other *kwargs* 
        will be passed to the contour() method on the plot axes.  See matplotlib
        for more information.
        """
        plot_args = {'colors': 'w'}
        plot_args.update(kwargs)
        super(MaterialBoundaryCallback, self).__init__(field=field, ncont=ncont, 
                                                       factor=factor, clim=clim,
                                                       plot_args=plot_args)

    def __call__(self, plot):
        super(MaterialBoundaryCallback, self).__call__(plot)<|MERGE_RESOLUTION|>--- conflicted
+++ resolved
@@ -214,13 +214,8 @@
 class ContourCallback(PlotCallback):
     _type_name = "contour"
     def __init__(self, field, ncont=5, factor=4, clim=None,
-<<<<<<< HEAD
-                 plot_args = None):
-        """ 
-=======
                  plot_args = None, label = False, label_args = None):
         """
->>>>>>> ec4c4b29
         annotate_contour(self, field, ncont=5, factor=4, take_log=False, clim=None,
                          plot_args = None):
 
