"""
Callbacks to add additional functionality on to plots.



"""

#-----------------------------------------------------------------------------
# Copyright (c) 2013, yt Development Team.
#
# Distributed under the terms of the Modified BSD License.
#
# The full license is in the file COPYING.txt, distributed with this software.
#-----------------------------------------------------------------------------

import numpy as np
import h5py

from yt.funcs import *
from yt.extern.six import add_metaclass
from _mpl_imports import *
from yt.utilities.definitions import \
    x_dict, x_names, \
    y_dict, y_names, \
    axis_names, \
    axis_labels
from yt.utilities.physical_constants import \
    sec_per_Gyr, sec_per_Myr, \
    sec_per_kyr, sec_per_year, \
    sec_per_day, sec_per_hr
from yt.units.yt_array import YTQuantity, YTArray
from yt.visualization.image_writer import apply_colormap
from yt.utilities.lib.geometry_utils import triangle_plane_intersect

from . import _MPL

callback_registry = {}

class RegisteredCallback(type):
    def __init__(cls, name, b, d):
        type.__init__(cls, name, b, d)
        callback_registry[name] = cls

@add_metaclass(RegisteredCallback)
class PlotCallback(object):
    def __init__(self, *args, **kwargs):
        pass

    def convert_to_plot(self, plot, coord, offset = True):
        # coord should be a 2 x ncoord array-like datatype.
        try:
            ncoord = np.array(coord).shape[1]
        except IndexError:
            ncoord = 1

        # Convert the data and plot limits to tiled numpy arrays so that
        # convert_to_plot is automatically vectorized.

        x0 = np.array(np.tile(plot.xlim[0],ncoord))
        x1 = np.array(np.tile(plot.xlim[1],ncoord))
        xx0 = np.tile(plot._axes.get_xlim()[0],ncoord)
        xx1 = np.tile(plot._axes.get_xlim()[1],ncoord)

        y0 = np.array(np.tile(plot.ylim[0],ncoord))
        y1 = np.array(np.tile(plot.ylim[1],ncoord))
        yy0 = np.tile(plot._axes.get_ylim()[0],ncoord)
        yy1 = np.tile(plot._axes.get_ylim()[1],ncoord)

        ccoord = np.array(coord)

        # We need a special case for when we are only given one coordinate.
        if ccoord.shape == (2,):
            return ((ccoord[0]-x0)/(x1-x0)*(xx1-xx0) + xx0,
                    (ccoord[1]-y0)/(y1-y0)*(yy1-yy0) + yy0)
        else:
            return ((ccoord[0][:]-x0)/(x1-x0)*(xx1-xx0) + xx0,
                    (ccoord[1][:]-y0)/(y1-y0)*(yy1-yy0) + yy0)

    def pixel_scale(self,plot):
        x0, x1 = np.array(plot.xlim)
        xx0, xx1 = plot._axes.get_xlim()
        dx = (xx1 - xx0)/(x1 - x0)

        y0, y1 = np.array(plot.ylim)
        yy0, yy1 = plot._axes.get_ylim()
        dy = (yy1 - yy0)/(y1 - y0)

        return (dx,dy)


class VelocityCallback(PlotCallback):
    """
    annotate_velocity(factor=16, scale=None, scale_units=None, normalize=False):
    
    Adds a 'quiver' plot of velocity to the plot, skipping all but
    every *factor* datapoint. *scale* is the data units per arrow
    length unit using *scale_units* (see
    matplotlib.axes.Axes.quiver for more info). if *normalize* is
    True, the velocity fields will be scaled by their local
    (in-plane) length, allowing morphological features to be more
    clearly seen for fields with substantial variation in field
    strength (normalize is not implemented and thus ignored for
    Cutting Planes).
    """
    _type_name = "velocity"
    def __init__(self, factor=16, scale=None, scale_units=None, normalize=False):
        PlotCallback.__init__(self)
        self.factor = factor
        self.scale  = scale
        self.scale_units = scale_units
        self.normalize = normalize

    def __call__(self, plot):
        # Instantiation of these is cheap
        if plot._type_name == "CuttingPlane":
            qcb = CuttingQuiverCallback("cutting_plane_velocity_x",
                                        "cutting_plane_velocity_y",
                                        self.factor)
        else:
            xv = "velocity_%s" % (x_names[plot.data.axis])
            yv = "velocity_%s" % (y_names[plot.data.axis])

            bv = plot.data.get_field_parameter("bulk_velocity")
            if bv is not None:
                bv_x = bv[x_dict[plot.data.axis]]
                bv_y = bv[y_dict[plot.data.axis]]
            else: bv_x = bv_y = YTQuantity(0, 'cm/s')

            qcb = QuiverCallback(xv, yv, self.factor, scale=self.scale, 
                                 scale_units=self.scale_units, 
                                 normalize=self.normalize, bv_x=bv_x, bv_y=bv_y)
        return qcb(plot)

class MagFieldCallback(PlotCallback):
    """
    annotate_magnetic_field(factor=16, scale=None, scale_units=None, normalize=False):

    Adds a 'quiver' plot of magnetic field to the plot, skipping all but
    every *factor* datapoint. *scale* is the data units per arrow
    length unit using *scale_units* (see
    matplotlib.axes.Axes.quiver for more info). if *normalize* is
    True, the magnetic fields will be scaled by their local
    (in-plane) length, allowing morphological features to be more
    clearly seen for fields with substantial variation in field strength.
    """
    _type_name = "magnetic_field"
    def __init__(self, factor=16, scale=None, scale_units=None, normalize=False):
        PlotCallback.__init__(self)
        self.factor = factor
        self.scale  = scale
        self.scale_units = scale_units
        self.normalize = normalize

    def __call__(self, plot):
        # Instantiation of these is cheap
        if plot._type_name == "CuttingPlane":
            qcb = CuttingQuiverCallback("cutting_plane_bx",
                                        "cutting_plane_by",
                                        self.factor)
        else:
            xv = "magnetic_field_%s" % (x_names[plot.data.axis])
            yv = "magnetic_field_%s" % (y_names[plot.data.axis])
            qcb = QuiverCallback(xv, yv, self.factor, scale=self.scale, scale_units=self.scale_units, normalize=self.normalize)
        return qcb(plot)

class QuiverCallback(PlotCallback):
    """
    annotate_quiver(field_x, field_y, factor=16, scale=None, scale_units=None, 
                    normalize=False, bv_x=0, bv_y=0):

    Adds a 'quiver' plot to any plot, using the *field_x* and *field_y*
    from the associated data, skipping every *factor* datapoints
    *scale* is the data units per arrow length unit using *scale_units* 
    (see matplotlib.axes.Axes.quiver for more info)
    """
    _type_name = "quiver"
    def __init__(self, field_x, field_y, factor=16, scale=None, scale_units=None, normalize=False, bv_x=0, bv_y=0):
        PlotCallback.__init__(self)
        self.field_x = field_x
        self.field_y = field_y
        self.bv_x = bv_x
        self.bv_y = bv_y
        self.factor = factor
        self.scale = scale
        self.scale_units = scale_units
        self.normalize = normalize

    def __call__(self, plot):
        x0, x1 = plot.xlim
        y0, y1 = plot.ylim
        xx0, xx1 = plot._axes.get_xlim()
        yy0, yy1 = plot._axes.get_ylim()
        plot._axes.hold(True)
        nx = plot.image._A.shape[0] / self.factor
        ny = plot.image._A.shape[1] / self.factor
        # periodicity
        ax = plot.data.axis
        pf = plot.data.pf
        period_x = pf.domain_width[x_dict[ax]]
        period_y = pf.domain_width[y_dict[ax]]
        periodic = int(any(pf.periodicity))
        fv_x = plot.data[self.field_x]
        if self.bv_x != 0.0:
            # Workaround for 0.0 without units
            fv_x -= self.bv_x
        fv_y = plot.data[self.field_y]
        if self.bv_y != 0.0:
            # Workaround for 0.0 without units
            fv_y -= self.bv_y
        pixX = _MPL.Pixelize(plot.data['px'],
                             plot.data['py'],
                             plot.data['pdx'],
                             plot.data['pdy'],
                             fv_x,
                             int(nx), int(ny),
                             (x0, x1, y0, y1), 0, # bounds, antialias
                             (period_x, period_y), periodic,
                           ).transpose()
        pixY = _MPL.Pixelize(plot.data['px'],
                             plot.data['py'],
                             plot.data['pdx'],
                             plot.data['pdy'],
                             fv_y,
                             int(nx), int(ny),
                             (x0, x1, y0, y1), 0, # bounds, antialias
                             (period_x, period_y), periodic,
                           ).transpose()
        X,Y = np.meshgrid(np.linspace(xx0,xx1,nx,endpoint=True),
                          np.linspace(yy0,yy1,ny,endpoint=True))
        if self.normalize:
            nn = np.sqrt(pixX**2 + pixY**2)
            pixX /= nn
            pixY /= nn
        plot._axes.quiver(X,Y, pixX, pixY, scale=self.scale, scale_units=self.scale_units)
        plot._axes.set_xlim(xx0,xx1)
        plot._axes.set_ylim(yy0,yy1)
        plot._axes.hold(False)

class ContourCallback(PlotCallback):
    """
    annotate_contour(field, ncont=5, factor=4, take_log=None, clim=None,
                     plot_args=None, label=False, label_args=None,
                     data_source=None):

    Add contours in *field* to the plot.  *ncont* governs the number of
    contours generated, *factor* governs the number of points used in the
    interpolation, *take_log* governs how it is contoured and *clim* gives
    the (upper, lower) limits for contouring.  An alternate data source can be
    specified with *data_source*, but by default the plot's data source will be
    queried.
    """
    _type_name = "contour"
    def __init__(self, field, ncont=5, factor=4, clim=None,
                 plot_args = None, label = False, take_log = None, 
                 label_args = None, data_source = None):
        PlotCallback.__init__(self)
        self.ncont = ncont
        self.field = field
        self.factor = factor
        from matplotlib.delaunay.triangulate import Triangulation as triang
        self.triang = triang
        self.clim = clim
        self.take_log = take_log
        if plot_args is None: plot_args = {'colors':'k'}
        self.plot_args = plot_args
        self.label = label
        if label_args is None:
            label_args = {}
        self.label_args = label_args
        self.data_source = data_source

    def __call__(self, plot):
        # These need to be in code_length
        x0, x1 = (v.in_units("code_length") for v in plot.xlim)
        y0, y1 = (v.in_units("code_length") for v in plot.ylim)

        # These are in plot coordinates, which may not be code coordinates.
        xx0, xx1 = plot._axes.get_xlim()
        yy0, yy1 = plot._axes.get_ylim()

        plot._axes.hold(True)
        
        numPoints_x = plot.image._A.shape[0]
        numPoints_y = plot.image._A.shape[1]
        
        # Multiply by dx and dy to go from data->plot
        dx = (xx1 - xx0) / (x1-x0)
        dy = (yy1 - yy0) / (y1-y0)

        # We want xi, yi in plot coordinates
        xi, yi = np.mgrid[xx0:xx1:numPoints_x/(self.factor*1j),
                          yy0:yy1:numPoints_y/(self.factor*1j)]
        data = self.data_source or plot.data

        if plot._type_name in ['CuttingPlane','Projection','Slice']:
            if plot._type_name == 'CuttingPlane':
                x = data["px"]*dx
                y = data["py"]*dy
                z = data[self.field]
            elif plot._type_name in ['Projection','Slice']:
                #Makes a copy of the position fields "px" and "py" and adds the
                #appropriate shift to the copied field.  

                AllX = np.zeros(data["px"].size, dtype='bool')
                AllY = np.zeros(data["py"].size, dtype='bool')
                XShifted = data["px"].copy()
                YShifted = data["py"].copy()
                dom_x, dom_y = plot._period
                for shift in np.mgrid[-1:1:3j]:
                    xlim = ((data["px"] + shift*dom_x >= x0) &
                            (data["px"] + shift*dom_x <= x1))
                    ylim = ((data["py"] + shift*dom_y >= y0) &
                            (data["py"] + shift*dom_y <= y1))
                    XShifted[xlim] += shift * dom_x
                    YShifted[ylim] += shift * dom_y
                    AllX |= xlim
                    AllY |= ylim
            
                # At this point XShifted and YShifted are the shifted arrays of
                # position data in data coordinates
                wI = (AllX & AllY)

                # This converts XShifted and YShifted into plot coordinates
                x = ((XShifted[wI]-x0)*dx).ndarray_view() + xx0
                y = ((YShifted[wI]-y0)*dy).ndarray_view() + yy0
                z = data[self.field][wI]
        
            # Both the input and output from the triangulator are in plot
            # coordinates
            zi = self.triang(x,y).nn_interpolator(z)(xi,yi)
        elif plot._type_name == 'OffAxisProjection':
            zi = plot.frb[self.field][::self.factor,::self.factor].transpose()
        
        if self.take_log is None:
            field = data._determine_fields([self.field])[0]
            self.take_log = plot.pf._get_field_info(*field).take_log

        if self.take_log: zi=np.log10(zi)

        if self.take_log and self.clim is not None: 
            self.clim = (np.log10(self.clim[0]), np.log10(self.clim[1]))
        
        if self.clim is not None: 
            self.ncont = np.linspace(self.clim[0], self.clim[1], self.ncont)
        
        cset = plot._axes.contour(xi,yi,zi,self.ncont, **self.plot_args)
        plot._axes.set_xlim(xx0,xx1)
        plot._axes.set_ylim(yy0,yy1)
        plot._axes.hold(False)
        
        if self.label:
            plot._axes.clabel(cset, **self.label_args)
        

class GridBoundaryCallback(PlotCallback):
    """
    annotate_grids(alpha=0.7, min_pix=1, min_pix_ids=20, draw_ids=False, periodic=True, 
                 min_level=None, max_level=None, cmap='B-W LINEAR_r'):

    Draws grids on an existing PlotWindow object.
    Adds grid boundaries to a plot, optionally with alpha-blending. By default, 
    colors different levels of grids with different colors going from white to
    black, but you can change to any arbitrary colormap with cmap keyword 
    (or all black cells for all levels with cmap=None).  Cuttoff for display is at 
    min_pix wide. draw_ids puts the grid id in the corner of the grid. 
    (Not so great in projections...).  One can set min and maximum level of
    grids to display.
    """
    _type_name = "grids"
    def __init__(self, alpha=0.7, min_pix=1, min_pix_ids=20, draw_ids=False, periodic=True, 
                 min_level=None, max_level=None, cmap='B-W LINEAR_r'):
        PlotCallback.__init__(self)
        self.alpha = alpha
        self.min_pix = min_pix
        self.min_pix_ids = min_pix_ids
        self.draw_ids = draw_ids # put grid numbers in the corner.
        self.periodic = periodic
        self.min_level = min_level
        self.max_level = max_level
        self.cmap = cmap

    def __call__(self, plot):
        x0, x1 = plot.xlim
        y0, y1 = plot.ylim
        xx0, xx1 = plot._axes.get_xlim()
        yy0, yy1 = plot._axes.get_ylim()
        (dx, dy) = self.pixel_scale(plot)
        (xpix, ypix) = plot.image._A.shape
        px_index = x_dict[plot.data.axis]
        py_index = y_dict[plot.data.axis]
        DW = plot.data.pf.domain_width
        if self.periodic:
            pxs, pys = np.mgrid[-1:1:3j,-1:1:3j]
        else:
            pxs, pys = np.mgrid[0:0:1j,0:0:1j]
        GLE, GRE, levels = [], [], []
        for block, mask in plot.data.blocks:
            GLE.append(block.LeftEdge.in_units("code_length"))
            GRE.append(block.RightEdge.in_units("code_length"))
            levels.append(block.Level)
        if len(GLE) == 0: return
        # Retain both units and registry
        GLE = YTArray(GLE, input_units = GLE[0].units)
        GRE = YTArray(GRE, input_units = GRE[0].units)
        levels = np.array(levels)
        min_level = self.min_level or 0
        max_level = self.max_level or levels.max()

        for px_off, py_off in zip(pxs.ravel(), pys.ravel()):
            pxo = px_off * DW[px_index]
            pyo = py_off * DW[py_index]
            left_edge_x = np.array((GLE[:,px_index]+pxo-x0)*dx) + xx0
            left_edge_y = np.array((GLE[:,py_index]+pyo-y0)*dy) + yy0
            right_edge_x = np.array((GRE[:,px_index]+pxo-x0)*dx) + xx0
            right_edge_y = np.array((GRE[:,py_index]+pyo-y0)*dy) + yy0
            visible =  ( xpix * (right_edge_x - left_edge_x) / (xx1 - xx0) > self.min_pix ) & \
                       ( ypix * (right_edge_y - left_edge_y) / (yy1 - yy0) > self.min_pix ) & \
                       ( levels >= min_level) & \
                       ( levels <= max_level)

            if self.cmap is not None: 
                edgecolors = apply_colormap(levels[(levels <= max_level) & (levels >= min_level)]*1.0,
                                  color_bounds=[0,plot.data.pf.h.max_level],
                                  cmap_name=self.cmap)[0,:,:]*1.0/255.
                edgecolors[:,3] = self.alpha
            else:
                edgecolors = (0.0,0.0,0.0,self.alpha)

            if visible.nonzero()[0].size == 0: continue
            verts = np.array(
                [(left_edge_x, left_edge_x, right_edge_x, right_edge_x),
                 (left_edge_y, right_edge_y, right_edge_y, left_edge_y)])
            verts=verts.transpose()[visible,:,:]
            grid_collection = matplotlib.collections.PolyCollection(
                verts, facecolors="none",
                edgecolors=edgecolors)
            plot._axes.hold(True)
            plot._axes.add_collection(grid_collection)

            if self.draw_ids:
                visible_ids =  ( xpix * (right_edge_x - left_edge_x) / (xx1 - xx0) > self.min_pix_ids ) & \
                               ( ypix * (right_edge_y - left_edge_y) / (yy1 - yy0) > self.min_pix_ids )
                active_ids = np.unique(plot.data['grid_indices'])
                for i in np.where(visible_ids)[0]:
                    plot._axes.text(
                        left_edge_x[i] + (2 * (xx1 - xx0) / xpix),
                        left_edge_y[i] + (2 * (yy1 - yy0) / ypix),
                        "%d" % active_ids[i], clip_on=True)
            plot._axes.hold(False)

class StreamlineCallback(PlotCallback):
    """
    annotate_streamlines(field_x, field_y, factor = 16,
                         density = 1, plot_args=None):

    Add streamlines to any plot, using the *field_x* and *field_y*
    from the associated data, skipping every *factor* datapoints like
    'quiver'. *density* is the index of the amount of the streamlines.
    """
    _type_name = "streamlines"
    def __init__(self, field_x, field_y, factor = 16,
                 density = 1, plot_args=None):
        PlotCallback.__init__(self)
        self.field_x = field_x
        self.field_y = field_y
        self.factor = factor
        self.dens = density
        if plot_args is None: plot_args = {}
        self.plot_args = plot_args
        
    def __call__(self, plot):
        x0, x1 = plot.xlim
        y0, y1 = plot.ylim
        xx0, xx1 = plot._axes.get_xlim()
        yy0, yy1 = plot._axes.get_ylim()
        plot._axes.hold(True)
        nx = plot.image._A.shape[0] / self.factor
        ny = plot.image._A.shape[1] / self.factor
        pixX = _MPL.Pixelize(plot.data['px'],
                             plot.data['py'],
                             plot.data['pdx'],
                             plot.data['pdy'],
                             plot.data[self.field_x],
                             int(nx), int(ny),
                             (x0, x1, y0, y1),).transpose()
        pixY = _MPL.Pixelize(plot.data['px'],
                             plot.data['py'],
                             plot.data['pdx'],
                             plot.data['pdy'],
                             plot.data[self.field_y],
                             int(nx), int(ny),
                             (x0, x1, y0, y1),).transpose()
        X,Y = (np.linspace(xx0,xx1,nx,endpoint=True),
               np.linspace(yy0,yy1,ny,endpoint=True))
        plot._axes.streamplot(X,Y, pixX, pixY, density = self.dens,
                              **self.plot_args)
        plot._axes.set_xlim(xx0,xx1)
        plot._axes.set_ylim(yy0,yy1)
        plot._axes.hold(False)

class LabelCallback(PlotCallback):
    """
    This adds a label to the plot.
    """
    _type_name = "axis_label"
    def __init__(self, label):
        PlotCallback.__init__(self)
        self.label = label

    def __call__(self, plot):
        plot._figure.subplots_adjust(hspace=0, wspace=0,
                                     bottom=0.1, top=0.9,
                                     left=0.0, right=1.0)
        plot._axes.set_xlabel(self.label)
        plot._axes.set_ylabel(self.label)

def get_smallest_appropriate_unit(v, pf):
    max_nu = 1e30
    good_u = None
    for unit in ['Mpc', 'kpc', 'pc', 'au', 'rsun', 'km', 'cm']:
        uq = YTQuantity(1.0, unit)
        if uq < v:
            good_u = unit
            break
    if good_u is None : good_u = 'cm'
    return good_u

class LinePlotCallback(PlotCallback):
    """
    annotate_line(x, y, plot_args = None)

    Over plot *x* and *y* with *plot_args* fed into the plot.
    """
    _type_name = "line"
    def __init__(self, x, y, plot_args = None):
        PlotCallback.__init__(self)
        self.x = x
        self.y = y
        if plot_args is None: plot_args = {}
        self.plot_args = plot_args

    def __call__(self, plot):
        plot._axes.hold(True)
        plot._axes.plot(self.x, self.y, **self.plot_args)
        plot._axes.hold(False)

class ImageLineCallback(LinePlotCallback):
    """
    annotate_image_line(p1, p2, data_coords=False, plot_args = None)

    Plot from *p1* to *p2* (image plane coordinates)
    with *plot_args* fed into the plot.
    """
    _type_name = "image_line"
    def __init__(self, p1, p2, data_coords=False, plot_args = None):
        PlotCallback.__init__(self)
        self.p1 = p1
        self.p2 = p2
        if plot_args is None: plot_args = {}
        self.plot_args = plot_args
        self._ids = []
        self.data_coords = data_coords

    def __call__(self, plot):
        # We manually clear out any previous calls to this callback:
        plot._axes.lines = [l for l in plot._axes.lines if id(l) not in self._ids]
        kwargs = self.plot_args.copy()
        if self.data_coords and len(plot.image._A.shape) == 2:
            p1 = self.convert_to_plot(plot, self.p1)
            p2 = self.convert_to_plot(plot, self.p2)
        else:
            p1, p2 = self.p1, self.p2
            if not self.data_coords:
                kwargs["transform"] = plot._axes.transAxes

        px, py = (p1[0], p2[0]), (p1[1], p2[1])

        # Save state
        xx0, xx1 = plot._axes.get_xlim()
        yy0, yy1 = plot._axes.get_ylim()
        plot._axes.hold(True)
        ii = plot._axes.plot(px, py, **kwargs)
        self._ids.append(id(ii[0]))
        # Reset state
        plot._axes.set_xlim(xx0,xx1)
        plot._axes.set_ylim(yy0,yy1)
        plot._axes.hold(False)

class CuttingQuiverCallback(PlotCallback):
    """
    annotate_cquiver(field_x, field_y, factor)

    Get a quiver plot on top of a cutting plane, using *field_x* and
    *field_y*, skipping every *factor* datapoint in the discretization.
    """
    _type_name = "cquiver"
    def __init__(self, field_x, field_y, factor):
        PlotCallback.__init__(self)
        self.field_x = field_x
        self.field_y = field_y
        self.factor = factor

    def __call__(self, plot):
        x0, x1 = plot.xlim
        y0, y1 = plot.ylim
        xx0, xx1 = plot._axes.get_xlim()
        yy0, yy1 = plot._axes.get_ylim()
        plot._axes.hold(True)
        nx = plot.image._A.shape[0] / self.factor
        ny = plot.image._A.shape[1] / self.factor
        indices = np.argsort(plot.data['dx'])[::-1]
        pixX = _MPL.CPixelize( plot.data['x'], plot.data['y'], plot.data['z'],
                               plot.data['px'], plot.data['py'],
                               plot.data['pdx'], plot.data['pdy'], plot.data['pdz'],
                               plot.data.center, plot.data._inv_mat, indices,
                               plot.data[self.field_x],
                               int(nx), int(ny),
                               (x0, x1, y0, y1),).transpose()
        pixY = _MPL.CPixelize( plot.data['x'], plot.data['y'], plot.data['z'],
                               plot.data['px'], plot.data['py'],
                               plot.data['pdx'], plot.data['pdy'], plot.data['pdz'],
                               plot.data.center, plot.data._inv_mat, indices,
                               plot.data[self.field_y],
                               int(nx), int(ny),
                               (x0, x1, y0, y1),).transpose()
        X,Y = np.meshgrid(np.linspace(xx0,xx1,nx,endpoint=True),
                          np.linspace(yy0,yy1,ny,endpoint=True))
        plot._axes.quiver(X,Y, pixX, pixY)
        plot._axes.set_xlim(xx0,xx1)
        plot._axes.set_ylim(yy0,yy1)
        plot._axes.hold(False)

class ClumpContourCallback(PlotCallback):
    """
    annotate_clumps(clumps, plot_args = None)

    Take a list of *clumps* and plot them as a set of contours.
    """
    _type_name = "clumps"
    def __init__(self, clumps, plot_args = None):
        self.clumps = clumps
        if plot_args is None: plot_args = {}
        self.plot_args = plot_args

    def __call__(self, plot):
        x0, x1 = plot.xlim
        y0, y1 = plot.ylim
        xx0, xx1 = plot._axes.get_xlim()
        yy0, yy1 = plot._axes.get_ylim()

        extent = [xx0,xx1,yy0,yy1]

        plot._axes.hold(True)

        px_index = x_dict[plot.data.axis]
        py_index = y_dict[plot.data.axis]

        xf = axis_names[px_index]
        yf = axis_names[py_index]
        dxf = "d%s" % xf
        dyf = "d%s" % yf

        DomainRight = plot.data.pf.domain_right_edge
        DomainLeft = plot.data.pf.domain_left_edge
        DomainWidth = DomainRight - DomainLeft

        nx, ny = plot.image._A.shape
        buff = np.zeros((nx,ny),dtype='float64')
        for i,clump in enumerate(reversed(self.clumps)):
            mylog.debug("Pixelizing contour %s", i)

            xf_copy = clump[xf].copy()
            yf_copy = clump[yf].copy()

            temp = _MPL.Pixelize(xf_copy, yf_copy,
                                 clump[dxf]/2.0,
                                 clump[dyf]/2.0,
                                 clump[dxf]*0.0+i+1, # inits inside Pixelize
                                 int(nx), int(ny),
                             (x0, x1, y0, y1), 0).transpose()
            buff = np.maximum(temp, buff)
        self.rv = plot._axes.contour(buff, np.unique(buff),
                                     extent=extent,**self.plot_args)
        plot._axes.hold(False)

class ArrowCallback(PlotCallback):
    """
    annotate_arrow(pos, code_size, plot_args = None)

    This adds an arrow pointing at *pos* with size *code_size* in code
    units.  *plot_args* is a dict fed to matplotlib with arrow properties.
    """
    _type_name = "arrow"
    def __init__(self, pos, code_size, plot_args = None):
        self.pos = pos
        if isinstance(code_size, YTArray):
            code_size = code_size.in_units('code_length')
        if not iterable(code_size):
            code_size = (code_size, code_size)
        self.code_size = code_size
        if plot_args is None: plot_args = {}
        self.plot_args = plot_args

    def __call__(self, plot):
        if len(self.pos) == 3:
            pos = (self.pos[x_dict[plot.data.axis]],
                   self.pos[y_dict[plot.data.axis]])
        else: pos = self.pos
        if isinstance(self.code_size[1], basestring):
            code_size = plot.data.pf.quan(*self.code_size).value
            self.code_size = (code_size, code_size)
        from matplotlib.patches import Arrow
        # Now convert the pixels to code information
        x, y = self.convert_to_plot(plot, pos)
        x1, y1 = pos[0]+self.code_size[0], pos[1]+self.code_size[1]
        x1, y1 = self.convert_to_plot(plot, (x1, y1), False)
        dx, dy = x1 - x, y1 - y
        arrow = Arrow(x-dx, y-dy, dx, dy, **self.plot_args)
        plot._axes.add_patch(arrow)

class PointAnnotateCallback(PlotCallback):
    """
    annotate_point(pos, text, text_args = None)

    This adds *text* at position *pos*, where *pos* is in code-space.
    *text_args* is a dict fed to the text placement code.
    """
    _type_name = "point"
    def __init__(self, pos, text, text_args = None):
        self.pos = pos
        self.text = text
        if text_args is None: text_args = {}
        self.text_args = text_args

    def __call__(self, plot):
        if len(self.pos) == 3:
            pos = (self.pos[x_dict[plot.data.axis]],
                   self.pos[y_dict[plot.data.axis]])
        else: pos = self.pos
        width,height = plot.image._A.shape
        x,y = self.convert_to_plot(plot, pos)
        
        plot._axes.text(x, y, self.text, **self.text_args)

class MarkerAnnotateCallback(PlotCallback):
    """
    annotate_marker(pos, marker='x', plot_args=None)

    Adds text *marker* at *pos* in code units.  *plot_args* is a dict
    that will be forwarded to the plot command.
    """
    _type_name = "marker"
    def __init__(self, pos, marker='x', plot_args=None):
        self.pos = pos
        self.marker = marker
        if plot_args is None: plot_args = {}
        self.plot_args = plot_args

    def __call__(self, plot):
        xx0, xx1 = plot._axes.get_xlim()
        yy0, yy1 = plot._axes.get_ylim()
        if len(self.pos) == 3:
            pos = (self.pos[x_dict[plot.data.axis]],
                   self.pos[y_dict[plot.data.axis]])
        elif len(self.pos) == 2:
            pos = self.pos
        x,y = self.convert_to_plot(plot, pos)
        plot._axes.hold(True)
        plot._axes.scatter(x,y, marker = self.marker, **self.plot_args)
        plot._axes.set_xlim(xx0,xx1)
        plot._axes.set_ylim(yy0,yy1)
        plot._axes.hold(False)

class SphereCallback(PlotCallback):
    """
    annotate_sphere(center, radius, circle_args = None,
                    text = None, text_args = None)
    
    A sphere centered at *center* in code units with radius *radius* in
    code units will be created, with optional *circle_args*, *text*, and
    *text_args*.
    """
    _type_name = "sphere"
    def __init__(self, center, radius, circle_args = None,
                 text = None, text_args = None):
        self.center = center
        self.radius = radius
        if circle_args is None: circle_args = {}
        if 'fill' not in circle_args: circle_args['fill'] = False
        self.circle_args = circle_args
        self.text = text
        self.text_args = text_args
        if self.text_args is None: self.text_args = {}

    def __call__(self, plot):
        from matplotlib.patches import Circle

        if iterable(self.radius):
            self.radius = plot.data.pf.quan(self.radius[0], self.radius[1])
            self.radius = np.float64(self.radius)

        radius = self.radius * self.pixel_scale(plot)[0]

        if plot.data.axis == 4:
            (xi, yi) = (0, 1)
        else:
            (xi, yi) = (x_dict[plot.data.axis], y_dict[plot.data.axis])

        (center_x,center_y) = self.convert_to_plot(plot,(self.center[xi], self.center[yi]))
        
        cir = Circle((center_x, center_y), radius, **self.circle_args)
        plot._axes.add_patch(cir)
        if self.text is not None:
            plot._axes.text(center_x, center_y, self.text,
                            **self.text_args)

class HopCircleCallback(PlotCallback):
    """
    annotate_hop_circles(hop_output, max_number=None,
                         annotate=False, min_size=20, max_size=10000000,
                         font_size=8, print_halo_size=False,
                         print_halo_mass=False, width=None)

    Accepts a :class:`yt.HopList` *hop_output* and plots up to
    *max_number* (None for unlimited) halos as circles.
    """
    _type_name = "hop_circles"
    def __init__(self, hop_output, max_number=None,
                 annotate=False, min_size=20, max_size=10000000,
                 font_size=8, print_halo_size=False,
                 print_halo_mass=False, width=None):
        self.hop_output = hop_output
        self.max_number = max_number
        self.annotate = annotate
        self.min_size = min_size
        self.max_size = max_size
        self.font_size = font_size
        self.print_halo_size = print_halo_size
        self.print_halo_mass = print_halo_mass
        self.width = width

    def __call__(self, plot):
        from matplotlib.patches import Circle
        num = len(self.hop_output[:self.max_number])
        for halo in self.hop_output[:self.max_number]:
            size = halo.get_size()
            if size < self.min_size or size > self.max_size: continue
            # This could use halo.maximum_radius() instead of width
            if self.width is not None and \
                np.abs(halo.center_of_mass() - 
                       plot.data.center)[plot.data.axis] > \
                   self.width:
                continue
            
            radius = halo.maximum_radius() * self.pixel_scale(plot)[0]
            center = halo.center_of_mass()
            
            (xi, yi) = (x_dict[plot.data.axis], y_dict[plot.data.axis])

            (center_x,center_y) = self.convert_to_plot(plot,(center[xi], center[yi]))
            color = np.ones(3) * (0.4 * (num - halo.id)/ num) + 0.6
            cir = Circle((center_x, center_y), radius, fill=False, color=color)
            plot._axes.add_patch(cir)
            if self.annotate:
                if self.print_halo_size:
                    plot._axes.text(center_x+radius, center_y+radius, "%s" % size,
                    fontsize=self.font_size, color=color)
                elif self.print_halo_mass:
                    plot._axes.text(center_x+radius, center_y+radius, "%s" % halo.total_mass(),
                    fontsize=self.font_size, color=color)
                else:
                    plot._axes.text(center_x+radius, center_y+radius, "%s" % halo.id,
                    fontsize=self.font_size, color=color)

class HopParticleCallback(PlotCallback):
    """
    annotate_hop_particles(hop_output, max_number, p_size=1.0,
                           min_size=20, alpha=0.2):

    Adds particle positions for the members of each halo as identified
    by HOP. Along *axis* up to *max_number* groups in *hop_output* that are
    larger than *min_size* are plotted with *p_size* pixels per particle; 
    *alpha* determines the opacity of each particle.
    """
    _type_name = "hop_particles"
    def __init__(self, hop_output, max_number=None, p_size=1.0,
                min_size=20, alpha=0.2):
        self.hop_output = hop_output
        self.p_size = p_size
        self.max_number = max_number
        self.min_size = min_size
        self.alpha = alpha
    
    def __call__(self,plot):
        (dx,dy) = self.pixel_scale(plot)

        (xi, yi) = (x_names[plot.data.axis], y_names[plot.data.axis])

        # now we loop over the haloes
        for halo in self.hop_output[:self.max_number]:
            size = halo.get_size()

            if size < self.min_size: continue

            (px,py) = self.convert_to_plot(plot,(halo["particle_position_%s" % xi],
                                                 halo["particle_position_%s" % yi]))
            
            # Need to get the plot limits and set the hold state before scatter
            # and then restore the limits and turn off the hold state afterwards
            # because scatter will automatically adjust the plot window which we
            # do not want
            
            xlim = plot._axes.get_xlim()
            ylim = plot._axes.get_ylim()
            plot._axes.hold(True)

            plot._axes.scatter(px, py, edgecolors="None",
                s=self.p_size, c='black', alpha=self.alpha)
            
            plot._axes.set_xlim(xlim)
            plot._axes.set_ylim(ylim)
            plot._axes.hold(False)


<<<<<<< HEAD
=======
class CoordAxesCallback(PlotCallback):
    """
    Creates x and y axes for a VMPlot. In the future, it will
    attempt to guess the proper units to use.
    """
    _type_name = "coord_axes"
    def __init__(self,unit=None,coords=False):
        PlotCallback.__init__(self)
        self.unit = unit
        self.coords = coords

    def __call__(self,plot):
        # 1. find out what the domain is
        # 2. pick a unit for it
        # 3. run self._axes.set_xlabel & self._axes.set_ylabel to actually lay things down.
        # 4. adjust extent information to make sure labels are visable.

        # put the plot into data coordinates
        nx,ny = plot.image._A.shape
        dx = (plot.xlim[1] - plot.xlim[0])/nx
        dy = (plot.ylim[1] - plot.ylim[0])/ny

        unit_conversion = plot.pf[plot.im["Unit"]]
        aspect = (plot.xlim[1]-plot.xlim[0])/(plot.ylim[1]-plot.ylim[0])

        print ("aspect ratio = %s" % aspect)

        # if coords is False, label axes relative to the center of the
        # display. if coords is True, label axes with the absolute
        # coordinates of the region.
        xcenter = 0.
        ycenter = 0.
        if not self.coords:
            center = plot.data.center
            if plot.data.axis == 0:
                xcenter = center[1]
                ycenter = center[2]
            elif plot.data.axis == 1:
                xcenter = center[0]
                ycenter = center[2]
            else:
                xcenter = center[0]
                ycenter = center[1]


            xformat_function = lambda a,b: '%7.1e' %((a*dx + plot.xlim[0] - xcenter)*unit_conversion)
            yformat_function = lambda a,b: '%7.1e' %((a*dy + plot.ylim[0] - ycenter)*unit_conversion)
        else:
            xformat_function = lambda a,b: '%7.1e' %((a*dx + plot.xlim[0])*unit_conversion)
            yformat_function = lambda a,b: '%7.1e' %((a*dy + plot.ylim[0])*unit_conversion)
            
        xticker = matplotlib.ticker.FuncFormatter(xformat_function)
        yticker = matplotlib.ticker.FuncFormatter(yformat_function)
        plot._axes.xaxis.set_major_formatter(xticker)
        plot._axes.yaxis.set_major_formatter(yticker)
        
        xlabel = '%s (%s)' % (axis_labels[plot.data.axis][0],plot.im["Unit"])
        ylabel = '%s (%s)' % (axis_labels[plot.data.axis][1],plot.im["Unit"])
        xticksize = nx/4.
        yticksize = ny/4.
        plot._axes.xaxis.set_major_locator(matplotlib.ticker.FixedLocator([i*xticksize for i in range(0,5)]))
        plot._axes.yaxis.set_major_locator(matplotlib.ticker.FixedLocator([i*yticksize for i in range(0,5)]))
        
        plot._axes.set_xlabel(xlabel,visible=True)
        plot._axes.set_ylabel(ylabel,visible=True)
        plot._figure.subplots_adjust(left=0.1,right=0.8)

>>>>>>> ed8f7ee0
class TextLabelCallback(PlotCallback):
    """
    annotate_text(pos, text, data_coords=False, text_args = None)

    Accepts a position in (0..1, 0..1) of the image, some text and
    optionally some text arguments. If data_coords is True,
    position will be in code units instead of image coordinates.
    """
    _type_name = "text"
    def __init__(self, pos, text, data_coords=False, text_args = None):
        self.pos = pos
        self.text = text
        self.data_coords = data_coords
        if text_args is None: text_args = {}
        self.text_args = text_args

    def __call__(self, plot):
        kwargs = self.text_args.copy()
        if self.data_coords and len(plot.image._A.shape) == 2:
            if len(self.pos) == 3:
                pos = (self.pos[x_dict[plot.data.axis]],
                       self.pos[y_dict[plot.data.axis]])
            else: pos = self.pos
            x,y = self.convert_to_plot(plot, pos)
        else:
            x, y = self.pos
            if not self.data_coords:
                kwargs["transform"] = plot._axes.transAxes
        plot._axes.text(x, y, self.text, **kwargs)

class ParticleCallback(PlotCallback):
    """
    annotate_particles(width, p_size=1.0, col='k', marker='o', stride=1.0,
                       ptype=None, stars_only=False, dm_only=False,
                       minimum_mass=None, alpha=1.0)

    Adds particle positions, based on a thick slab along *axis* with a
    *width* along the line of sight.  *p_size* controls the number of
    pixels per particle, and *col* governs the color.  *ptype* will
    restrict plotted particles to only those that are of a given type.
    Particles with masses below *minimum_mass* will not be plotted.
    *alpha* determines the opacity of the marker symbol used in the scatter
    plot.
    """
    _type_name = "particles"
    region = None
    _descriptor = None
    def __init__(self, width, p_size=1.0, col='k', marker='o', stride=1.0,
                 ptype=None, stars_only=False, dm_only=False,
                 minimum_mass=None, alpha=1.0):
        PlotCallback.__init__(self)
        self.width = width
        self.p_size = p_size
        self.color = col
        self.marker = marker
        self.stride = stride
        self.ptype = ptype
        self.stars_only = stars_only
        self.dm_only = dm_only
        self.minimum_mass = minimum_mass
        self.alpha = alpha

    def __call__(self, plot):
        data = plot.data
        if iterable(self.width):
            self.width = np.float64(plot.data.pf.quan(self.width[0], self.width[1]))
        # we construct a recantangular prism
        x0, x1 = plot.xlim
        y0, y1 = plot.ylim
        xx0, xx1 = plot._axes.get_xlim()
        yy0, yy1 = plot._axes.get_ylim()
        reg = self._get_region((x0,x1), (y0,y1), plot.data.axis, data)
        field_x = "particle_position_%s" % axis_names[x_dict[data.axis]]
        field_y = "particle_position_%s" % axis_names[y_dict[data.axis]]
        gg = ( ( reg[field_x] >= x0 ) & ( reg[field_x] <= x1 )
           &   ( reg[field_y] >= y0 ) & ( reg[field_y] <= y1 ) )
        if self.ptype is not None:
            gg &= (reg["particle_type"] == self.ptype)
            if gg.sum() == 0: return
        if self.stars_only:
            gg &= (reg["creation_time"] > 0.0)
            if gg.sum() == 0: return
        if self.dm_only:
            gg &= (reg["creation_time"] <= 0.0)
            if gg.sum() == 0: return
        if self.minimum_mass is not None:
            gg &= (reg["particle_mass"] >= self.minimum_mass)
            if gg.sum() == 0: return
        plot._axes.hold(True)
        px, py = self.convert_to_plot(plot,
                    [np.array(reg[field_x][gg][::self.stride]),
                     np.array(reg[field_y][gg][::self.stride])])
        plot._axes.scatter(px, py, edgecolors='None', marker=self.marker,
                           s=self.p_size, c=self.color,alpha=self.alpha)
        plot._axes.set_xlim(xx0,xx1)
        plot._axes.set_ylim(yy0,yy1)
        plot._axes.hold(False)


    def _get_region(self, xlim, ylim, axis, data):
        LE, RE = [None]*3, [None]*3
        xax = x_dict[axis]
        yax = y_dict[axis]
        zax = axis
        LE[xax], RE[xax] = xlim
        LE[yax], RE[yax] = ylim
        LE[zax] = data.center[zax].ndarray_view() - self.width*0.5
        RE[zax] = data.center[zax].ndarray_view() + self.width*0.5
        if self.region is not None \
            and np.all(self.region.left_edge <= LE) \
            and np.all(self.region.right_edge >= RE):
            return self.region
        self.region = data.pf.region(data.center, LE, RE)
        return self.region

class TitleCallback(PlotCallback):
    """
    annotate_title(title)

    Accepts a *title* and adds it to the plot
    """
    _type_name = "title"
    def __init__(self, title):
        PlotCallback.__init__(self)
        self.title = title

    def __call__(self,plot):
        plot._axes.set_title(self.title)

class FlashRayDataCallback(PlotCallback):
    """ 
    annotate_flash_ray_data(cmap_name='bone', sample=None)

    Adds ray trace data to the plot.  *cmap_name* is the name of the color map 
    ('bone', 'jet', 'hot', etc).  *sample* dictates the amount of down sampling 
    to do to prevent all of the rays from being  plotted.  This may be None 
    (plot all rays, default), an integer (step size), or a slice object.
    """
    _type_name = "flash_ray_data"
    def __init__(self, cmap_name='bone', sample=None):
        self.cmap_name = cmap_name
        self.sample = sample if isinstance(sample, slice) else slice(None, None, sample)

    def __call__(self, plot):
        ray_data = plot.data.pf._handle["RayData"][:]
        idx = ray_data[:,0].argsort(kind="mergesort")
        ray_data = ray_data[idx]

        tags = ray_data[:,0]
        coords = ray_data[:,1:3]
        power = ray_data[:,4]
        power /= power.max()
        cx, cy = self.convert_to_plot(plot, coords.T)
        coords[:,0], coords[:,1] = cx, cy
        splitidx = np.argwhere(0 < (tags[1:] - tags[:-1])) + 1
        coords = np.split(coords, splitidx.flat)[self.sample]
        power = np.split(power, splitidx.flat)[self.sample]
        cmap = matplotlib.cm.get_cmap(self.cmap_name)

        plot._axes.hold(True)
        colors = [cmap(p.max()) for p in power]
        lc = matplotlib.collections.LineCollection(coords, colors=colors)
        plot._axes.add_collection(lc)
        plot._axes.hold(False)


class TimestampCallback(PlotCallback):
    """ 
    annotate_timestamp(x, y, units=None, format="{time:.3G} {units}", **kwargs,
                       normalized=False, bbox_dict=None)

    Adds the current time to the plot at point given by *x* and *y*.  If *units* 
    is given ('s', 'ms', 'ns', etc), it will covert the time to this basis.  If 
    *units* is None, it will attempt to figure out the correct value by which to 
    scale.  The *format* keyword is a template string that will be evaluated and 
    displayed on the plot.  If *normalized* is true, *x* and *y* are interpreted 
    as normalized plot coordinates (0,0 is lower-left and 1,1 is upper-right) 
    otherwise *x* and *y* are assumed to be in plot coordinates. The *bbox_dict* 
    is an optional dict of arguments for the bbox that frames the timestamp, see 
    matplotlib's text annotation guide for more details. All other *kwargs* will 
    be passed to the text() method on the plot axes.  See matplotlib's text() 
    functions for more information.
    """
    _type_name = "timestamp"
    _time_conv = {
          'as': 1e-18,
          'attosec': 1e-18,
          'attosecond': 1e-18,
          'attoseconds': 1e-18,
          'fs': 1e-15,
          'femtosec': 1e-15,
          'femtosecond': 1e-15,
          'femtoseconds': 1e-15,
          'ps': 1e-12,
          'picosec': 1e-12,
          'picosecond': 1e-12,
          'picoseconds': 1e-12,
          'ns': 1e-9,
          'nanosec': 1e-9,
          'nanosecond':1e-9,
          'nanoseconds' : 1e-9,
          'us': 1e-6,
          'microsec': 1e-6,
          'microsecond': 1e-6,
          'microseconds': 1e-6,
          'ms': 1e-3,
          'millisec': 1e-3,
          'millisecond': 1e-3,
          'milliseconds': 1e-3,
          's': 1.0,
          'sec': 1.0,
          'second':1.0,
          'seconds': 1.0,
          'm': 60.0,
          'min': 60.0,
          'minute': 60.0,
          'minutes': 60.0,
          'h': sec_per_hr,
          'hour': sec_per_hr,
          'hours': sec_per_hr,
          'd': sec_per_day,
          'day': sec_per_day,
          'days': sec_per_day,
          'y': sec_per_year,
          'year': sec_per_year,
          'years': sec_per_year,
          'kyr': sec_per_kyr,
          'myr': sec_per_Myr,
          'gyr': sec_per_Gyr,
          'ev': 1e-9 * 7.6e-8 / 6.03,
          'kev': 1e-12 * 7.6e-8 / 6.03,
          'mev': 1e-15 * 7.6e-8 / 6.03,
          }
    _bbox_dict = {'boxstyle': 'square,pad=0.6', 'fc': 'white', 'ec': 'black', 'alpha': 1.0}

    def __init__(self, x, y, units=None, format="{time:.3G} {units}", normalized=False, 
                 bbox_dict=None, **kwargs):
        self.x = x
        self.y = y
        self.format = format
        self.units = units
        self.normalized = normalized
        if bbox_dict is not None:
            self.bbox_dict = bbox_dict
        else:
            self.bbox_dict = self._bbox_dict
        self.kwargs = {'color': 'k'}
        self.kwargs.update(kwargs)

    def __call__(self, plot):
        if self.units is None:
            t = plot.data.pf.current_time * plot.data.pf['Time']
            scale_keys = ['as', 'fs', 'ps', 'ns', 'us', 'ms', 's', 
                          'hour', 'day', 'year', 'kyr', 'myr', 'gyr']
            self.units = 's'
            for k in scale_keys:
                if t < self._time_conv[k]:
                    break
                self.units = k
        t = plot.data.pf.current_time * plot.data.pf['Time'] 
        t /= self._time_conv[self.units.lower()]
        if self.units == 'us':
            self.units = '$\\mu s$'
        s = self.format.format(time=t, units=self.units)
        plot._axes.hold(True)
        if self.normalized:
            plot._axes.text(self.x, self.y, s, horizontalalignment='center',
                            verticalalignment='center', 
                            transform = plot._axes.transAxes, bbox=self.bbox_dict)
        else:
            plot._axes.text(self.x, self.y, s, bbox=self.bbox_dict, **self.kwargs)
        plot._axes.hold(False)


class MaterialBoundaryCallback(ContourCallback):
    """ 
    annotate_material_boundary(self, field='targ', ncont=1, factor=4, 
                               clim=(0.9, 1.0), **kwargs):

    Add the limiting contours of *field* to the plot.  Nominally, *field* is 
    the target material but may be any other field present in the index.
    The number of contours generated is given by *ncount*, *factor* governs 
    the number of points used in the interpolation, and *clim* gives the 
    (upper, lower) limits for contouring.  For this to truly be the boundary
    *clim* should be close to the edge.  For example the default is (0.9, 1.0)
    for 'targ' which is defined on the range [0.0, 1.0].  All other *kwargs* 
    will be passed to the contour() method on the plot axes.  See matplotlib
    for more information.
    """
    _type_name = "material_boundary"
    def __init__(self, field='targ', ncont=1, factor=4, clim=(0.9, 1.0), **kwargs):
        plot_args = {'colors': 'w'}
        plot_args.update(kwargs)
        super(MaterialBoundaryCallback, self).__init__(field=field, ncont=ncont,
                                                       factor=factor, clim=clim,
                                                       plot_args=plot_args)

    def __call__(self, plot):
        super(MaterialBoundaryCallback, self).__call__(plot)

class TriangleFacetsCallback(PlotCallback):
    """ 
    annotate_triangle_facets(triangle_vertices, plot_args=None )

    Intended for representing a slice of a triangular faceted 
    geometry in a slice plot. 

    Uses a set of *triangle_vertices* to find all trangles the plane of a 
    SlicePlot intersects with. The lines between the intersection points 
    of the triangles are then added to the plot to create an outline
    of the geometry represented by the triangles. 
    """
    _type_name = "triangle_facets"
    def __init__(self, triangle_vertices, plot_args=None):
        super(TriangleFacetsCallback, self).__init__()
        self.plot_args = {} if plot_args is None else plot_args
        self.vertices = triangle_vertices

    def __call__(self, plot):
        plot._axes.hold(True)
        xax, yax = x_dict[plot.data.axis], y_dict[plot.data.axis]
        l_cy = triangle_plane_intersect(plot.data.axis, plot.data.coord, self.vertices)[:,:,(xax, yax)]
        lc = matplotlib.collections.LineCollection(l_cy, **self.plot_args)
        plot._axes.add_collection(lc)
        plot._axes.hold(False)
<|MERGE_RESOLUTION|>--- conflicted
+++ resolved
@@ -922,76 +922,6 @@
             plot._axes.hold(False)
 
 
-<<<<<<< HEAD
-=======
-class CoordAxesCallback(PlotCallback):
-    """
-    Creates x and y axes for a VMPlot. In the future, it will
-    attempt to guess the proper units to use.
-    """
-    _type_name = "coord_axes"
-    def __init__(self,unit=None,coords=False):
-        PlotCallback.__init__(self)
-        self.unit = unit
-        self.coords = coords
-
-    def __call__(self,plot):
-        # 1. find out what the domain is
-        # 2. pick a unit for it
-        # 3. run self._axes.set_xlabel & self._axes.set_ylabel to actually lay things down.
-        # 4. adjust extent information to make sure labels are visable.
-
-        # put the plot into data coordinates
-        nx,ny = plot.image._A.shape
-        dx = (plot.xlim[1] - plot.xlim[0])/nx
-        dy = (plot.ylim[1] - plot.ylim[0])/ny
-
-        unit_conversion = plot.pf[plot.im["Unit"]]
-        aspect = (plot.xlim[1]-plot.xlim[0])/(plot.ylim[1]-plot.ylim[0])
-
-        print ("aspect ratio = %s" % aspect)
-
-        # if coords is False, label axes relative to the center of the
-        # display. if coords is True, label axes with the absolute
-        # coordinates of the region.
-        xcenter = 0.
-        ycenter = 0.
-        if not self.coords:
-            center = plot.data.center
-            if plot.data.axis == 0:
-                xcenter = center[1]
-                ycenter = center[2]
-            elif plot.data.axis == 1:
-                xcenter = center[0]
-                ycenter = center[2]
-            else:
-                xcenter = center[0]
-                ycenter = center[1]
-
-
-            xformat_function = lambda a,b: '%7.1e' %((a*dx + plot.xlim[0] - xcenter)*unit_conversion)
-            yformat_function = lambda a,b: '%7.1e' %((a*dy + plot.ylim[0] - ycenter)*unit_conversion)
-        else:
-            xformat_function = lambda a,b: '%7.1e' %((a*dx + plot.xlim[0])*unit_conversion)
-            yformat_function = lambda a,b: '%7.1e' %((a*dy + plot.ylim[0])*unit_conversion)
-            
-        xticker = matplotlib.ticker.FuncFormatter(xformat_function)
-        yticker = matplotlib.ticker.FuncFormatter(yformat_function)
-        plot._axes.xaxis.set_major_formatter(xticker)
-        plot._axes.yaxis.set_major_formatter(yticker)
-        
-        xlabel = '%s (%s)' % (axis_labels[plot.data.axis][0],plot.im["Unit"])
-        ylabel = '%s (%s)' % (axis_labels[plot.data.axis][1],plot.im["Unit"])
-        xticksize = nx/4.
-        yticksize = ny/4.
-        plot._axes.xaxis.set_major_locator(matplotlib.ticker.FixedLocator([i*xticksize for i in range(0,5)]))
-        plot._axes.yaxis.set_major_locator(matplotlib.ticker.FixedLocator([i*yticksize for i in range(0,5)]))
-        
-        plot._axes.set_xlabel(xlabel,visible=True)
-        plot._axes.set_ylabel(ylabel,visible=True)
-        plot._figure.subplots_adjust(left=0.1,right=0.8)
-
->>>>>>> ed8f7ee0
 class TextLabelCallback(PlotCallback):
     """
     annotate_text(pos, text, data_coords=False, text_args = None)
