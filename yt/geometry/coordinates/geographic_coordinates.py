"""
Definitions for geographic coordinate systems




"""

#-----------------------------------------------------------------------------
# Copyright (c) 2013, yt Development Team.
#
# Distributed under the terms of the Modified BSD License.
#
# The full license is in the file COPYING.txt, distributed with this software.
#-----------------------------------------------------------------------------

import numpy as np
from .coordinate_handler import \
    CoordinateHandler, \
    _unknown_coord, \
    _get_coord_fields
from yt.utilities.lib.pixelization_routines import \
    pixelize_cylinder, pixelize_aitoff

class GeographicCoordinateHandler(CoordinateHandler):
<<<<<<< HEAD
    radial_axis = "altitude"
=======
    name = "geographic"
>>>>>>> a8c0d14f

    def __init__(self, ds, ordering = None):
        if not ordering:
            ordering = ('latitude', 'longitude', self.radial_axis)
        super(GeographicCoordinateHandler, self).__init__(ds, ordering)
        self.image_units = {}
        self.image_units[self.axis_id['latitude']] = (None, None)
        self.image_units[self.axis_id['longitude']] = (None, None)
        self.image_units[self.axis_id[self.radial_axis]] = ('deg', 'deg')

    def setup_fields(self, registry):
        # return the fields for r, z, theta
        registry.add_field(("index", "dx"), function=_unknown_coord)
        registry.add_field(("index", "dy"), function=_unknown_coord)
        registry.add_field(("index", "dz"), function=_unknown_coord)
        registry.add_field(("index", "x"), function=_unknown_coord)
        registry.add_field(("index", "y"), function=_unknown_coord)
        registry.add_field(("index", "z"), function=_unknown_coord)
        f1, f2 = _get_coord_fields(self.axis_id['latitude'], "")
        registry.add_field(("index", "dlatitude"), function = f1,
                           display_field = False,
                           units = "")
        registry.add_field(("index", "latitude"), function = f2,
                           display_field = False,
                           units = "")

        f1, f2 = _get_coord_fields(self.axis_id['longitude'], "")
        registry.add_field(("index", "dlongitude"), function = f1,
                           display_field = False,
                           units = "")
        registry.add_field(("index", "longitude"), function = f2,
                           display_field = False,
                           units = "")

        f1, f2 = _get_coord_fields(self.axis_id[self.radial_axis])
        registry.add_field(("index", "d%s" % (self.radial_axis,)), function = f1,
                           display_field = False,
                           units = "code_length")
        registry.add_field(("index", self.radial_axis), function = f2,
                           display_field = False,
                           units = "code_length")

        def _SphericalVolume(field, data):
            # r**2 sin theta dr dtheta dphi
            # We can use the transformed coordinates here.
            vol = data["index", "r"]**2.0
            vol *= data["index", "dr"]
            vol *= np.sin(data["index", "theta"])
            vol *= data["index", "dtheta"]
            vol *= data["index", "dphi"]
            return vol
        registry.add_field(("index", "cell_volume"),
                 function=_SphericalVolume,
                 units = "code_length**3")

        def _path_radial_axis(field, data):
            return data["index", "d%s" % self.radial_axis]
        registry.add_field(("index", "path_element_%s" % self.radial_axis),
                 function = _path_radial_axis,
                 units = "code_length")
        def _path_latitude(field, data):
            # We use r here explicitly
            return data["index", "r"] * \
                data["index", "dlatitude"] * np.pi/180.0
        registry.add_field(("index", "path_element_latitude"),
                 function = _path_latitude,
                 units = "code_length")
        def _path_longitude(field, data):
            # We use r here explicitly
            return data["index", "r"] \
                    * data["index", "dlongitude"] * np.pi/180.0 \
                    * np.sin((data["index", "latitude"] + 90.0) * np.pi/180.0)
        registry.add_field(("index", "path_element_longitude"),
                 function = _path_longitude,
                 units = "code_length")

        def _latitude_to_theta(field, data):
            # latitude runs from -90 to 90
            return (data["latitude"] + 90) * np.pi/180.0
        registry.add_field(("index", "theta"),
                 function = _latitude_to_theta,
                 units = "")
        def _dlatitude_to_dtheta(field, data):
            return data["dlatitude"] * np.pi/180.0
        registry.add_field(("index", "dtheta"),
                 function = _dlatitude_to_dtheta,
                 units = "")

        def _longitude_to_phi(field, data):
            # longitude runs from -180 to 180
            return (data["longitude"] + 180) * np.pi/180.0
        registry.add_field(("index", "phi"),
                 function = _longitude_to_phi,
                 units = "")
        def _dlongitude_to_dphi(field, data):
            return data["dlongitude"] * np.pi/180.0
        registry.add_field(("index", "dphi"),
                 function = _dlongitude_to_dphi,
                 units = "")

        self._setup_radial_fields(registry)

    def _setup_radial_fields(self, registry):
        # This stays here because we don't want to risk the field detector not
        # properly getting the data_source, etc.
        def _altitude_to_radius(field, data):
            surface_height = data.get_field_parameter("surface_height")
            if surface_height is None:
                if hasattr(data.ds, "surface_height"):
                    surface_height = data.ds.surface_height
                else:
                    surface_height = data.ds.quan(0.0, "code_length")
            return data["altitude"] + surface_height
        registry.add_field(("index", "r"),
                 function=_altitude_to_radius,
                 units = "code_length")
        registry.alias(("index", "dr"), ("index", "daltitude"))

    def _retrieve_radial_offset(self, data_source = None):
        # This returns the factor by which the radial field is multiplied and
        # the scalar its offset by.  Typically the "factor" will *only* be
        # either 1.0 or -1.0.  The order will be factor * r + offset.
        # Altitude is the radius from the central zone minus the radius of the
        # surface.  Depth to radius is negative value of depth plus the
        # outermost radius.
        surface_height = None
        if data_source is not None:
            surface_height = data_source.get_field_parameter("surface_height")
        if surface_height is None:
            if hasattr(self.ds, "surface_height"):
                surface_height = self.ds.surface_height
            else:
                surface_height = self.ds.quan(0.0, "code_length")
        return surface_height, 1.0

    def pixelize(self, dimension, data_source, field, bounds, size,
                 antialias = True, periodic = True):
        if self.axis_name[dimension] in ('latitude', 'longitude'):
            return self._cyl_pixelize(data_source, field, bounds, size,
                                          antialias, dimension)
        elif self.axis_name[dimension] == self.radial_axis:
            return self._ortho_pixelize(data_source, field, bounds, size,
                                        antialias, dimension, periodic)
        else:
            raise NotImplementedError

    def _ortho_pixelize(self, data_source, field, bounds, size, antialias,
                        dim, periodic):
        # For axis=2, x axis will be latitude, y axis will be longitude
        px = (data_source["px"].d + 90) * np.pi/180
        pdx = data_source["pdx"].d * np.pi/180
        py = (data_source["py"].d + 180) * np.pi/180
        pdy = data_source["pdy"].d * np.pi/180
        # First one in needs to be the equivalent of "theta", which is
        # longitude
        buff = pixelize_aitoff(py, pdy, px, pdx,
                               size, data_source[field], None,
                               None).transpose()
        return buff

    def _cyl_pixelize(self, data_source, field, bounds, size, antialias,
                      dimension):
        offset, factor = self._retrieve_radial_offset(data_source)
        r = factor * data_source['py'] + offset
        # Because of the axis-ordering, dimensions 0 and 1 both have r as py
        # and the angular coordinate as px.  But we need to figure out how to
        # convert our coordinate back to an actual angle, based on which
        # dimension we're in.
        pdx = data_source['pdx'].d * np.pi/180
        if self.axis_name[self.x_axis[dimension]] == 'latitude':
            px = (data_source['px'].d + 90) * np.pi/180
            do_transpose = True
        elif self.axis_name[self.x_axis[dimension]] == 'longitude':
            px = (data_source['px'].d + 180) * np.pi/180
            do_transpose = False
        else:
            # We should never get here!
            raise NotImplementedError
        buff = pixelize_cylinder(r, data_source['pdy'],
                                 px, pdx,
                                 size, data_source[field], bounds)
        if do_transpose:
            buff = buff.transpose()
        return buff

    def convert_from_cartesian(self, coord):
        raise NotImplementedError

    def convert_to_cartesian(self, coord):
        offset, factor = self._retrieve_radial_offset()
        if isinstance(coord, np.ndarray) and len(coord.shape) > 1:
            rad = self.axis_id[self.radial_axis]
            lon = self.axis_id['longitude']
            lat = self.axis_id['latitude']
            r = factor * coord[:,rad] + offset
            theta = coord[:,lon] * np.pi/180
            phi = coord[:,lat] * np.pi/180
            nc = np.zeros_like(coord)
            # r, theta, phi
            nc[:,lat] = np.cos(phi) * np.sin(theta)*r
            nc[:,lon] = np.sin(phi) * np.sin(theta)*r
            nc[:,rad] = np.cos(theta) * r
        else:
            a, b, c = coord
            theta = b * np.pi/180
            phi = a * np.pi/180
            r = factor * c + offset
            nc = (np.cos(phi) * np.sin(theta)*r,
                  np.sin(phi) * np.sin(theta)*r,
                  np.cos(theta) * r)
        return nc

    def convert_to_cylindrical(self, coord):
        raise NotImplementedError

    def convert_from_cylindrical(self, coord):
        raise NotImplementedError

    def convert_to_spherical(self, coord):
        raise NotImplementedError

    def convert_from_spherical(self, coord):
        raise NotImplementedError

    _image_axis_name = None
    @property
    def image_axis_name(self):    
        if self._image_axis_name is not None:
            return self._image_axis_name
        # This is the x and y axes labels that get displayed.  For
        # non-Cartesian coordinates, we usually want to override these for
        # Cartesian coordinates, since we transform them.
        rv = {self.axis_id['latitude']:
                 ('x / \\sin(\mathrm{latitude})',
                  'y / \\sin(\mathrm{latitude})'),
              self.axis_id['longitude']:
                 ('R', 'z'),
              self.axis_id[self.radial_axis]:
                 ('longitude', 'latitude')}
        for i in list(rv.keys()):
            rv[self.axis_name[i]] = rv[i]
            rv[self.axis_name[i].capitalize()] = rv[i]
        self._image_axis_name = rv
        return rv

    _x_pairs = (('latitude', 'longitude'),
                ('longitude', 'latitude'),
                ('altitude', 'latitude'))

    _y_pairs = (('latitude', 'altitude'),
                ('longitude', 'altitude'),
                ('altitude', 'longitude'))

    @property
    def period(self):
        return self.ds.domain_width

    def sanitize_center(self, center, axis):
        center, display_center = super(
            GeographicCoordinateHandler, self).sanitize_center(center, axis)
        name = self.axis_name[axis]
        if name == self.radial_axis:
            display_center = center
        elif name == 'latitude':
            display_center = (0.0 * display_center[0],
                              0.0 * display_center[1],
                              0.0 * display_center[2])
        elif name == 'longitude':
            ri = self.axis_id[self.radial_axis]
            c = (self.ds.domain_right_edge[ri] +
                 self.ds.domain_left_edge[ri])/2.0
            display_center = [0.0 * display_center[0], 
                              0.0 * display_center[1],
                              0.0 * display_center[2]]
            display_center[self.axis_id['latitude']] = c
        return center, display_center

    def sanitize_width(self, axis, width, depth):
        name = self.axis_name[axis]
        if width is not None:
            width = super(GeographicCoordinateHandler, self).sanitize_width(
              axis, width, depth)
        elif name == self.radial_axis:
            rax = self.radial_axis
            width = [self.ds.domain_width[self.y_axis[rax]],
                     self.ds.domain_width[self.x_axis[rax]]]
        elif name == 'latitude':
            ri = self.axis_id[self.radial_axis]
            # Remember, in spherical coordinates when we cut in theta,
            # we create a conic section
            width = [2.0*self.ds.domain_width[ri],
                     2.0*self.ds.domain_width[ri]]
        elif name == 'longitude':
            ri = self.axis_id[self.radial_axis]
            width = [self.ds.domain_width[ri],
                     2.0*self.ds.domain_width[ri]]
        return width

class InternalGeographicCoordinateHandler(GeographicCoordinateHandler):
    radial_axis = "depth"
    
    def _setup_radial_fields(self, registry):
        # Altitude is the radius from the central zone minus the radius of the
        # surface.
        def _depth_to_radius(field, data):
            outer_radius = data.get_field_parameter("outer_radius")
            if outer_radius is None:
                if hasattr(data.ds, "outer_radius"):
                    outer_radius = data.ds.outer_radius
                else:
                    # Otherwise, we assume that the depth goes to full depth,
                    # so we can look at the domain right edge in depth.
                    rax = self.axis_id[self.radial_axis]
                    outer_radius = data.ds.domain_right_edge[rax]
            return -1.0 * data["depth"] + outer_radius
        registry.add_field(("index", "r"),
                 function=_depth_to_radius,
                 units = "code_length")
        registry.alias(("index", "dr"), ("index", "ddepth"))

    def _retrieve_radial_offset(self, data_source = None):
        # Depth means switching sign and adding to full radius
        outer_radius = None
        if data_source is not None:
            outer_radius = data_source.get_field_parameter("outer_radius")
        if outer_radius is None:
            if hasattr(self.ds, "outer_radius"):
                outer_radius = self.ds.outer_radius
            else:
                # Otherwise, we assume that the depth goes to full depth,
                # so we can look at the domain right edge in depth.
                rax = self.axis_id[self.radial_axis]
                outer_radius = self.ds.domain_right_edge[rax]
        return outer_radius, -1.0

    _x_pairs = (('latitude', 'longitude'),
                ('longitude', 'latitude'),
                ('depth', 'latitude'))

    _y_pairs = (('latitude', 'depth'),
                ('longitude', 'depth'),
                ('depth', 'longitude'))

    def sanitize_center(self, center, axis):
        center, display_center = super(
            GeographicCoordinateHandler, self).sanitize_center(center, axis)
        name = self.axis_name[axis]
        if name == self.radial_axis:
            display_center = center
        elif name == 'latitude':
            display_center = (0.0 * display_center[0],
                              0.0 * display_center[1],
                              0.0 * display_center[2])
        elif name == 'longitude':
            ri = self.axis_id[self.radial_axis]
            offset, factor = self._retrieve_radial_offset()
            outermost = factor * self.ds.domain_left_edge[ri] + offset
            display_center = [0.0 * display_center[0], 
                              0.0 * display_center[1],
                              0.0 * display_center[2]]
            display_center[self.axis_id['latitude']] = outermost/2.0
        return center, display_center

    def sanitize_width(self, axis, width, depth):
        name = self.axis_name[axis]
        if width is not None:
            width = super(GeographicCoordinateHandler, self).sanitize_width(
              axis, width, depth)
        elif name == self.radial_axis:
            rax = self.radial_axis
            width = [self.ds.domain_width[self.y_axis[rax]],
                     self.ds.domain_width[self.x_axis[rax]]]
        elif name == 'latitude':
            ri = self.axis_id[self.radial_axis]
            # Remember, in spherical coordinates when we cut in theta,
            # we create a conic section
            offset, factor = self._retrieve_radial_offset()
            outermost = factor * self.ds.domain_left_edge[ri] + offset
            width = [2.0*outermost, 2.0*outermost]
        elif name == 'longitude':
            ri = self.axis_id[self.radial_axis]
            offset, factor = self._retrieve_radial_offset()
            outermost = factor * self.ds.domain_left_edge[ri] + offset
            width = [outermost, 2.0*outermost]
        return width
<|MERGE_RESOLUTION|>--- conflicted
+++ resolved
@@ -23,11 +23,8 @@
     pixelize_cylinder, pixelize_aitoff
 
 class GeographicCoordinateHandler(CoordinateHandler):
-<<<<<<< HEAD
     radial_axis = "altitude"
-=======
     name = "geographic"
->>>>>>> a8c0d14f
 
     def __init__(self, ds, ordering = None):
         if not ordering:
@@ -328,6 +325,7 @@
 
 class InternalGeographicCoordinateHandler(GeographicCoordinateHandler):
     radial_axis = "depth"
+    name = "internal"
     
     def _setup_radial_fields(self, registry):
         # Altitude is the radius from the central zone minus the radius of the
