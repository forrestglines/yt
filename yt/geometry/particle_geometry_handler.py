--- conflicted
+++ resolved
@@ -75,7 +75,6 @@
         template = self.dataset.filename_template
         ndoms = self.dataset.file_count
         cls = self.dataset._file_class
-<<<<<<< HEAD
         self.data_files = []
         fi = 0
         for i in range(ndoms):
@@ -96,23 +95,6 @@
         self._initialize_index()
 
     def _initialize_index(self):
-=======
-        self.data_files = \
-          [cls(self.dataset, self.io, template % {'num':i}, i)
-           for i in range(ndoms)]
-
-    def _initialize_particle_handler(self):
-        self._setup_data_io()
-        self._setup_filenames()
-
-        index_ptype = self.index_ptype
-        if index_ptype == "all":
-            self.total_particles = sum(
-                    sum(d.total_particles.values()) for d in self.data_files)
-        else:
-            self.total_particles = sum(
-                    d.total_particles[index_ptype] for d in self.data_files)
->>>>>>> 93bc5b9e
         ds = self.dataset
         only_on_root(mylog.info, "Allocating for %0.3e particles",
                      self.total_particles, global_rootonly = True)
