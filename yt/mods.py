--- conflicted
+++ resolved
@@ -90,16 +90,8 @@
 from yt.frontends.flash.api import \
     FLASHStaticOutput, FLASHFieldInfo
 
-<<<<<<< HEAD
 #from yt.frontends.artio.api import \
 #    ARTIOStaticOutput, ARTIOFieldInfo, add_artio_field
-=======
-from yt.frontends.art.api import \
-    ARTStaticOutput, ARTFieldInfo, add_art_field
-
-from yt.frontends.artio.api import \
-    ARTIOStaticOutput, ARTIOFieldInfo, add_artio_field
->>>>>>> 2baf5eb0
 
 from yt.frontends.ramses.api import \
     RAMSESStaticOutput, RAMSESFieldInfo
