"""
Projection class for the Sunyaev-Zeldovich effect. Requires SZpack (at least
version 1.1.1) to be downloaded and installed:

http://www.chluba.de/SZpack/

For details on the computations involved please refer to the following references:

Chluba, Nagai, Sazonov, Nelson, MNRAS, 2012, arXiv:1205.5778
Chluba, Switzer, Nagai, Nelson, MNRAS, 2012, arXiv:1211.3206
"""

#-----------------------------------------------------------------------------
# Copyright (c) 2013, yt Development Team.
#
# Distributed under the terms of the Modified BSD License.
#
# The full license is in the file COPYING.txt, distributed with this software.
#-----------------------------------------------------------------------------

from yt.utilities.physical_constants import sigma_thompson, clight, hcgs, kboltz, mh, Tcmb
from yt.units.yt_array import YTQuantity
from yt.funcs import fix_axis, mylog, iterable, get_pbar
from yt.visualization.volume_rendering.api import off_axis_projection
from yt.utilities.parallel_tools.parallel_analysis_interface import \
     communication_system, parallel_root_only
from yt import units
from yt.utilities.on_demand_imports import _astropy

import numpy as np

I0 = (2*(kboltz*Tcmb)**3/((hcgs*clight)**2)/units.sr).in_units("MJy/steradian")

try:
    import SZpack
except ImportError:
    pass

vlist = "xyz"
def setup_sunyaev_zeldovich_fields(ds):
    def _t_squared(field, data):
        return data["gas","density"]*data["gas","kT"]*data["gas","kT"]
    ds.add_field(("gas", "t_squared"), function = _t_squared,
                 units="g*keV**2/cm**3")

    def _beta_par_squared(field, data):
        return data["gas","beta_par"]**2/data["gas","density"]
    ds.add_field(("gas","beta_par_squared"), function = _beta_par_squared,
                 units="g/cm**3")

    def _beta_perp_squared(field, data):
        return data["gas","density"]*data["gas","velocity_magnitude"]**2/clight/clight - data["gas","beta_par_squared"]
    ds.add_field(("gas","beta_perp_squared"), function = _beta_perp_squared,
                 units="g/cm**3")

    def _t_beta_par(field, data):
        return data["gas","kT"]*data["gas","beta_par"]
    ds.add_field(("gas","t_beta_par"), function = _t_beta_par,
                 units="keV*g/cm**3")

    def _t_sz(field, data):
        return data["gas","density"]*data["gas","kT"]
    ds.add_field(("gas","t_sz"), function = _t_sz,
                 units="keV*g/cm**3")

def generate_beta_par(L):
    def _beta_par(field, data):
        vpar = data["density"]*(data["velocity_x"]*L[0]+
                                data["velocity_y"]*L[1]+
                                data["velocity_z"]*L[2])
        return vpar/clight
    return _beta_par

class SZProjection(object):
    r""" Initialize a SZProjection object.

    Parameters
    ----------
    ds : Dataset
        The dataset
    freqs : array_like
        The frequencies (in GHz) at which to compute the SZ spectral distortion.
    mue : float, optional
        Mean molecular weight for determining the electron number density.
    high_order : boolean, optional
        Should we calculate high-order moments of velocity and temperature?

    Examples
    --------
    >>> freqs = [90., 180., 240.]
    >>> szprj = SZProjection(ds, freqs, high_order=True)
    """
    def __init__(self, ds, freqs, mue=1.143, high_order=False):

        self.ds = ds
        self.num_freqs = len(freqs)
        self.high_order = high_order
        self.freqs = ds.arr(freqs, "GHz")
        self.mueinv = 1./mue
        self.xinit = hcgs*self.freqs.in_units("Hz")/(kboltz*Tcmb)
        self.freq_fields = ["%d_GHz" % (int(freq)) for freq in freqs]
        self.data = {}

        self.display_names = {}
        self.display_names["TeSZ"] = r"$\mathrm{T_e}$"
        self.display_names["Tau"] = r"$\mathrm{\tau}$"

        for f, field in zip(self.freqs, self.freq_fields):
            self.display_names[field] = r"$\mathrm{\Delta{I}_{%d\ GHz}}$" % int(f)

    def on_axis(self, axis, center="c", width=(1, "unitary"), nx=800, source=None):
        r""" Make an on-axis projection of the SZ signal.

        Parameters
        ----------
        axis : integer or string
            The axis of the simulation domain along which to make the SZprojection.
        center : A sequence of floats, a string, or a tuple.
            The coordinate of the center of the image. If set to 'c', 'center' or
            left blank, the plot is centered on the middle of the domain. If set to
            'max' or 'm', the center will be located at the maximum of the
            ('gas', 'density') field. Centering on the max or min of a specific
            field is supported by providing a tuple such as ("min","temperature") or
            ("max","dark_matter_density"). Units can be specified by passing in *center*
            as a tuple containing a coordinate and string unit name or by passing
            in a YTArray. If a list or unitless array is supplied, code units are
            assumed.
        width : tuple or a float.
            Width can have four different formats to support windows with variable
            x and y widths.  They are:

            ==================================     =======================
            format                                 example
            ==================================     =======================
            (float, string)                        (10,'kpc')
            ((float, string), (float, string))     ((10,'kpc'),(15,'kpc'))
            float                                  0.2
            (float, float)                         (0.2, 0.3)
            ==================================     =======================

            For example, (10, 'kpc') requests a plot window that is 10 kiloparsecs
            wide in the x and y directions, ((10,'kpc'),(15,'kpc')) requests a
            window that is 10 kiloparsecs wide along the x axis and 15
            kiloparsecs wide along the y axis.  In the other two examples, code
            units are assumed, for example (0.2, 0.3) requests a plot that has an
            x width of 0.2 and a y width of 0.3 in code units.  If units are
            provided the resulting plot axis labels will use the supplied units.
        nx : integer, optional
            The dimensions on a side of the projection image.
        source : yt.data_objects.data_containers.YTSelectionContainer, optional
            If specified, this will be the data source used for selecting regions to project.

        Examples
        --------
        >>> szprj.on_axis("y", center="max", width=(1.0, "Mpc"), source=my_sphere)
        """
        axis = fix_axis(axis, self.ds)
        ctr, dctr = self.ds.coordinates.sanitize_center(center, axis)
        width = self.ds.coordinates.sanitize_width(axis, width, None)

        L = np.zeros(3)
        L[axis] = 1.0

        beta_par = generate_beta_par(L)
        self.ds.add_field(("gas","beta_par"), function=beta_par, units="g/cm**3")
        setup_sunyaev_zeldovich_fields(self.ds)
        proj = self.ds.proj("density", axis, center=ctr, data_source=source)
        frb = proj.to_frb(width[0], nx, height=width[1])
        dens = frb["density"]
        Te = frb["t_sz"]/dens
        bpar = frb["beta_par"]/dens
        omega1 = frb["t_squared"]/dens/(Te*Te) - 1.
        bperp2 = np.zeros((nx,nx))
        sigma1 = np.zeros((nx,nx))
        kappa1 = np.zeros((nx,nx))
        if self.high_order:
            bperp2 = frb["beta_perp_squared"]/dens
            sigma1 = frb["t_beta_par"]/dens/Te - bpar
            kappa1 = frb["beta_par_squared"]/dens - bpar*bpar
        tau = sigma_thompson*dens*self.mueinv/mh

        nx,ny = frb.buff_size
        self.bounds = frb.bounds
        self.dx = (frb.bounds[1]-frb.bounds[0])/nx
        self.dy = (frb.bounds[3]-frb.bounds[2])/ny
        self.nx = nx

        self._compute_intensity(np.array(tau), np.array(Te), np.array(bpar),
                                np.array(omega1), np.array(sigma1),
                                np.array(kappa1), np.array(bperp2))

        self.ds.field_info.pop(("gas","beta_par"))

    def off_axis(self, L, center="c", width=(1.0, "unitary"), depth=(1.0,"unitary"),
                 nx=800, nz=800, north_vector=None, no_ghost=False, source=None):
        r""" Make an off-axis projection of the SZ signal.

        Parameters
        ----------
        L : array_like
            The normal vector of the projection.
        center : A sequence of floats, a string, or a tuple.
            The coordinate of the center of the image. If set to 'c', 'center' or
            left blank, the plot is centered on the middle of the domain. If set to
            'max' or 'm', the center will be located at the maximum of the
            ('gas', 'density') field. Centering on the max or min of a specific
            field is supported by providing a tuple such as ("min","temperature") or
            ("max","dark_matter_density"). Units can be specified by passing in *center*
            as a tuple containing a coordinate and string unit name or by passing
            in a YTArray. If a list or unitless array is supplied, code units are
            assumed.
        width : tuple or a float.
            Width can have four different formats to support windows with variable
            x and y widths.  They are:

            ==================================     =======================
            format                                 example
            ==================================     =======================
            (float, string)                        (10,'kpc')
            ((float, string), (float, string))     ((10,'kpc'),(15,'kpc'))
            float                                  0.2
            (float, float)                         (0.2, 0.3)
            ==================================     =======================

            For example, (10, 'kpc') requests a plot window that is 10 kiloparsecs
            wide in the x and y directions, ((10,'kpc'),(15,'kpc')) requests a
            window that is 10 kiloparsecs wide along the x axis and 15
            kiloparsecs wide along the y axis.  In the other two examples, code
            units are assumed, for example (0.2, 0.3) requests a plot that has an
            x width of 0.2 and a y width of 0.3 in code units.  If units are
            provided the resulting plot axis labels will use the supplied units.
        depth : A tuple or a float
            A tuple containing the depth to project through and the string
            key of the unit: (width, 'unit').  If set to a float, code units
            are assumed
        nx : integer, optional
            The dimensions on a side of the projection image.
        nz : integer, optional
            The number of elements along the integration path length.
        north_vector : a sequence of floats
            A vector defining the 'up' direction in the plot.  This
            option sets the orientation of the slicing plane.  If not
            set, an arbitrary grid-aligned north-vector is chosen.
        no_ghost: bool, optional
            Optimization option for off-axis cases. If True, homogenized bricks will
            extrapolate out from grid instead of interpolating from
            ghost zones that have to first be calculated.  This can
            lead to large speed improvements, but at a loss of
            accuracy/smoothness in resulting image.  The effects are
            less notable when the transfer function is smooth and
            broad. Default: True
        source : yt.data_objects.data_containers.YTSelectionContainer, optional
            If specified, this will be the data source used for selecting regions to project.
            Currently unsupported in yt 2.x.

        Examples
        --------
        >>> L = np.array([0.5, 1.0, 0.75])
        >>> szprj.off_axis(L, center="c", width=(2.0, "Mpc"))
        """
        wd = self.ds.coordinates.sanitize_width(L, width, depth)
        w = tuple(el.in_units('code_length').v for el in wd)
        ctr, dctr = self.ds.coordinates.sanitize_center(center, L)
        res = (nx, nx, nz)

        if source is not None:
            mylog.error("Source argument is not currently supported for off-axis S-Z projections.")
            raise NotImplementedError

        beta_par = generate_beta_par(L)
        self.ds.add_field(("gas","beta_par"), function=beta_par, units="g/cm**3")
        setup_sunyaev_zeldovich_fields(self.ds)

<<<<<<< HEAD
        dens   = off_axis_projection(self.ds, ctr, L, w, nx, "density")[0]
        Te     = off_axis_projection(self.ds, ctr, L, w, nx, "t_sz")[0]/dens
        bpar   = off_axis_projection(self.ds, ctr, L, w, nx, "beta_par"[0])/dens
        omega1 = off_axis_projection(self.ds, ctr, L, w, nx, "t_squared")[0]/dens
        omega1 = omega1/(Te*Te) - 1.
        if self.high_order:
            bperp2 = off_axis_projection(self.ds, ctr, L, w, nx, "beta_perp_squared")[0]/dens
            sigma1 = off_axis_projection(self.ds, ctr, L, w, nx, "t_beta_par")[0]/dens
            sigma1 = sigma1/Te - bpar
            kappa1 = off_axis_projection(self.ds, ctr, L, w, nx, "beta_par_squared")[0]/dens
=======
        dens = off_axis_projection(self.ds, ctr, L, w, res, "density",
                                   north_vector=north_vector, no_ghost=no_ghost)
        Te = off_axis_projection(self.ds, ctr, L, w, res, "t_sz",
                                 north_vector=north_vector, no_ghost=no_ghost)/dens
        bpar = off_axis_projection(self.ds, ctr, L, w, res, "beta_par",
                                   north_vector=north_vector, no_ghost=no_ghost)/dens
        omega1 = off_axis_projection(self.ds, ctr, L, w, res, "t_squared",
                                     north_vector=north_vector, no_ghost=no_ghost)/dens
        omega1 = omega1/(Te*Te) - 1.
        if self.high_order:
            bperp2 = off_axis_projection(self.ds, ctr, L, w, res, "beta_perp_squared", 
                                         north_vector=north_vector, no_ghost=no_ghost)/dens
            sigma1 = off_axis_projection(self.ds, ctr, L, w, res, "t_beta_par", 
                                         north_vector=north_vector, no_ghost=no_ghost)/dens
            sigma1 = sigma1/Te - bpar
            kappa1 = off_axis_projection(self.ds, ctr, L, w, res, "beta_par_squared", 
                                         north_vector=north_vector, no_ghost=no_ghost)/dens
>>>>>>> 8eb876e9
            kappa1 -= bpar
        else:
            bperp2 = np.zeros((nx,nx))
            sigma1 = np.zeros((nx,nx))
            kappa1 = np.zeros((nx,nx))
        tau = sigma_thompson*dens*self.mueinv/mh

        self.bounds = (-0.5*wd[0], 0.5*wd[0], -0.5*wd[1], 0.5*wd[1])
        self.dx = wd[0]/nx
        self.dy = wd[1]/nx
        self.nx = nx

        self._compute_intensity(np.array(tau), np.array(Te), np.array(bpar),
                                np.array(omega1), np.array(sigma1),
                                np.array(kappa1), np.array(bperp2))

        self.ds.field_info.pop(("gas","beta_par"))

    def _compute_intensity(self, tau, Te, bpar, omega1, sigma1, kappa1, bperp2):

        # Bad hack, but we get NaNs if we don't do something like this
        small_beta = np.abs(bpar) < 1.0e-20
        bpar[small_beta] = 1.0e-20

        comm = communication_system.communicators[-1]

        nx, ny = self.nx,self.nx
        signal = np.zeros((self.num_freqs,nx,ny))
        xo = np.zeros(self.num_freqs)

        k = int(0)

        start_i = comm.rank*nx//comm.size
        end_i = (comm.rank+1)*nx//comm.size

        pbar = get_pbar("Computing SZ signal.", nx*nx)

        for i in range(start_i, end_i):
            for j in range(ny):
                xo[:] = self.xinit[:]
                SZpack.compute_combo_means(xo, tau[i,j], Te[i,j],
                                           bpar[i,j], omega1[i,j],
                                           sigma1[i,j], kappa1[i,j], bperp2[i,j])
                signal[:,i,j] = xo[:]
                pbar.update(k)
                k += 1

        signal = comm.mpi_allreduce(signal)

        pbar.finish()

        for i, field in enumerate(self.freq_fields):
            self.data[field] = I0*self.xinit[i]**3*signal[i,:,:]
        self.data["Tau"] = self.ds.arr(tau, "dimensionless")
        self.data["TeSZ"] = self.ds.arr(Te, "keV")

    @parallel_root_only
    def write_fits(self, filename, sky_scale=None, sky_center=None, clobber=True):
        r""" Export images to a FITS file. Writes the SZ distortion in all
        specified frequencies as well as the mass-weighted temperature and the
        optical depth. Distance units are in kpc, unless *sky_center*
        and *scale* are specified. 

        Parameters
        ----------
        filename : string
            The name of the FITS file to be written. 
        sky_scale : tuple
            Conversion between an angle unit and a length unit, if sky
            coordinates are desired, e.g. (1.0, "arcsec/kpc")
        sky_center : tuple, optional
            The (RA, Dec) coordinate in degrees of the central pixel. Must
            be specified with *sky_scale*.
        clobber : boolean, optional
            If the file already exists, do we overwrite?

        Examples
        --------
        >>> # This example just writes out a FITS file with kpc coords
        >>> szprj.write_fits("SZbullet.fits", clobber=False)
        >>> # This example uses sky coords
        >>> sky_scale = (1., "arcsec/kpc") # One arcsec per kpc
        >>> sky_center = (30., 45., "deg")
        >>> szprj.write_fits("SZbullet.fits", sky_center=sky_center, sky_scale=sky_scale)
        """
        from yt.utilities.fits_image import FITSImageData

        dx = self.dx.in_units("kpc")
        dy = dx

        w = _astropy.pywcs.WCS(naxis=2)
        w.wcs.crpix = [0.5*(self.nx+1)]*2
        w.wcs.cdelt = [dx.v,dy.v]
        w.wcs.crval = [0.0,0.0]
        w.wcs.cunit = ["kpc"]*2
        w.wcs.ctype = ["LINEAR"]*2

        fib = FITSImageData(self.data, fields=self.data.keys(), wcs=w)
        if sky_scale is not None and sky_center is not None:
            fib.create_sky_wcs(sky_center, sky_scale)
        fib.writeto(filename, clobber=clobber)

    @parallel_root_only
    def write_png(self, filename_prefix, cmap_name="algae",
                  axes_units="kpc", log_fields=None):
        r""" Export images to PNG files. Writes the SZ distortion in all
        specified frequencies as well as the mass-weighted temperature and the
        optical depth. Distance units are in kpc.

        Parameters
        ----------
        filename_prefix : string
            The prefix of the image filenames.

        Examples
        --------
        >>> szprj.write_png("SZsloshing")
        """
        import matplotlib
        matplotlib.use('Agg')
        import matplotlib.pyplot as plt
        if log_fields is None: log_fields = {}
        ticks_font = matplotlib.font_manager.FontProperties(family='serif',size=16)
        extent = tuple([bound.in_units(axes_units).value for bound in self.bounds])
        for field, image in self.items():
            data = image.copy()
            vmin, vmax = image.min(), image.max()
            negative = False
            crossover = False
            if vmin < 0 and vmax < 0:
                data *= -1
                negative = True
            if field in log_fields:
                log_field = log_fields[field]
            else:
                log_field = True
            if log_field:
                formatter = matplotlib.ticker.LogFormatterMathtext()
                norm = matplotlib.colors.LogNorm()
                if vmin < 0 and vmax > 0:
                    crossover = True
                    linthresh = min(vmax, -vmin)/100.
                    norm=matplotlib.colors.SymLogNorm(linthresh,
                                                      vmin=vmin, vmax=vmax)
            else:
                norm = None
                formatter = None
            filename = filename_prefix+"_"+field+".png"
            cbar_label = self.display_names[field]
            units = self.data[field].units.latex_representation()
            if units is not None and units != "":
                cbar_label += r'$\ \ ('+units+r')$'
            fig = plt.figure(figsize=(10.0,8.0))
            ax = fig.add_subplot(111)
            cax = ax.imshow(data.d, norm=norm, extent=extent, cmap=cmap_name, origin="lower")
            for label in ax.get_xticklabels():
                label.set_fontproperties(ticks_font)
            for label in ax.get_yticklabels():
                label.set_fontproperties(ticks_font)
            ax.set_xlabel(r"$\mathrm{x\ (%s)}$" % axes_units, fontsize=16)
            ax.set_ylabel(r"$\mathrm{y\ (%s)}$" % axes_units, fontsize=16)
            cbar = fig.colorbar(cax, format=formatter)
            cbar.ax.set_ylabel(cbar_label, fontsize=16)
            if negative:
                cbar.ax.set_yticklabels(["-"+label.get_text()
                                         for label in cbar.ax.get_yticklabels()])
            if crossover:
                yticks = list(-10**np.arange(np.floor(np.log10(-vmin)),
                                             np.rint(np.log10(linthresh))-1, -1)) + [0] + \
                         list(10**np.arange(np.rint(np.log10(linthresh)),
                                            np.ceil(np.log10(vmax))+1))
                cbar.set_ticks(yticks)
            for label in cbar.ax.get_yticklabels():
                label.set_fontproperties(ticks_font)
            fig.tight_layout()
            plt.savefig(filename)

    @parallel_root_only
    def write_hdf5(self, filename):
        r"""Export the set of S-Z fields to a set of HDF5 datasets.

        Parameters
        ----------
        filename : string
            This file will be opened in "write" mode.

        Examples
        --------
        >>> szprj.write_hdf5("SZsloshing.h5")
        """
        for field, data in self.items():
            data.write_hdf5(filename, dataset_name=field)

    def keys(self):
        return self.data.keys()

    def items(self):
        return self.data.items()

    def values(self):
        return self.data.values()

    def has_key(self, key):
        return key in self.data.keys()

    def __getitem__(self, key):
        return self.data[key]

    @property
    def shape(self):
        return (self.nx,self.nx)<|MERGE_RESOLUTION|>--- conflicted
+++ resolved
@@ -271,18 +271,6 @@
         self.ds.add_field(("gas","beta_par"), function=beta_par, units="g/cm**3")
         setup_sunyaev_zeldovich_fields(self.ds)
 
-<<<<<<< HEAD
-        dens   = off_axis_projection(self.ds, ctr, L, w, nx, "density")[0]
-        Te     = off_axis_projection(self.ds, ctr, L, w, nx, "t_sz")[0]/dens
-        bpar   = off_axis_projection(self.ds, ctr, L, w, nx, "beta_par"[0])/dens
-        omega1 = off_axis_projection(self.ds, ctr, L, w, nx, "t_squared")[0]/dens
-        omega1 = omega1/(Te*Te) - 1.
-        if self.high_order:
-            bperp2 = off_axis_projection(self.ds, ctr, L, w, nx, "beta_perp_squared")[0]/dens
-            sigma1 = off_axis_projection(self.ds, ctr, L, w, nx, "t_beta_par")[0]/dens
-            sigma1 = sigma1/Te - bpar
-            kappa1 = off_axis_projection(self.ds, ctr, L, w, nx, "beta_par_squared")[0]/dens
-=======
         dens = off_axis_projection(self.ds, ctr, L, w, res, "density",
                                    north_vector=north_vector, no_ghost=no_ghost)
         Te = off_axis_projection(self.ds, ctr, L, w, res, "t_sz",
@@ -300,7 +288,6 @@
             sigma1 = sigma1/Te - bpar
             kappa1 = off_axis_projection(self.ds, ctr, L, w, res, "beta_par_squared", 
                                          north_vector=north_vector, no_ghost=no_ghost)/dens
->>>>>>> 8eb876e9
             kappa1 -= bpar
         else:
             bperp2 = np.zeros((nx,nx))
