"""
Classes for specific photon models

The algorithms used here are based off of the method used by the
PHOX code (http://www.mpa-garching.mpg.de/~kdolag/Phox/),
developed by Veronica Biffi and Klaus Dolag. References for
PHOX may be found at:

Biffi, V., Dolag, K., Bohringer, H., & Lemson, G. 2012, MNRAS, 420, 3545
http://adsabs.harvard.edu/abs/2012MNRAS.420.3545B

Biffi, V., Dolag, K., Bohringer, H. 2013, MNRAS, 428, 1395
http://adsabs.harvard.edu/abs/2013MNRAS.428.1395B

"""

#-----------------------------------------------------------------------------
# Copyright (c) 2013, yt Development Team.
#
# Distributed under the terms of the Modified BSD License.
#
# The full license is in the file COPYING.txt, distributed with this software.
#-----------------------------------------------------------------------------

from yt.extern.six import string_types
import numpy as np
from yt.funcs import mylog, get_pbar
from yt.units.yt_array import YTArray
from yt.utilities.physical_constants import mp
from yt.utilities.parallel_tools.parallel_analysis_interface import \
     parallel_objects
from yt.units.yt_array import uconcatenate

n_kT = 10000
kT_min = 8.08e-2
kT_max = 50.

photon_units = {"Energy":"keV",
                "dx":"kpc"}
for ax in "xyz":
    photon_units[ax] = "kpc"
    photon_units["v"+ax] = "km/s"

class PhotonModel(object):

    def __init__(self):
        pass

    def __call__(self, data_source, parameters):
        photons = {}
        return photons

class ThermalPhotonModel(PhotonModel):
    r"""
    Initialize a ThermalPhotonModel from a thermal spectrum.

    Parameters
    ----------
    spectral_model : `SpectralModel`
        A thermal spectral model instance, either of `XSpecThermalModel`
        or `TableApecModel`.
    X_H : float, optional
        The hydrogen mass fraction.
    Zmet : float or string, optional
        The metallicity. If a float, assumes a constant metallicity throughout.
        If a string, is taken to be the name of the metallicity field.
    photons_per_chunk : integer
        The maximum number of photons that are allocated per chunk. Increase or decrease
        as needed.
    method : string, optional
        The method used to generate the photon energies from the spectrum:
        "invert_cdf": Invert the cumulative distribution function of the spectrum.
<<<<<<< HEAD
        "accept_reject": Acceptance-rejection method using the spectrum. 
        The first method should be sufficient for most cases. 
    prng : NumPy `RandomState` object or numpy.random                                                                            
        A pseudo-random number generator. Typically will only be specified                                                            
        if you have a reason to generate the same set of random numbers, such as for a 
        test. Default is the numpy.random module.                                                                      
    """
    def __init__(self, spectral_model, X_H=0.75, Zmet=0.3, 
                 photons_per_chunk=10000000, method="invert_cdf",
                 prng=np.random):
=======
        "accept_reject": Acceptance-rejection method using the spectrum.
        The first method should be sufficient for most cases.
    """
    def __init__(self, spectral_model, X_H=0.75, Zmet=0.3,
                 photons_per_chunk=10000000, method="invert_cdf"):
>>>>>>> 7d621429
        self.X_H = X_H
        self.Zmet = Zmet
        self.spectral_model = spectral_model
        self.photons_per_chunk = photons_per_chunk
        self.method = method
        self.prng = prng

    def __call__(self, data_source, parameters):

        ds = data_source.ds

        exp_time = parameters["FiducialExposureTime"]
        area = parameters["FiducialArea"]
        redshift = parameters["FiducialRedshift"]
        D_A = parameters["FiducialAngularDiameterDistance"].in_cgs()
        dist_fac = 1.0/(4.*np.pi*D_A.value*D_A.value*(1.+redshift)**2)
        src_ctr = parameters["center"]

        my_kT_min, my_kT_max = data_source.quantities.extrema("kT")

        self.spectral_model.prepare_spectrum(redshift)
        emid = self.spectral_model.emid
        ebins = self.spectral_model.ebins
        nchan = len(emid)

        citer = data_source.chunks([], "io")

        photons = {}
        photons["x"] = []
        photons["y"] = []
        photons["z"] = []
        photons["vx"] = []
        photons["vy"] = []
        photons["vz"] = []
        photons["dx"] = []
        photons["Energy"] = []
        photons["NumberOfPhotons"] = []

        spectral_norm = area.v*exp_time.v*dist_fac

        tot_num_cells = data_source.ires.shape[0]

        pbar = get_pbar("Generating photons ", tot_num_cells)

        cell_counter = 0

        for chunk in parallel_objects(citer):

            kT = chunk["kT"].v
            num_cells = len(kT)
            if num_cells == 0:
                continue
            vol = chunk["cell_volume"].in_cgs().v
            EM = (chunk["density"]/mp).v**2
            EM *= 0.5*(1.+self.X_H)*self.X_H*vol

            if isinstance(self.Zmet, string_types):
                metalZ = chunk[self.Zmet].v
            else:
                metalZ = self.Zmet*np.ones(num_cells)

            idxs = np.argsort(kT)

            kT_bins = np.linspace(kT_min, max(my_kT_max.v, kT_max), num=n_kT+1)
            dkT = kT_bins[1]-kT_bins[0]
            kT_idxs = np.digitize(kT[idxs], kT_bins)
            kT_idxs = np.minimum(np.maximum(1, kT_idxs), n_kT) - 1
            bcounts = np.bincount(kT_idxs).astype("int")
            bcounts = bcounts[bcounts > 0]
            n = int(0)
            bcell = []
            ecell = []
            for bcount in bcounts:
                bcell.append(n)
                ecell.append(n+bcount)
                n += bcount
            kT_idxs = np.unique(kT_idxs)

            cell_em = EM[idxs]*spectral_norm

            number_of_photons = np.zeros(num_cells, dtype="uint64")
            energies = np.zeros(self.photons_per_chunk)

            start_e = 0
            end_e = 0

            for ibegin, iend, ikT in zip(bcell, ecell, kT_idxs):

                kT = kT_bins[ikT] + 0.5*dkT

                n_current = iend-ibegin

                cem = cell_em[ibegin:iend]

                cspec, mspec = self.spectral_model.get_spectrum(kT)

                tot_ph_c = cspec.d.sum()
                tot_ph_m = mspec.d.sum()

                u = self.prng.uniform(size=n_current)

                cell_norm_c = tot_ph_c*cem
                cell_norm_m = tot_ph_m*metalZ[ibegin:iend]*cem
                cell_norm = np.modf(cell_norm_c + cell_norm_m)
                cell_n = np.uint64(cell_norm[1]) + np.uint64(cell_norm[0] >= u)

                number_of_photons[ibegin:iend] = cell_n

                end_e += int(cell_n.sum())

                if end_e > self.photons_per_chunk:
                    raise RuntimeError("Number of photons generated for this chunk "+
                                       "exceeds photons_per_chunk (%d)! " % self.photons_per_chunk +
                                       "Increase photons_per_chunk!")

                if self.method == "invert_cdf":
                    cumspec_c = np.cumsum(cspec.d)
                    cumspec_m = np.cumsum(mspec.d)
                    cumspec_c = np.insert(cumspec_c, 0, 0.0)
                    cumspec_m = np.insert(cumspec_m, 0, 0.0)

                ei = start_e
                for cn, Z in zip(number_of_photons[ibegin:iend], metalZ[ibegin:iend]):
                    if cn == 0: continue
                    # The rather verbose form of the few next statements is a
                    # result of code optimization and shouldn't be changed
                    # without checking for perfomance degradation. See
                    # https://bitbucket.org/yt_analysis/yt/pull-requests/1766
                    # for details.
                    if self.method == "invert_cdf":
                        cumspec = cumspec_c
                        cumspec += Z * cumspec_m
                        norm_factor = 1.0 / cumspec[-1]
                        cumspec *= norm_factor
                        randvec = self.prng.uniform(size=cn)
                        randvec.sort()
                        cell_e = np.interp(randvec, cumspec, ebins)
                    elif self.method == "accept_reject":
                        tot_spec = cspec.d
                        tot_spec += Z * mspec.d
                        norm_factor = 1.0 / tot_spec.sum()
                        tot_spec *= norm_factor
                        eidxs = self.prng.choice(nchan, size=cn, p=tot_spec)
                        cell_e = emid[eidxs]
                    energies[ei:ei+cn] = cell_e
                    cell_counter += 1
                    pbar.update(cell_counter)
                    ei += cn

                start_e = end_e

            active_cells = number_of_photons > 0
            idxs = idxs[active_cells]

            photons["NumberOfPhotons"].append(number_of_photons[active_cells])
            photons["Energy"].append(ds.arr(energies[:end_e].copy(), "keV"))
            photons["x"].append((chunk["x"][idxs]-src_ctr[0]).in_units("kpc"))
            photons["y"].append((chunk["y"][idxs]-src_ctr[1]).in_units("kpc"))
            photons["z"].append((chunk["z"][idxs]-src_ctr[2]).in_units("kpc"))
            photons["vx"].append(chunk["velocity_x"][idxs].in_units("km/s"))
            photons["vy"].append(chunk["velocity_y"][idxs].in_units("km/s"))
            photons["vz"].append(chunk["velocity_z"][idxs].in_units("km/s"))
            photons["dx"].append(chunk["dx"][idxs].in_units("kpc"))

        pbar.finish()

        for key in photons:
            if len(photons[key]) > 0:
                photons[key] = uconcatenate(photons[key])
            elif key == "NumberOfPhotons":
                photons[key] = np.array([])
            else:
                photons[key] = YTArray([], photon_units[key])

        mylog.info("Number of photons generated: %d" % int(np.sum(photons["NumberOfPhotons"])))
        mylog.info("Number of cells with photons: %d" % len(photons["x"]))

        self.spectral_model.cleanup_spectrum()

        return photons<|MERGE_RESOLUTION|>--- conflicted
+++ resolved
@@ -70,7 +70,6 @@
     method : string, optional
         The method used to generate the photon energies from the spectrum:
         "invert_cdf": Invert the cumulative distribution function of the spectrum.
-<<<<<<< HEAD
         "accept_reject": Acceptance-rejection method using the spectrum. 
         The first method should be sufficient for most cases. 
     prng : NumPy `RandomState` object or numpy.random                                                                            
@@ -81,13 +80,6 @@
     def __init__(self, spectral_model, X_H=0.75, Zmet=0.3, 
                  photons_per_chunk=10000000, method="invert_cdf",
                  prng=np.random):
-=======
-        "accept_reject": Acceptance-rejection method using the spectrum.
-        The first method should be sufficient for most cases.
-    """
-    def __init__(self, spectral_model, X_H=0.75, Zmet=0.3,
-                 photons_per_chunk=10000000, method="invert_cdf"):
->>>>>>> 7d621429
         self.X_H = X_H
         self.Zmet = Zmet
         self.spectral_model = spectral_model
