"""
halo_mass_function - Halo Mass Function and supporting functions.

Author: Stephen Skory <s@skory.us>
Affiliation: UC San Diego / CASS
Homepage: http://yt-project.org/
License:
  Copyright (C) 2008-2011 Stephen Skory (and others).  All Rights Reserved.

  This file is part of yt.

  yt is free software; you can redistribute it and/or modify
  it under the terms of the GNU General Public License as published by
  the Free Software Foundation; either version 3 of the License, or
  (at your option) any later version.

  This program is distributed in the hope that it will be useful,
  but WITHOUT ANY WARRANTY; without even the implied warranty of
  MERCHANTABILITY or FITNESS FOR A PARTICULAR PURPOSE.  See the
  GNU General Public License for more details.

  You should have received a copy of the GNU General Public License
  along with this program.  If not, see <http://www.gnu.org/licenses/>.
"""

import numpy as na
import math, time

from yt.funcs import *
from yt.utilities.parallel_tools.parallel_analysis_interface import \
    ParallelDummy, \
    ParallelAnalysisInterface, \
    parallel_blocking_call

class HaloMassFcn(ParallelAnalysisInterface):
    def __init__(self, pf, halo_file=None, omega_matter0=None, omega_lambda0=None,
    omega_baryon0=0.05, hubble0=None, sigma8input=0.86, primordial_index=1.0,
    this_redshift=None, log_mass_min=None, log_mass_max=None, num_sigma_bins=360,
    fitting_function=4, mass_column=5):
        """
        Initalize a HaloMassFcn object to analyze the distribution of haloes
        as a function of mass.
        :param halo_file (str): The filename of the output of the Halo Profiler.
        Default=None.
        :param omega_matter0 (float): The fraction of the universe made up of
        matter (dark and baryonic). Default=None.
        :param omega_lambda0 (float): The fraction of the universe made up of
        dark energy. Default=None.
        :param omega_baryon0 (float): The fraction of the universe made up of
        ordinary baryonic matter. This should match the value
        used to create the initial conditions, using 'inits'. This is 
        *not* stored in the enzo datset so it must be checked by hand.
        Default=0.05.
        :param hubble0 (float): The expansion rate of the universe in units of
        100 km/s/Mpc. Default=None.
        :param sigma8input (float): The amplitude of the linear power
        spectrum at z=0 as specified by the rms amplitude of mass-fluctuations
        in a top-hat sphere of radius 8 Mpc/h. This should match the value
        used to create the initial conditions, using 'inits'. This is 
        *not* stored in the enzo datset so it must be checked by hand.
        Default=0.86.
        :param primoridal_index (float): This is the index of the mass power
        spectrum before modification by the transfer function. A value of 1
        corresponds to the scale-free primordial spectrum. This should match
        the value used to make the initial conditions using 'inits'. This is 
        *not* stored in the enzo datset so it must be checked by hand.
        Default=1.0.
        :param this_redshift (float): The current redshift. Default=None.
        :param log_mass_min (float): The log10 of the mass of the minimum of the
        halo mass range. Default=None.
        :param log_mass_max (float): The log10 of the mass of the maximum of the
        halo mass range. Default=None.
        :param num_sigma_bins (float): The number of bins (points) to use for
        the calculations and generated fit. Default=360.
        :param fitting_function (int): Which fitting function to use.
        1 = Press-schechter, 2 = Jenkins, 3 = Sheth-Tormen, 4 = Warren fit
        5 = Tinker
        Default=4.
        :param mass_column (int): The column of halo_file that contains the
        masses of the haloes. Default=4.
        """
        self.pf = pf
        self.halo_file = halo_file
        self.omega_matter0 = omega_matter0
        self.omega_lambda0 = omega_lambda0
        self.omega_baryon0 = omega_baryon0
        self.hubble0 = hubble0
        self.sigma8input = sigma8input
        self.primordial_index = primordial_index
        self.this_redshift = this_redshift
        self.log_mass_min = log_mass_min
        self.log_mass_max = log_mass_max
        self.num_sigma_bins = num_sigma_bins
        self.fitting_function = fitting_function
        self.mass_column = mass_column
        
        # Determine the run mode.
        if halo_file is None:
            # We are hand-picking our various cosmological parameters
            self.mode = 'single'
        else:
            # Make the fit using the same cosmological parameters as the dataset.
            self.mode = 'haloes'
            self.omega_matter0 = self.pf.omega_matter
            self.omega_lambda0 = self.pf.omega_lambda
            self.hubble0 = self.pf.hubble_constant
            self.this_redshift = self.pf.current_redshift
            self.read_haloes()
            if self.log_mass_min == None:
                self.log_mass_min = math.log10(min(self.haloes))
            if self.log_mass_max == None:
                self.log_mass_max = math.log10(max(self.haloes))

        # Input error check.
        if self.mode == 'single':
            if omega_matter0 == None or omega_lambda0 == None or \
            hubble0 == None or this_redshift == None or log_mass_min == None or\
            log_mass_max == None:
                mylog.error("All of these parameters need to be set:")
                mylog.error("[omega_matter0, omega_lambda0, \
                hubble0, this_redshift, log_mass_min, log_mass_max]")
                mylog.error("[%s,%s,%s,%s,%s,%s]" % (omega_matter0,\
                omega_lambda0, hubble0, this_redshift,\
                log_mass_min, log_mass_max))
                return None
        
        # Poke the user to make sure they're doing it right.
        mylog.info(
        """
        Please make sure these are the correct values! They are
        not stored in enzo datasets, so must be entered by hand.
        sigma8input=%f primordial_index=%f omega_baryon0=%f
        """ % (self.sigma8input, self.primordial_index, self.omega_baryon0))
        time.sleep(1)
        
        # Do the calculations.
        self.sigmaM()
        self.dndm()
        
        if self.mode == 'haloes':
            self.bin_haloes()

    def write_out(self, prefix='HMF', fit=True, haloes=True):
        """
        Writes out the halo mass functions to file(s) with prefix *prefix*.
        """
        # First the fit file.
        if fit:
            fitname = prefix + '-fit.dat'
            fp = self._write_on_root(fitname)
            line = \
            """#Columns:
#1. log10 of mass (Msolar, NOT Msolar/h)
#2. mass (Msolar/h)
#3. (dn/dM)*dM (differential number density of haloes, per Mpc^3 (NOT h^3/Mpc^3)
#4. cumulative number density of halos (per Mpc^3, NOT h^3/Mpc^3)
"""
            fp.write(line)
            for i in xrange(self.logmassarray.size - 1):
                line = "%e\t%e\t%e\t%e\n" % (self.logmassarray[i], self.massarray[i],
                self.dn_M_z[i], self.nofmz_cum[i])
                fp.write(line)
            fp.close()
        if self.mode == 'haloes' and haloes:
            haloname = prefix + '-haloes.dat'
            fp = self._write_on_root(haloname)
            line = \
            """#Columns:
#1. log10 of mass (Msolar, NOT Msolar/h)
#2. mass (Msolar/h)
#3. cumulative number density of haloes (per Mpc^3, NOT h^3/Mpc^3)
"""
            fp.write(line)
            for i in xrange(self.logmassarray.size - 1):
                line = "%e\t%e\t%e\n" % (self.logmassarray[i], self.massarray[i],
                self.dis[i])
                fp.write(line)
            fp.close()
        
    def read_haloes(self):
        """
        Read in the virial masses of the haloes.
        """
        mylog.info("Reading halo masses from %s" % self.halo_file)
        f = open(self.halo_file,'r')
        line = f.readline()
        if line == "":
            self.haloes = na.array([])
            return
        while line[0] == '#':
            line = f.readline()
        self.haloes = []
        while line:
            line = line.split()
            mass = float(line[self.mass_column])
            if mass > 0:
                self.haloes.append(float(line[self.mass_column]))
            line = f.readline()
        f.close()
        self.haloes = na.array(self.haloes)

    def bin_haloes(self):
        """
        With the list of virial masses, find the halo mass function.
        """
        bins = na.logspace(self.log_mass_min,
            self.log_mass_max,self.num_sigma_bins)
        avgs = (bins[1:]+bins[:-1])/2.
        dis, bins = na.histogram(self.haloes,bins)
        # add right to left
        for i,b in enumerate(dis):
            dis[self.num_sigma_bins-i-3] += dis[self.num_sigma_bins-i-2]
            if i == (self.num_sigma_bins - 3): break

        self.dis = dis  / self.pf['CosmologyComovingBoxSize']**3.0 * self.hubble0**3.0

    def sigmaM(self):
        """
         Written by BWO, 2006 (updated 25 January 2007).
         Converted to Python by Stephen Skory December 2009.

         This routine takes in cosmological parameters and creates a file (array) with
         sigma(M) in it, which is necessary for various press-schechter type
         stuff.  In principle one can calculate it ahead of time, but it's far,
         far faster in the long run to calculate your sigma(M) ahead of time.
        
         Inputs: cosmology, user must set parameters
        
         Outputs: four columns of data containing the following information:

         1) log mass (Msolar)
         2) mass (Msolar/h)
         3) Radius (comoving Mpc/h)
         4) sigma (normalized) using Msun/h as the input
         
         The arrays output are used later.
        """
        
        # Set up the transfer function object.
        self.TF = TransferFunction(self.omega_matter0, self.omega_baryon0, 0.0, 0,
            self.omega_lambda0, self.hubble0, self.this_redshift);

        if self.TF.qwarn:
            mylog.error("You should probably fix your cosmology parameters!")

        # output arrays
        # 1) log10 of mass (Msolar, NOT Msolar/h)
        self.Rarray = na.empty(self.num_sigma_bins,dtype='float64')
        # 2) mass (Msolar/h)
        self.logmassarray = na.empty(self.num_sigma_bins, dtype='float64')
        # 3) spatial scale corresponding to that radius (Mpc/h)
        self.massarray = na.empty(self.num_sigma_bins, dtype='float64')
        # 4) sigma(M, z=0, where mass is in Msun/h)
        self.sigmaarray = na.empty(self.num_sigma_bins, dtype='float64')

        # get sigma_8 normalization
        R = 8.0;  # in units of Mpc/h (comoving)

        sigma8_unnorm = math.sqrt(self.sigma_squared_of_R(R));
        sigma_normalization = self.sigma8input / sigma8_unnorm;

        rho0 = self.omega_matter0 * 2.78e+11; # in units of h^2 Msolar/Mpc^3

        # spacing in mass of our sigma calculation
        dm = (float(self.log_mass_max) - self.log_mass_min)/self.num_sigma_bins;

        """
         loop over the total number of sigma_bins the user has requested. 
         For each bin, calculate mass and equivalent radius, and call
         sigma_squared_of_R to get the sigma(R) (equivalent to sigma(M)),
         normalize by user-specified sigma_8, and then write out.
        """
        for i in xrange(self.num_sigma_bins):
    
            # thislogmass is in units of Msolar, NOT Msolar/h
            thislogmass = self.log_mass_min +  i*dm
    
            # mass in units of h^-1 Msolar
            thismass = math.pow(10.0, thislogmass) * self.hubble0; 
    
            # radius is in units of h^-1 Mpc (comoving)
            thisradius = math.pow( 3.0*thismass / 4.0 / math.pi / rho0, 1.0/3.0 );
    
            R = thisradius; # h^-1 Mpc (comoving)
    
            self.Rarray[i] = thisradius;  # h^-1 Mpc (comoving)
            self.logmassarray[i] = thislogmass;  # Msun (NOT Msun/h)
            self.massarray[i] = thismass;  # Msun/h
    
            # get normalized sigma(R)
            self.sigmaarray[i] = math.sqrt(self.sigma_squared_of_R(R)) * sigma_normalization;
            # All done!

    def dndm(self):
        
        # constants - set these before calling any functions!
        rho0 = self.omega_matter0 * 2.78e+11; # in units of h^2 Msolar/Mpc^3
        self.delta_c0 = 1.69;  # critical density for turnaround (Press-Schechter)
        
        nofmz_cum = 0.0;  # keep track of cumulative number density
        
        # Loop over masses, going BACKWARD, and calculate dn/dm as well as the 
        # cumulative mass function.
        
        # output arrays
        # 5) (dn/dM)*dM (differential number density of halos, per Mpc^3 (NOT h^3/Mpc^3)
        self.dn_M_z = na.empty(self.num_sigma_bins, dtype='float64')
        # 6) cumulative number density of halos (per Mpc^3, NOT h^3/Mpc^3)
        self.nofmz_cum = na.zeros(self.num_sigma_bins, dtype='float64')
        
        for j in xrange(self.num_sigma_bins - 1):
            i = (self.num_sigma_bins - 2) - j
        
            thissigma = self.sigmaof_M_z(i, self.this_redshift);
            nextsigma = self.sigmaof_M_z(i+1, self.this_redshift);
            
            # calc dsigmadm - has units of h (since massarray has units of h^-1)
            dsigmadm = (nextsigma-thissigma) / (self.massarray[i+1] - self.massarray[i]);

            # calculate dn(M,z) (dn/dM * dM)
            # this has units of h^3 since rho0 has units of h^2, dsigmadm
            # has units of h, and massarray has units of h^-1
            dn_M_z = -1.0 / thissigma * dsigmadm * rho0 / self.massarray[i] * \
            self.multiplicityfunction(thissigma)*(self.massarray[i+1] - self.massarray[i]);

<<<<<<< HEAD
            # scale by h^4 to get rid of all factors of h
=======
            # scale by h^3 to get rid of all factors of h
>>>>>>> bd3e4434
            dn_M_z *= math.pow(self.hubble0, 3.0);
            
            # keep track of cumulative number density
            if dn_M_z > 1.0e-20:
                nofmz_cum += dn_M_z;
            
            # Store this.
            self.nofmz_cum[i] = nofmz_cum
            self.dn_M_z[i] = dn_M_z
        

    def sigma_squared_of_R(self, R):
        """
        /* calculates sigma^2(R).  This is the routine where the magic happens (or
           whatever it is that we do here).  Integrates the sigma_squared_integrand
           parameter from R to infinity.  Calls GSL (gnu scientific library) to do
           the actual integration.  
        
           Note that R is in h^-1 Mpc (comoving)
        */
        """
        self.R = R
        result = integrate_inf(self.sigma_squared_integrand)

        sigmasquaredofR = result / 2.0 / math.pi / math.pi

        return sigmasquaredofR;

    def sigma_squared_integrand(self, k):
        """
        /* integrand for integral to get sigma^2(R). */
        """

        Rcom = self.R;  # this is R in comoving Mpc/h

        f = k*k*self.PofK(k)*na.power( abs(self.WofK(Rcom,k)), 2.0);

        return f

    def PofK(self, k):
        """
        /* returns power spectrum as a function of wavenumber k */
        """

        thisPofK = na.power(k, self.primordial_index) * na.power( self.TofK(k), 2.0);

        return thisPofK;

    def TofK(self, k):
        """
        /* returns transfer function as a function of wavenumber k. */
        """
        
        thisTofK = self.TF.TFmdm_onek_hmpc(k);

        return thisTofK;

    def WofK(self, R, k):
        """
        returns W(k), which is the fourier transform of the top-hat function.
        """

        x = R*k;

        thisWofK = 3.0 * ( na.sin(x) - x*na.cos(x) ) / (x*x*x);

        return thisWofK;

    def multiplicityfunction(self, sigma):
        """
        /* Multiplicity function - this is where the various fitting functions/analytic 
        theories are different.  The various places where I found these fitting functions
        are listed below.  */
        """
        
        nu = self.delta_c0 / sigma;
        
        if self.fitting_function==1:
            # Press-Schechter (This form from Jenkins et al. 2001, MNRAS 321, 372-384, eqtn. 5)
            thismult = math.sqrt(2.0/math.pi) * nu * math.exp(-0.5*nu*nu);
        
        elif self.fitting_function==2:
            # Jenkins et al. 2001, MNRAS 321, 372-384, eqtn. 9
            thismult = 0.315 * math.exp( -1.0 * math.pow( abs( math.log(1.0/sigma) + 0.61), 3.8 ) );
        
        elif self.fitting_function==3:
            # Sheth-Tormen 1999, eqtn 10, using expression from Jenkins et al. 2001, eqtn. 7
            A=0.3222;
            a=0.707;
            p=0.3;
            thismult = A*math.sqrt(2.0*a/math.pi)*(1.0+ math.pow( 1.0/(nu*nu*a), p) )*\
            nu * math.exp(-0.5*a*nu*nu);
        
        elif self.fitting_function==4:
            # LANL fitting function - Warren et al. 2005, astro-ph/0506395, eqtn. 5 
            A=0.7234; 
            a=1.625; 
            b=0.2538; 
            c=1.1982;
            thismult = A*( math.pow(sigma, -1.0*a) + b)*math.exp(-1.0*c / sigma / sigma );

        elif self.fitting_function==5:
            # Tinker et al. 2008, eqn 3, \Delta=300 # \Delta=200
            A = 0.2 #0.186
            a = 1.52 #1.47
            b = 2.25 #2.57
            c = 1.27 #1.19
            thismult = A * ( math.pow((sigma / b), -a) + 1) * \
                math.exp(-1 * c / sigma / sigma)
        
        else:
            mylog.error("Don't understand this.  Fitting function requested is %d\n",
            self.fitting_function)
            return None
        
        return thismult

    def sigmaof_M_z(self, sigmabin, redshift):
        """
        /* sigma(M, z) */
        """
        
        thissigma = self.Dofz(redshift) * self.sigmaarray[sigmabin];
        
        return thissigma;

    def Dofz(self, redshift):
        """
        /* Growth function */
        """

        thisDofz = self.gofz(redshift) / self.gofz(0.0) / (1.0+redshift);

        return thisDofz;


    def gofz(self, redshift):
        """
        /* g(z) - I don't think this has any other name*/
        """

        thisgofz = 2.5 * self.omega_matter_of_z(redshift) / \
        ( math.pow( self.omega_matter_of_z(redshift), 4.0/7.0 ) - \
          self.omega_lambda_of_z(redshift) + \
          ( (1.0 + self.omega_matter_of_z(redshift) / 2.0) * \
          (1.0 + self.omega_lambda_of_z(redshift) / 70.0) ))

        return thisgofz;


    def omega_matter_of_z(self,redshift):
        """
        /* Omega matter as a function of redshift */
        """
        
        thisomofz = self.omega_matter0 * math.pow( 1.0+redshift, 3.0) / \
            math.pow( self.Eofz(redshift), 2.0 );
        
        return thisomofz;

    def omega_lambda_of_z(self,redshift):
        """
        /* Omega lambda as a function of redshift */
        """

        thisolofz = self.omega_lambda0 / math.pow( self.Eofz(redshift), 2.0 )

        return thisolofz;

    def Eofz(self, redshift):
        """
        /* E(z) - I don't think this has any other name */
        """
        thiseofz = math.sqrt( self.omega_lambda0 \
            + (1.0 - self.omega_lambda0 - self.omega_matter0)*math.pow( 1.0+redshift, 2.0) \
            + self.omega_matter0 * math.pow( 1.0+redshift, 3.0)  );

        return thiseofz;


""" 
/* Fitting Formulae for CDM + Baryon + Massive Neutrino (MDM) cosmologies. */
/* Daniel J. Eisenstein & Wayne Hu, Institute for Advanced Study */

/* There are two primary routines here, one to set the cosmology, the
other to construct the transfer function for a single wavenumber k. 
You should call the former once (per cosmology) and the latter as 
many times as you want. */

/* TFmdm_set_cosm() -- User passes all the cosmological parameters as
	arguments; the routine sets up all of the scalar quantites needed 
	computation of the fitting formula.  The input parameters are: 
	1) omega_matter -- Density of CDM, baryons, and massive neutrinos,
				in units of the critical density. 
	2) omega_baryon -- Density of baryons, in units of critical. 
	3) omega_hdm    -- Density of massive neutrinos, in units of critical 
	4) degen_hdm    -- (Int) Number of degenerate massive neutrino species 
	5) omega_lambda -- Cosmological constant 
	6) hubble       -- Hubble constant, in units of 100 km/s/Mpc 
	7) redshift     -- The redshift at which to evaluate */

/* TFmdm_onek_mpc() -- User passes a single wavenumber, in units of Mpc^-1.
	Routine returns the transfer function from the Eisenstein & Hu
	fitting formula, based on the cosmology currently held in the 
	internal variables.  The routine returns T_cb (the CDM+Baryon
	density-weighted transfer function), although T_cbn (the CDM+
	Baryon+Neutrino density-weighted transfer function) is stored
	in the global variable tf_cbnu. */

/* We also supply TFmdm_onek_hmpc(), which is identical to the previous
	routine, but takes the wavenumber in units of h Mpc^-1. */

/* We hold the internal scalar quantities in global variables, so that
the user may access them in an external program, via "extern" declarations. */

/* Please note that all internal length scales are in Mpc, not h^-1 Mpc! */
"""

class TransferFunction(object):
    def __init__(self, omega_matter, omega_baryon, omega_hdm,
	    degen_hdm, omega_lambda, hubble, redshift):
        """
        /* This routine takes cosmological parameters and a redshift and sets up
        all the internal scalar quantities needed to compute the transfer function. */
        /* INPUT: omega_matter -- Density of CDM, baryons, and massive neutrinos,
                        in units of the critical density. */
        /* 	  omega_baryon -- Density of baryons, in units of critical. */
        /* 	  omega_hdm    -- Density of massive neutrinos, in units of critical */
        /* 	  degen_hdm    -- (Int) Number of degenerate massive neutrino species */
        /*        omega_lambda -- Cosmological constant */
        /* 	  hubble       -- Hubble constant, in units of 100 km/s/Mpc */
        /*        redshift     -- The redshift at which to evaluate */
        /* OUTPUT: Returns 0 if all is well, 1 if a warning was issued.  Otherwise,
            sets many global variables for use in TFmdm_onek_mpc() */
        """
        self.qwarn = 0;
        self.theta_cmb = 2.728/2.7 # Assuming T_cmb = 2.728 K
    
        # Look for strange input
        if (omega_baryon<0.0):
            mylog.error("TFmdm_set_cosm(): Negative omega_baryon set to trace amount.\n")
            self.qwarn = 1
        if (omega_hdm<0.0):
            mylog.error("TFmdm_set_cosm(): Negative omega_hdm set to trace amount.\n")
            self.qwarn = 1;
        if (hubble<=0.0):
            mylog.error("TFmdm_set_cosm(): Negative Hubble constant illegal.\n")
            return None
        elif (hubble>2.0):
            mylog.error("TFmdm_set_cosm(): Hubble constant should be in units of 100 km/s/Mpc.\n");
            self.qwarn = 1;
        if (redshift<=-1.0):
            mylog.error("TFmdm_set_cosm(): Redshift < -1 is illegal.\n");
            return None
        elif (redshift>99.0):
            mylog.error("TFmdm_set_cosm(): Large redshift entered.  TF may be inaccurate.\n");
            self.qwarn = 1;

        if (degen_hdm<1): degen_hdm=1;
        self.num_degen_hdm = degen_hdm;	
        # Have to save this for TFmdm_onek_mpc()
        # This routine would crash if baryons or neutrinos were zero,
        # so don't allow that.
        if (omega_baryon<=0): omega_baryon=1e-5;
        if (omega_hdm<=0): omega_hdm=1e-5;
    
        self.omega_curv = 1.0-omega_matter-omega_lambda;
        self.omhh = omega_matter*SQR(hubble);
        self.obhh = omega_baryon*SQR(hubble);
        self.onhh = omega_hdm*SQR(hubble);
        self.f_baryon = omega_baryon/omega_matter;
        self.f_hdm = omega_hdm/omega_matter;
        self.f_cdm = 1.0-self.f_baryon-self.f_hdm;
        self.f_cb = self.f_cdm+self.f_baryon;
        self.f_bnu = self.f_baryon+self.f_hdm;
    
        # Compute the equality scale.
        self.z_equality = 25000.0*self.omhh/SQR(SQR(self.theta_cmb)) # Actually 1+z_eq
        self.k_equality = 0.0746*self.omhh/SQR(self.theta_cmb);
    
        # Compute the drag epoch and sound horizon
        z_drag_b1 = 0.313*math.pow(self.omhh,-0.419)*(1+0.607*math.pow(self.omhh,0.674));
        z_drag_b2 = 0.238*math.pow(self.omhh,0.223);
        self.z_drag = 1291*math.pow(self.omhh,0.251)/(1.0+0.659*math.pow(self.omhh,0.828))* \
            (1.0+z_drag_b1*math.pow(self.obhh,z_drag_b2));
        self.y_drag = self.z_equality/(1.0+self.z_drag);
    
        self.sound_horizon_fit = 44.5*math.log(9.83/self.omhh)/math.sqrt(1.0+10.0*math.pow(self.obhh,0.75));
    
        # Set up for the free-streaming & infall growth function 
        self.p_c = 0.25*(5.0-math.sqrt(1+24.0*self.f_cdm));
        self.p_cb = 0.25*(5.0-math.sqrt(1+24.0*self.f_cb));
    
        omega_denom = omega_lambda+SQR(1.0+redshift)*(self.omega_curv+\
                omega_matter*(1.0+redshift));
        self.omega_lambda_z = omega_lambda/omega_denom;
        self.omega_matter_z = omega_matter*SQR(1.0+redshift)*(1.0+redshift)/omega_denom;
        self.growth_k0 = self.z_equality/(1.0+redshift)*2.5*self.omega_matter_z/ \
            (math.pow(self.omega_matter_z,4.0/7.0)-self.omega_lambda_z+ \
            (1.0+self.omega_matter_z/2.0)*(1.0+self.omega_lambda_z/70.0));
        self.growth_to_z0 = self.z_equality*2.5*omega_matter/(math.pow(omega_matter,4.0/7.0) \
            -omega_lambda + (1.0+omega_matter/2.0)*(1.0+omega_lambda/70.0));
        self.growth_to_z0 = self.growth_k0/self.growth_to_z0;	
        
        # Compute small-scale suppression
        self.alpha_nu = self.f_cdm/self.f_cb*(5.0-2.*(self.p_c+self.p_cb))/(5.-4.*self.p_cb)* \
        math.pow(1+self.y_drag,self.p_cb-self.p_c)* \
        (1+self.f_bnu*(-0.553+0.126*self.f_bnu*self.f_bnu))/ \
        (1-0.193*math.sqrt(self.f_hdm*self.num_degen_hdm)+0.169*self.f_hdm*math.pow(self.num_degen_hdm,0.2))* \
        (1+(self.p_c-self.p_cb)/2*(1+1/(3.-4.*self.p_c)/(7.-4.*self.p_cb))/(1+self.y_drag));
        self.alpha_gamma = math.sqrt(self.alpha_nu);
        self.beta_c = 1/(1-0.949*self.f_bnu);
        # Done setting scalar variables
        self.hhubble = hubble # Need to pass Hubble constant to TFmdm_onek_hmpc()
        

    def TFmdm_onek_mpc(self,  kk):
        """
        /* Given a wavenumber in Mpc^-1, return the transfer function for the
        cosmology held in the global variables. */
        /* Input: kk -- Wavenumber in Mpc^-1 */
        /* Output: The following are set as global variables:
            growth_cb -- the transfer function for density-weighted
                    CDM + Baryon perturbations. 
            growth_cbnu -- the transfer function for density-weighted
                    CDM + Baryon + Massive Neutrino perturbations. */
        /* The function returns growth_cb */
        """
    
        self.qq = kk/self.omhh*SQR(self.theta_cmb);
    
        # Compute the scale-dependent growth functions
        self.y_freestream = 17.2*self.f_hdm*(1+0.488*math.pow(self.f_hdm,-7.0/6.0))* \
            SQR(self.num_degen_hdm*self.qq/self.f_hdm);
        temp1 = math.pow(self.growth_k0, 1.0-self.p_cb);
        temp2 = na.power(self.growth_k0/(1+self.y_freestream),0.7);
        self.growth_cb = na.power(1.0+temp2, self.p_cb/0.7)*temp1;
        self.growth_cbnu = na.power(na.power(self.f_cb,0.7/self.p_cb)+temp2, self.p_cb/0.7)*temp1;
    
        # Compute the master function
        self.gamma_eff = self.omhh*(self.alpha_gamma+(1-self.alpha_gamma)/ \
            (1+SQR(SQR(kk*self.sound_horizon_fit*0.43))));
        self.qq_eff = self.qq*self.omhh/self.gamma_eff;
    
        tf_sup_L = na.log(2.71828+1.84*self.beta_c*self.alpha_gamma*self.qq_eff);
        tf_sup_C = 14.4+325/(1+60.5*na.power(self.qq_eff,1.11));
        self.tf_sup = tf_sup_L/(tf_sup_L+tf_sup_C*SQR(self.qq_eff));
    
        self.qq_nu = 3.92*self.qq*math.sqrt(self.num_degen_hdm/self.f_hdm);
        self.max_fs_correction = 1+1.2*math.pow(self.f_hdm,0.64)*math.pow(self.num_degen_hdm,0.3+0.6*self.f_hdm)/ \
            (na.power(self.qq_nu,-1.6)+na.power(self.qq_nu,0.8));
        self.tf_master = self.tf_sup*self.max_fs_correction;
    
        # Now compute the CDM+HDM+baryon transfer functions
        tf_cb = self.tf_master*self.growth_cb/self.growth_k0;
        tf_cbnu = self.tf_master*self.growth_cbnu/self.growth_k0;
        return tf_cb


    def TFmdm_onek_hmpc(self, kk):
        """
        /* Given a wavenumber in h Mpc^-1, return the transfer function for the
        cosmology held in the global variables. */
        /* Input: kk -- Wavenumber in h Mpc^-1 */
        /* Output: The following are set as global variables:
            growth_cb -- the transfer function for density-weighted
                    CDM + Baryon perturbations. 
            growth_cbnu -- the transfer function for density-weighted
                    CDM + Baryon + Massive Neutrino perturbations. */
        /* The function returns growth_cb */
        """
        return self.TFmdm_onek_mpc(kk*self.hhubble);

def SQR(a):
    return a*a

def integrate_inf(fcn, error=1e-7, initial_guess=10):
    """
    Integrate a function *fcn* from zero to infinity, stopping when the answer
    changes by less than *error*. Hopefully someday we can do something
    better than this!
    """
    xvals = na.logspace(0,na.log10(initial_guess), initial_guess+1)-.9
    yvals = fcn(xvals)
    xdiffs = xvals[1:] - xvals[:-1]
    # Trapezoid rule, but with different dxes between values, so na.trapz
    # will not work.
    areas = (yvals[1:] + yvals[:-1]) * xdiffs / 2.0
    area0 = na.sum(areas)
    # Next guess.
    next_guess = 10 * initial_guess
    xvals = na.logspace(0,na.log10(next_guess), 2*initial_guess**2+1)-.99
    yvals = fcn(xvals)
    xdiffs = xvals[1:] - xvals[:-1]
    # Trapezoid rule.
    areas = (yvals[1:] + yvals[:-1]) * xdiffs / 2.0
    area1 = na.sum(areas)
    # Now we refine until the error is smaller than *error*.
    diff = area1 - area0
    area_final = area1
    area_last = area1
    one_pow = 3
    while diff > error:
        next_guess *= 10
        xvals = na.logspace(0,na.log10(next_guess), one_pow*initial_guess**one_pow+1) - (1 - 0.1**one_pow)
        yvals = fcn(xvals)
        xdiffs = xvals[1:] - xvals[:-1]
        # Trapezoid rule.
        areas = (yvals[1:] + yvals[:-1]) * xdiffs / 2.0
        area_next = na.sum(areas)
        diff = area_next - area_last
        area_last = area_next
        one_pow+=1
    return area_last<|MERGE_RESOLUTION|>--- conflicted
+++ resolved
@@ -323,11 +323,7 @@
             dn_M_z = -1.0 / thissigma * dsigmadm * rho0 / self.massarray[i] * \
             self.multiplicityfunction(thissigma)*(self.massarray[i+1] - self.massarray[i]);
 
-<<<<<<< HEAD
-            # scale by h^4 to get rid of all factors of h
-=======
             # scale by h^3 to get rid of all factors of h
->>>>>>> bd3e4434
             dn_M_z *= math.pow(self.hubble0, 3.0);
             
             # keep track of cumulative number density
