--- conflicted
+++ resolved
@@ -193,13 +193,8 @@
                 self.center = self.ds.arr([c.copy() for c in center], dtype='float64')
                 self.center.convert_to_units('code_length')
             else:
-<<<<<<< HEAD
-                self.center = self.ds.arr(center, 'code_length')
+                self.center = self.ds.arr(center, 'code_length', dtype='float64')
         elif isinstance(center, str):
-=======
-                self.center = self.ds.arr(center, 'code_length', dtype='float64')
-        elif isinstance(center, string_types):
->>>>>>> 33dcf445
             if center.lower() in ("c", "center"):
                 self.center = self.ds.domain_center
             # is this dangerous for race conditions?
