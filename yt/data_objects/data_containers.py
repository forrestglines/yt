""" 
The base classes for selecting and returning data.

Author: Matthew Turk <matthewturk@gmail.com>
Affiliation: Columbia University
Author: Britton Smith <Britton.Smith@colorado.edu>
Affiliation: University of Colorado at Boulder
Homepage: http://yt-project.org/
License:
  Copyright (C) 2007-2011 Matthew Turk.  All Rights Reserved.

  This file is part of yt.

  yt is free software; you can redistribute it and/or modify
  it under the terms of the GNU General Public License as published by
  the Free Software Foundation; either version 3 of the License, or
  (at your option) any later version.

  This program is distributed in the hope that it will be useful,
  but WITHOUT ANY WARRANTY; without even the implied warranty of
  MERCHANTABILITY or FITNESS FOR A PARTICULAR PURPOSE.  See the
  GNU General Public License for more details.

  You should have received a copy of the GNU General Public License
  along with this program.  If not, see <http://www.gnu.org/licenses/>.
"""

import itertools
import types

data_object_registry = {}

import numpy as np
import weakref
import shelve
from contextlib import contextmanager

from yt.funcs import *

from yt.data_objects.particle_io import particle_handler_registry
from yt.utilities.lib import \
    march_cubes_grid, march_cubes_grid_flux
from yt.utilities.definitions import  x_dict, y_dict
from yt.utilities.parallel_tools.parallel_analysis_interface import \
    ParallelAnalysisInterface
from yt.utilities.parameter_file_storage import \
    ParameterFileStore
from .derived_quantities import DerivedQuantityCollection
from .field_info_container import \
    NeedsGridType
import yt.geometry.selection_routines

def force_array(item, shape):
    try:
        sh = item.shape
        return item.copy()
    except AttributeError:
        if item:
            return np.ones(shape, dtype='bool')
        else:
            return np.zeros(shape, dtype='bool')

def restore_field_information_state(func):
    """ 
    A decorator that takes a function with the API of (self, grid, field)
    and ensures that after the function is called, the field_parameters will
    be returned to normal.
    """
    def save_state(self, grid, field=None, *args, **kwargs):
        old_params = grid.field_parameters
        grid.field_parameters = self.field_parameters
        tr = func(self, grid, field, *args, **kwargs)
        grid.field_parameters = old_params
        return tr
    return save_state

class YTFieldData(dict):
    """ 
    A Container object for field data, instead of just having it be a dict.
    """
    pass
<<<<<<< HEAD
        
=======

class FakeGridForParticles(object):
    """
    Mock up a grid to insert particle positions and radii
    into for purposes of confinement in an :class:`AMR3DData`.
    """
    def __init__(self, grid):
        self._corners = grid._corners
        self.field_parameters = {}
        self.field_data = YTFieldData({'x':grid['particle_position_x'],
                                       'y':grid['particle_position_y'],
                                       'z':grid['particle_position_z'],
                                       'dx':grid['dx'],
                                       'dy':grid['dy'],
                                       'dz':grid['dz']})
        self.dds = grid.dds.copy()
        self.real_grid = grid
        self.child_mask = 1
        self.ActiveDimensions = self.field_data['x'].shape
        self.DW = grid.pf.domain_right_edge - grid.pf.domain_left_edge

    def __getitem__(self, field):
        if field not in self.field_data.keys():
            if field == "RadiusCode":
                center = self.field_parameters['center']
                tempx = np.abs(self['x'] - center[0])
                tempx = np.minimum(tempx, self.DW[0] - tempx)
                tempy = np.abs(self['y'] - center[1])
                tempy = np.minimum(tempy, self.DW[1] - tempy)
                tempz = np.abs(self['z'] - center[2])
                tempz = np.minimum(tempz, self.DW[2] - tempz)
                tr = np.sqrt( tempx**2.0 + tempy**2.0 + tempz**2.0 )
            else:
                raise KeyError(field)
        else: tr = self.field_data[field]
        return tr
>>>>>>> fc7c5b46

class YTDataContainer(object):
    """ 
    Generic YTDataContainer container.  By itself, will attempt to
    generate field, read fields (method defined by derived classes)
    and deal with passing back and forth field parameters.
    """
    _chunk_info = None
    _num_ghost_zones = 0
    _con_args = ()
    _skip_add = False
    _container_fields = ()

    class __metaclass__(type):
        def __init__(cls, name, b, d):
            type.__init__(cls, name, b, d)
            if hasattr(cls, "_type_name") and not cls._skip_add:
                data_object_registry[cls._type_name] = cls

    def __init__(self, pf, field_parameters):
        """ 
        Typically this is never called directly, but only due to inheritance.
        It associates a :class:`~yt.data_objects.api.StaticOutput` with the class,
        sets its initial set of fields, and the remainder of the arguments
        are passed as field_parameters.
        """
        if pf != None:
            self.pf = pf
            self.hierarchy = pf.hierarchy
        self._current_particle_type = "all"
        self._current_fluid_type = self.pf.default_fluid_type
        self.hierarchy.objects.append(weakref.proxy(self))
        mylog.debug("Appending object to %s (type: %s)", self.pf, type(self))
        self.field_data = YTFieldData()
        if field_parameters is None: field_parameters = {}
        self._set_default_field_parameters()
        for key, val in field_parameters.items():
            mylog.debug("Setting %s to %s", key, val)
            self.set_field_parameter(key, val)

    def _set_default_field_parameters(self):
        self.field_parameters = {}
        self.set_field_parameter("center",np.zeros(3,dtype='float64'))
        self.set_field_parameter("bulk_velocity",np.zeros(3,dtype='float64'))
        self.set_field_parameter("normal",np.array([0,0,1],dtype='float64'))

    def _set_center(self, center):
        if center is None:
            pass
        elif isinstance(center, (types.ListType, types.TupleType, np.ndarray)):
            center = np.array(center)
        elif center in ("c", "center"):
            center = self.pf.domain_center
        elif center == ("max"): # is this dangerous for race conditions?
            center = self.pf.h.find_max("Density")[1]
        elif center.startswith("max_"):
            center = self.pf.h.find_max(center[4:])[1]
        else:
            center = np.array(center, dtype='float64')
        self.center = center
        self.set_field_parameter('center', center)

    def get_field_parameter(self, name, default=None):
        """
        This is typically only used by derived field functions, but
        it returns parameters used to generate fields.
        """
        if self.field_parameters.has_key(name):
            return self.field_parameters[name]
        else:
            return default

    def set_field_parameter(self, name, val):
        """
        Here we set up dictionaries that get passed up and down and ultimately
        to derived fields.
        """
        self.field_parameters[name] = val

    def has_field_parameter(self, name):
        """
        Checks if a field parameter is set.
        """
        return self.field_parameters.has_key(name)

    def convert(self, datatype):
        """
        This will attempt to convert a given unit to cgs from code units.
        It either returns the multiplicative factor or throws a KeyError.
        """
        return self.pf[datatype]

    def clear_data(self):
        """
        Clears out all data from the YTDataContainer instance, freeing memory.
        """
        self.field_data.clear()

    def has_key(self, key):
        """
        Checks if a data field already exists.
        """
        return self.field_data.has_key(key)

    def keys(self):
        return self.field_data.keys()

    def __getitem__(self, key):
        """
        Returns a single field.  Will add if necessary.
        """
        f = self._determine_fields(key)[0]
        if f not in self.field_data:
            if f in self._container_fields:
                self.field_data[f] = self._generate_container_field(f)
                return self.field_data[f]
            else:
                self.get_data(f)
        return self.field_data[f]

    def __setitem__(self, key, val):
        """
        Sets a field to be some other value.
        """
        self.field_data[key] = val

    def __delitem__(self, key):
        """
        Deletes a field
        """
        del self.field_data[key]

    def _generate_field(self, field):
        ftype, fname = field
        finfo = self.pf._get_field_info(*field)
        with self._field_type_state(ftype, finfo):
            if fname in self._container_fields:
                return self._generate_container_field(field)
            if finfo.particle_type:
                return self._generate_particle_field(field)
            else:
                return self._generate_fluid_field(field)

    def _generate_fluid_field(self, field):
        # First we check the validator
        ftype, fname = field
        if self._current_chunk is None or \
           self._current_chunk.chunk_type != "spatial":
            gen_obj = self
        else:
            gen_obj = self._current_chunk.objs[0]
        try:
            self.pf.field_info[fname].check_available(gen_obj)
        except NeedsGridType as ngt_exception:
            rv = self._generate_spatial_fluid(field, ngt_exception.ghost_zones)
        else:
            rv = self.pf.field_info[fname](gen_obj)
        return rv

    def _generate_spatial_fluid(self, field, ngz):
        rv = np.empty(self.size, dtype="float64")
        ind = 0
        if ngz == 0:
            for io_chunk in self.chunks([], "io"):
                for i,chunk in enumerate(self.chunks(field, "spatial", ngz = 0)):
                    mask = self._current_chunk.objs[0].select(self.selector)
                    if mask is None: continue
                    data = self[field][mask]
                    rv[ind:ind+data.size] = data
                    ind += data.size
        else:
            chunks = self.hierarchy._chunk(self, "spatial", ngz = ngz)
            for i, chunk in enumerate(chunks):
                with self._chunked_read(chunk):
                    gz = self._current_chunk.objs[0]
                    wogz = gz._base_grid
                    mask = wogz.select(self.selector)
                    if mask is None: continue
                    data = gz[field][ngz:-ngz, ngz:-ngz, ngz:-ngz][mask]
                    rv[ind:ind+data.size] = data
                    ind += data.size
        return rv

    def _generate_particle_field(self, field):
        # First we check the validator
        ftype, fname = field
        if self._current_chunk is None or \
           self._current_chunk.chunk_type != "spatial":
            gen_obj = self
        else:
            gen_obj = self._current_chunk.objs[0]
        try:
            finfo = self.pf._get_field_info(*field)
            finfo.check_available(gen_obj)
        except NeedsGridType as ngt_exception:
            if ngt_exception.ghost_zones != 0:
                raise NotImplementedError
            size = self._count_particles(ftype)
            rv = np.empty(size, dtype="float64")
            ind = 0
            for io_chunk in self.chunks([], "io"):
                for i,chunk in enumerate(self.chunks(field, "spatial")):
                    x, y, z = (self[ftype, 'particle_position_%s' % ax]
                               for ax in 'xyz')
                    if x.size == 0: continue
                    mask = self._current_chunk.objs[0].select_particles(
                        self.selector, x, y, z)
                    if mask is None: continue
                    # This requests it from the grid and does NOT mask it
                    data = self[field][mask]
                    rv[ind:ind+data.size] = data
                    ind += data.size
        else:
            with self._field_type_state(ftype, finfo, gen_obj):
                rv = self.pf._get_field_info(*field)(gen_obj)
        return rv

    def _count_particles(self, ftype):
        for (f1, f2), val in self.field_data.items():
            if f1 == ftype:
                return val.size
        size = 0
        for io_chunk in self.chunks([], "io"):
            for i,chunk in enumerate(self.chunks([], "spatial")):
                x, y, z = (self[ftype, 'particle_position_%s' % ax]
                            for ax in 'xyz')
                if x.size == 0: continue
                size += self._current_chunk.objs[0].count_particles(
                    self.selector, x, y, z)
        return size

    def _generate_container_field(self, field):
        raise NotImplementedError

    def _parameter_iterate(self, seq):
        for obj in seq:
            old_fp = obj.field_parameters
            obj.field_parameters = self.field_parameters
            yield obj
            obj.field_parameters = old_fp

    _key_fields = None
    def write_out(self, filename, fields=None, format="%0.16e"):
        if fields is None: fields=sorted(self.field_data.keys())
        if self._key_fields is None: raise ValueError
        field_order = self._key_fields[:]
        for field in field_order: self[field]
        field_order += [field for field in fields if field not in field_order]
        fid = open(filename,"w")
        fid.write("\t".join(["#"] + field_order + ["\n"]))
        field_data = np.array([self.field_data[field] for field in field_order])
        for line in range(field_data.shape[1]):
            field_data[:,line].tofile(fid, sep="\t", format=format)
            fid.write("\n")
        fid.close()

    def save_object(self, name, filename = None):
        """
        Save an object.  If *filename* is supplied, it will be stored in
        a :mod:`shelve` file of that name.  Otherwise, it will be stored via
        :meth:`yt.data_objects.api.GridGeometryHandler.save_object`.
        """
        if filename is not None:
            ds = shelve.open(filename, protocol=-1)
            if name in ds:
                mylog.info("Overwriting %s in %s", name, filename)
            ds[name] = self
            ds.close()
        else:
            self.hierarchy.save_object(self, name)

    def __reduce__(self):
        args = tuple([self.pf._hash(), self._type_name] +
                     [getattr(self, n) for n in self._con_args] +
                     [self.field_parameters])
        return (_reconstruct_object, args)

    def __repr__(self, clean = False):
        # We'll do this the slow way to be clear what's going on
        if clean: s = "%s: " % (self.__class__.__name__)
        else: s = "%s (%s): " % (self.__class__.__name__, self.pf)
        s += ", ".join(["%s=%s" % (i, getattr(self,i))
                       for i in self._con_args])
        return s

<<<<<<< HEAD
    @contextmanager
    def _field_type_state(self, ftype, finfo, obj = None):
        if obj is None: obj = self
        old_particle_type = obj._current_particle_type
        old_fluid_type = obj._current_fluid_type
        if finfo.particle_type:
            obj._current_particle_type = ftype
        else:
            obj._current_fluid_type = ftype
        yield
        obj._current_particle_type = old_particle_type
        obj._current_fluid_type = old_fluid_type
=======
class GridPropertiesMixin(object):

    def select_grids(self, level):
        """
        Return all grids on a given level.
        """
        grids = [g for g in self._grids if g.Level == level]
        return grids

    def select_grid_indices(self, level):
        return np.where(self.grid_levels[:,0] == level)

    def __get_grid_left_edge(self):
        if self.__grid_left_edge == None:
            self.__grid_left_edge = np.array([g.LeftEdge for g in self._grids])
        return self.__grid_left_edge

    def __del_grid_left_edge(self):
        del self.__grid_left_edge
        self.__grid_left_edge = None

    def __set_grid_left_edge(self, val):
        self.__grid_left_edge = val

    __grid_left_edge = None
    grid_left_edge = property(__get_grid_left_edge, __set_grid_left_edge,
                              __del_grid_left_edge)

    def __get_grid_right_edge(self):
        if self.__grid_right_edge == None:
            self.__grid_right_edge = np.array([g.RightEdge for g in self._grids])
        return self.__grid_right_edge

    def __del_grid_right_edge(self):
        del self.__grid_right_edge
        self.__grid_right_edge = None

    def __set_grid_right_edge(self, val):
        self.__grid_right_edge = val

    __grid_right_edge = None
    grid_right_edge = property(__get_grid_right_edge, __set_grid_right_edge,
                             __del_grid_right_edge)

    def __get_grid_levels(self):
        if self.__grid_levels == None:
            self.__grid_levels = np.array([g.Level for g in self._grids])
            self.__grid_levels.shape = (self.__grid_levels.size, 1)
        return self.__grid_levels

    def __del_grid_levels(self):
        del self.__grid_levels
        self.__grid_levels = None

    def __set_grid_levels(self, val):
        self.__grid_levels = val
>>>>>>> fc7c5b46

    def _determine_fields(self, fields):
        fields = ensure_list(fields)
        explicit_fields = []
        for field in fields:
            if field in self._container_fields:
                explicit_fields.append(field)
                continue
            if isinstance(field, types.TupleType):
                if len(field) != 2 or \
                   not isinstance(field[0], types.StringTypes) or \
                   not isinstance(field[1], types.StringTypes):
                    raise YTFieldNotParseable(field)
                ftype, fname = field
                finfo = self.pf._get_field_info(ftype, fname)
            else:
                fname = field
                finfo = self.pf._get_field_info("unknown", fname)
                if finfo.particle_type:
                    ftype = self._current_particle_type
                else:
                    ftype = self._current_fluid_type
            if finfo.particle_type and ftype not in self.pf.particle_types:
                raise YTFieldTypeNotFound(ftype)
            elif not finfo.particle_type and ftype not in self.pf.fluid_types:
                raise YTFieldTypeNotFound(ftype)
            explicit_fields.append((ftype, fname))
        return explicit_fields

<<<<<<< HEAD
    @property
    def blocks(self):
        for io_chunk in self.chunks([], "io"):
            for i,chunk in enumerate(self.chunks([], "spatial", ngz = 0)):
                mask = self._current_chunk.objs[0].select(self.selector)
                if mask is None: continue
                yield self._current_chunk.objs[0], mask

class GenerationInProgress(Exception):
    def __init__(self, fields):
        self.fields = fields
        super(GenerationInProgress, self).__init__()

class YTSelectionContainer(YTDataContainer, ParallelAnalysisInterface):
    _locked = False
    _sort_by = None
    _selector = None
    _current_chunk = None
    size = None
    shape = None

    def __init__(self, *args, **kwargs):
        super(YTSelectionContainer, self).__init__(*args, **kwargs)
=======
    def __get_grid_dimensions(self):
        if self.__grid_dimensions == None:
            self.__grid_dimensions = np.array([g.ActiveDimensions for g in self._grids])
        return self.__grid_dimensions
>>>>>>> fc7c5b46

    @property
    def selector(self):
        if self._selector is not None: return self._selector
        sclass = getattr(yt.geometry.selection_routines,
                         "%s_selector" % self._type_name, None)
        if sclass is None:
            raise YTDataSelectorNotImplemented(self._type_name)
        self._selector = sclass(self)
        return self._selector

    def chunks(self, fields, chunking_style, **kwargs):
        # This is an iterator that will yield the necessary chunks.
        self.get_data() # Ensure we have built ourselves
        if fields is None: fields = []
        for chunk in self.hierarchy._chunk(self, chunking_style, **kwargs):
            with self._chunked_read(chunk):
                self.get_data(fields)
                # NOTE: we yield before releasing the context
                yield self

    def _identify_dependencies(self, fields_to_get):
        inspected = 0
        fields_to_get = fields_to_get[:]
        for ftype, field in itertools.cycle(fields_to_get):
            if inspected >= len(fields_to_get): break
            inspected += 1
            if field not in self.pf.field_dependencies: continue
            fd = self.pf.field_dependencies[field]
            requested = self._determine_fields(list(set(fd.requested)))
            deps = [d for d in requested if d not in fields_to_get]
            fields_to_get += deps
        return fields_to_get
    
    def get_data(self, fields=None):
        if self._current_chunk is None:
            self.hierarchy._identify_base_chunk(self)
        if fields is None: return
        fields = self._determine_fields(fields)
        # Now we collect all our fields
        fields_to_get = [f for f in fields if f not in self.field_data]
        if len(fields_to_get) == 0:
            return
        elif self._locked == True:
            raise GenerationInProgress(fields)
        # At this point, we want to figure out *all* our dependencies.
        fields_to_get = self._identify_dependencies(fields_to_get)
        # We now split up into readers for the types of fields
        fluids, particles = [], []
        for ftype, fname in fields_to_get:
            finfo = self.pf._get_field_info(ftype, fname)
            if finfo.particle_type:
                particles.append((ftype, fname))
            elif (ftype, fname) not in fluids:
                fluids.append((ftype, fname))
        # The _read method will figure out which fields it needs to get from
        # disk, and return a dict of those fields along with the fields that
        # need to be generated.
        read_fluids, gen_fluids = self.hierarchy._read_fluid_fields(
                                        fluids, self, self._current_chunk)
        self.field_data.update(read_fluids)

        read_particles, gen_particles = self.hierarchy._read_particle_fields(
                                        particles, self, self._current_chunk)
        self.field_data.update(read_particles)
        fields_to_generate = gen_fluids + gen_particles
        self._generate_fields(fields_to_generate)

    def _generate_fields(self, fields_to_generate):
        index = 0
        with self._field_lock():
            while any(f not in self.field_data for f in fields_to_generate):
                field = fields_to_generate[index % len(fields_to_generate)]
                index += 1
                if field in self.field_data: continue
                try:
                    self.field_data[field] = self._generate_field(field)
                except GenerationInProgress as gip:
                    for f in gip.fields:
                        if f not in fields_to_generate:
                            fields_to_generate.append(f)

    @contextmanager
    def _field_lock(self):
        self._locked = True
        yield
        self._locked = False

    @contextmanager
    def _chunked_read(self, chunk):
        # There are several items that need to be swapped out
        # field_data, size, shape
        old_field_data, self.field_data = self.field_data, YTFieldData()
        old_size, self.size = self.size, chunk.data_size
        old_chunk, self._current_chunk = self._current_chunk, chunk
        old_locked, self._locked = self._locked, False
        #self.shape = (self.size,)
        yield
        self.field_data = old_field_data
        self.size = old_size
        #self.shape = (old_size,)
        self._current_chunk = old_chunk
        self._locked = old_locked

    @property
    def icoords(self):
        return self._current_chunk.icoords

    @property
    def fcoords(self):
        return self._current_chunk.fcoords

    @property
    def ires(self):
        return self._current_chunk.ires

    @property
    def fwidth(self):
        return self._current_chunk.fwidth

class YTSelectionContainer1D(YTSelectionContainer):
    _spatial = False
    def __init__(self, pf, field_parameters):
        super(YTSelectionContainer1D, self).__init__(
            pf, field_parameters)
        self._grids = None
        self._sortkey = None
        self._sorted = {}

<<<<<<< HEAD
class YTSelectionContainer2D(YTSelectionContainer):
=======
    def get_data(self, fields=None, in_grids=False):
        if self._grids is None:
            self._get_list_of_grids()
        points = []
        if not fields:
            fields_to_get = self.fields[:]
        else:
            fields_to_get = ensure_list(fields)
        if not self.sort_by in fields_to_get and \
            self.sort_by not in self.field_data:
            fields_to_get.insert(0, self.sort_by)
        mylog.debug("Going to obtain %s", fields_to_get)
        for field in fields_to_get:
            if self.field_data.has_key(field):
                continue
            mylog.info("Getting field %s from %s", field, len(self._grids))
            if field not in self.hierarchy.field_list and not in_grids:
                if field not in ("dts", "t") and self._generate_field(field):
                    continue # True means we already assigned it
            self[field] = np.concatenate(
                [self._get_data_from_grid(grid, field)
                 for grid in self._grids])
            if not self.field_data.has_key(field):
                continue
            if self._sortkey is None:
                self._sortkey = np.argsort(self[self.sort_by])
            # We *always* sort the field here if we have not successfully
            # generated it above.  This way, fields that are grabbed from the
            # grids are sorted properly.
            self[field] = self[field][self._sortkey]

class AMROrthoRayBase(AMR1DData):
    """
    This is an orthogonal ray cast through the entire domain, at a specific
    coordinate.

    This object is typically accessed through the `ortho_ray` object that
    hangs off of hierarchy objects.  The resulting arrays have their
    dimensionality reduced to one, and an ordered list of points at an
    (x,y) tuple along `axis` are available.

    Parameters
    ----------
    axis : int
        The axis along which to cast the ray.  Can be 0, 1, or 2 for x, y, z.
    coords : tuple of floats
        The (plane_x, plane_y) coordinates at which to cast the ray.  Note
        that this is in the plane coordinates: so if you are casting along
        x, this will be (y,z).  If you are casting along y, this will be
        (x,z).  If you are casting along z, this will be (x,y).
    fields : list of strings, optional
        If you want the object to pre-retrieve a set of fields, supply them
        here.  This is not necessary.
    kwargs : dict of items
        Any additional values are passed as field parameters that can be
        accessed by generated fields.

    Examples
    --------

    >>> pf = load("RedshiftOutput0005")
    >>> oray = pf.h.ortho_ray(0, (0.2, 0.74))
    >>> print oray["Density"]
    """
    _key_fields = ['x','y','z','dx','dy','dz']
    _type_name = "ortho_ray"
    _con_args = ('axis', 'coords')
    def __init__(self, axis, coords, fields=None, pf=None, **kwargs):
        AMR1DData.__init__(self, pf, fields, **kwargs)
        self.axis = axis
        self.px_ax = x_dict[self.axis]
        self.py_ax = y_dict[self.axis]
        self.px_dx = 'd%s'%(axis_names[self.px_ax])
        self.py_dx = 'd%s'%(axis_names[self.py_ax])
        self.px, self.py = coords
        self.sort_by = axis_names[self.axis]
        self._refresh_data()

    @property
    def coords(self):
        return (self.px, self.py)

    def _get_list_of_grids(self):
        # This bugs me, but we will give the tie to the LeftEdge
        y = np.where( (self.px >=  self.pf.hierarchy.grid_left_edge[:,self.px_ax])
                    & (self.px < self.pf.hierarchy.grid_right_edge[:,self.px_ax])
                    & (self.py >=  self.pf.hierarchy.grid_left_edge[:,self.py_ax])
                    & (self.py < self.pf.hierarchy.grid_right_edge[:,self.py_ax]))
        self._grids = self.hierarchy.grids[y]

    @restore_grid_state
    def _get_data_from_grid(self, grid, field):
        # We are orthogonal, so we can feel free to make assumptions
        # for the sake of speed.
        if grid.id not in self._cut_masks:
            gdx = just_one(grid[self.px_dx])
            gdy = just_one(grid[self.py_dx])
            x_coord = int((self.px - grid.LeftEdge[self.px_ax])/gdx)
            y_coord = int((self.py - grid.LeftEdge[self.py_ax])/gdy)
            sl = [None,None,None]
            sl[self.px_ax] = slice(x_coord,x_coord+1,None)
            sl[self.py_ax] = slice(y_coord,y_coord+1,None)
            sl[self.axis] = slice(None)
            self._cut_masks[grid.id] = sl
        else:
            sl = self._cut_masks[grid.id]
        if not iterable(grid[field]):
            gf = grid[field] * np.ones(grid.child_mask[sl].shape)
        else:
            gf = grid[field][sl]
        return gf[np.where(grid.child_mask[sl])]

class AMRRayBase(AMR1DData):
    """
    This is an arbitrarily-aligned ray cast through the entire domain, at a
    specific coordinate.

    This object is typically accessed through the `ray` object that hangs
    off of hierarchy objects.  The resulting arrays have their
    dimensionality reduced to one, and an ordered list of points at an
    (x,y) tuple along `axis` are available, as is the `t` field, which
    corresponds to a unitless measurement along the ray from start to
    end.

    Parameters
    ----------
    start_point : array-like set of 3 floats
        The place where the ray starts.
    end_point : array-like set of 3 floats
        The place where the ray ends.
    fields : list of strings, optional
        If you want the object to pre-retrieve a set of fields, supply them
        here.  This is not necessary.
    kwargs : dict of items
        Any additional values are passed as field parameters that can be
        accessed by generated fields.

    Examples
    --------

    >>> pf = load("RedshiftOutput0005")
    >>> ray = pf.h._ray((0.2, 0.74, 0.11), (0.4, 0.91, 0.31))
    >>> print ray["Density"], ray["t"], ray["dts"]
    """
    _type_name = "ray"
    _con_args = ('start_point', 'end_point')
    sort_by = 't'
    def __init__(self, start_point, end_point, fields=None, pf=None, **kwargs):
        AMR1DData.__init__(self, pf, fields, **kwargs)
        self.start_point = np.array(start_point, dtype='float64')
        self.end_point = np.array(end_point, dtype='float64')
        self.vec = self.end_point - self.start_point
        #self.vec /= np.sqrt(np.dot(self.vec, self.vec))
        self._set_center(self.start_point)
        self.set_field_parameter('center', self.start_point)
        self._dts, self._ts = {}, {}
        #self._refresh_data()

    def _get_list_of_grids(self):
        # Get the value of the line at each LeftEdge and RightEdge
        LE = self.pf.h.grid_left_edge
        RE = self.pf.h.grid_right_edge
        p = np.zeros(self.pf.h.num_grids, dtype='bool')
        # Check left faces first
        for i in range(3):
            i1 = (i+1) % 3
            i2 = (i+2) % 3
            vs = self._get_line_at_coord(LE[:,i], i)
            p = p | ( ( (LE[:,i1] <= vs[:,i1]) & (RE[:,i1] >= vs[:,i1]) ) \
                    & ( (LE[:,i2] <= vs[:,i2]) & (RE[:,i2] >= vs[:,i2]) ) )
            vs = self._get_line_at_coord(RE[:,i], i)
            p = p | ( ( (LE[:,i1] <= vs[:,i1]) & (RE[:,i1] >= vs[:,i1]) ) \
                    & ( (LE[:,i2] <= vs[:,i2]) & (RE[:,i2] >= vs[:,i2]) ) )
        p = p | ( np.all( LE <= self.start_point, axis=1 )
                & np.all( RE >= self.start_point, axis=1 ) )
        p = p | ( np.all( LE <= self.end_point,   axis=1 )
                & np.all( RE >= self.end_point,   axis=1 ) )
        self._grids = self.hierarchy.grids[p]

    def _get_line_at_coord(self, v, index):
        # t*self.vec + self.start_point = self.end_point
        t = (v - self.start_point[index])/self.vec[index]
        t = t.reshape((t.shape[0],1))
        return self.start_point + t*self.vec

    @restore_grid_state
    def _get_data_from_grid(self, grid, field):
        mask = np.logical_and(self._get_cut_mask(grid),
                              grid.child_mask)
        if field == 'dts': return self._dts[grid.id][mask]
        if field == 't': return self._ts[grid.id][mask]
        gf = grid[field]
        if not iterable(gf):
            gf = gf * np.ones(grid.child_mask.shape)
        return gf[mask]

    @cache_mask
    def _get_cut_mask(self, grid):
        mask = np.zeros(grid.ActiveDimensions, dtype='int')
        dts = np.zeros(grid.ActiveDimensions, dtype='float64')
        ts = np.zeros(grid.ActiveDimensions, dtype='float64')
        VoxelTraversal(mask, ts, dts, grid.LeftEdge, grid.RightEdge,
                       grid.dds, self.center, self.vec)
        self._dts[grid.id] = np.abs(dts)
        self._ts[grid.id] = np.abs(ts)
        return mask

class AMRStreamlineBase(AMR1DData):
    """
    This is a streamline, which is a set of points defined as
    being parallel to some vector field.

    This object is typically accessed through the Streamlines.path
    function.  The resulting arrays have their dimensionality
    reduced to one, and an ordered list of points at an (x,y)
    tuple along `axis` are available, as is the `t` field, which
    corresponds to a unitless measurement along the ray from start
    to end.

    Parameters
    ----------
    positions : array-like
        List of streamline positions
    length : float
        The magnitude of the distance; dts will be divided by this
    fields : list of strings, optional
        If you want the object to pre-retrieve a set of fields, supply them
        here.  This is not necessary.
    pf : Parameter file object
        Passed in to access the hierarchy
    kwargs : dict of items
        Any additional values are passed as field parameters that can be
        accessed by generated fields.

    Examples
    --------

    >>> from yt.visualization.api import Streamlines
    >>> streamlines = Streamlines(pf, [0.5]*3)
    >>> streamlines.integrate_through_volume()
    >>> stream = streamlines.path(0)
    >>> matplotlib.pylab.semilogy(stream['t'], stream['Density'], '-x')

    """
    _type_name = "streamline"
    _con_args = ('positions')
    sort_by = 't'
    def __init__(self, positions, length = 1.0, fields=None, pf=None, **kwargs):
        AMR1DData.__init__(self, pf, fields, **kwargs)
        self.positions = positions
        self.dts = np.empty_like(positions[:,0])
        self.dts[:-1] = np.sqrt(np.sum((self.positions[1:]-
                                        self.positions[:-1])**2,axis=1))
        self.dts[-1] = self.dts[-2]
        self.length = length
        self.dts /= length
        self.ts = np.add.accumulate(self.dts)
        self._set_center(self.positions[0])
        self.set_field_parameter('center', self.positions[0])
        self._dts, self._ts = {}, {}
        #self._refresh_data()

    def _get_list_of_grids(self):
        # Get the value of the line at each LeftEdge and RightEdge
        LE = self.pf.h.grid_left_edge
        RE = self.pf.h.grid_right_edge
        # Check left faces first
        min_streampoint = np.min(self.positions, axis=0)
        max_streampoint = np.max(self.positions, axis=0)
        p = np.all((min_streampoint <= RE) & (max_streampoint > LE), axis=1)
        self._grids = self.hierarchy.grids[p]

    @restore_grid_state
    def _get_data_from_grid(self, grid, field):
        # No child masking here; it happens inside the mask cut
        mask = self._get_cut_mask(grid)
        if field == 'dts': return self._dts[grid.id]
        if field == 't': return self._ts[grid.id]
        return grid[field].flat[mask]

    @cache_mask
    def _get_cut_mask(self, grid):
        #pdb.set_trace()
        points_in_grid = np.all(self.positions > grid.LeftEdge, axis=1) & \
                         np.all(self.positions <= grid.RightEdge, axis=1)
        pids = np.where(points_in_grid)[0]
        mask = np.zeros(points_in_grid.sum(), dtype='int')
        dts = np.zeros(points_in_grid.sum(), dtype='float64')
        ts = np.zeros(points_in_grid.sum(), dtype='float64')
        for mi, (i, pos) in enumerate(zip(pids, self.positions[points_in_grid])):
            if not points_in_grid[i]: continue
            ci = ((pos - grid.LeftEdge)/grid.dds).astype('int')
            if grid.child_mask[ci[0], ci[1], ci[2]] == 0: continue
            for j in range(3):
                ci[j] = min(ci[j], grid.ActiveDimensions[j]-1)
            mask[mi] = np.ravel_multi_index(ci, grid.ActiveDimensions)
            dts[mi] = self.dts[i]
            ts[mi] = self.ts[i]
        self._dts[grid.id] = dts
        self._ts[grid.id] = ts
        return mask

class AMR2DData(AMRData, GridPropertiesMixin, ParallelAnalysisInterface):
>>>>>>> fc7c5b46
    _key_fields = ['px','py','pdx','pdy']
    """
    Prepares the YTSelectionContainer2D, normal to *axis*.  If *axis* is 4, we are not
    aligned with any axis.
    """
    _spatial = False
    def __init__(self, axis, pf, field_parameters):
        ParallelAnalysisInterface.__init__(self)
        self.axis = axis
<<<<<<< HEAD
        super(YTSelectionContainer2D, self).__init__(
            pf, field_parameters)
        self.set_field_parameter("axis", axis)
        
    def _convert_field_name(self, field):
        return field

=======
        AMRData.__init__(self, pf, fields, **kwargs)
        self.field = ensure_list(fields)[0]
        self.set_field_parameter("axis",axis)

    def _convert_field_name(self, field):
        return field

    #@time_execution
    def get_data(self, fields = None):
        """
        Iterates over the list of fields and generates/reads them all.
        """
        # We get it for the values in fields and coords
        # We take a 3-tuple of the coordinate we want to slice through, as well
        # as the axis we're slicing along
        self._get_list_of_grids()
        if not self.has_key('pdx'):
            self._generate_coords()
        if fields == None:
            fields_to_get = self.fields[:]
        else:
            fields_to_get = ensure_list(fields)
        for field in fields_to_get:
            if self.field_data.has_key(field): continue
            if field not in self.hierarchy.field_list:
                if self._generate_field(field):
                    continue # A "True" return means we did it
            # To ensure that we use data from this object as much as possible,
            # we're going to have to set the same thing several times
            data = [self._get_data_from_grid(grid, field)
                    for grid in self._get_grids()]
            if len(data) == 0:
                data = np.array([])
            else:
                data = np.concatenate(data)
            # Now the next field can use this field
            self[field] = self.comm.par_combine_object(data, op='cat',
                                                       datatype='array')

>>>>>>> fc7c5b46
    def _get_pw(self, fields, center, width, origin, axes_unit, plot_type):
        axis = self.axis
        self.fields = [k for k in self.field_data.keys()
                       if k not in self._container_fields]
        from yt.visualization.plot_window import \
            GetWindowParameters, PWViewerMPL
        from yt.visualization.fixed_resolution import FixedResolutionBuffer
        (bounds, center, units) = GetWindowParameters(axis, center, width, self.pf)
        if axes_unit is None and units != ('1', '1'):
            axes_unit = units
        pw = PWViewerMPL(self, bounds, origin=origin, frb_generator=FixedResolutionBuffer,
                         plot_type=plot_type)
        pw.set_axes_unit(axes_unit)
        return pw


    def to_frb(self, width, resolution, center=None, height=None):
        r"""This function returns a FixedResolutionBuffer generated from this
        object.

        A FixedResolutionBuffer is an object that accepts a variable-resolution
        2D object and transforms it into an NxM bitmap that can be plotted,
        examined or processed.  This is a convenience function to return an FRB
        directly from an existing 2D data object.

        Parameters
        ----------
        width : width specifier
            This can either be a floating point value, in the native domain
            units of the simulation, or a tuple of the (value, unit) style.
            This will be the width of the FRB.
        height : height specifier
            This will be the physical height of the FRB, by default it is equal
            to width.  Note that this will not make any corrections to
            resolution for the aspect ratio.
        resolution : int or tuple of ints
            The number of pixels on a side of the final FRB.  If iterable, this
            will be the width then the height.
        center : array-like of floats, optional
            The center of the FRB.  If not specified, defaults to the center of
            the current object.

        Returns
        -------
        frb : :class:`~yt.visualization.fixed_resolution.FixedResolutionBuffer`
            A fixed resolution buffer, which can be queried for fields.

        Examples
        --------

        >>> proj = pf.h.proj("Density", 0)
        >>> frb = proj.to_frb( (100.0, 'kpc'), 1024)
        >>> write_image(np.log10(frb["Density"]), 'density_100kpc.png')
        """
        
        if (self.pf.geometry == "cylindrical" and self.axis == 1) or \
            (self.pf.geometry == "polar" and self.axis == 2):
            from yt.visualization.fixed_resolution import CylindricalFixedResolutionBuffer
            frb = CylindricalFixedResolutionBuffer(self, width, resolution)
            return frb
        
        if center is None:
            center = self.get_field_parameter("center")
            if center is None:
                center = (self.pf.domain_right_edge
                        + self.pf.domain_left_edge)/2.0
        if iterable(width):
            w, u = width
            width = w/self.pf[u]
        if height is None:
            height = width
        elif iterable(height):
            h, u = height
            height = h/self.pf[u]
        if not iterable(resolution):
            resolution = (resolution, resolution)
        from yt.visualization.fixed_resolution import FixedResolutionBuffer
        xax = x_dict[self.axis]
        yax = y_dict[self.axis]
        bounds = (center[xax] - width*0.5, center[xax] + width*0.5,
                  center[yax] - height*0.5, center[yax] + height*0.5)
        frb = FixedResolutionBuffer(self, bounds, resolution)
        return frb

<<<<<<< HEAD
class YTSelectionContainer3D(YTSelectionContainer):
=======
    def interpolate_discretize(self, LE, RE, field, side, log_spacing=True):
        """
        This returns a uniform grid of points between *LE* and *RE*,
        interpolated using the nearest neighbor method, with *side* points on a
        side.
        """
        import yt.utilities.delaunay as de
        if log_spacing:
            zz = np.log10(self[field])
        else:
            zz = self[field]
        xi, yi = np.array( \
                 np.mgrid[LE[0]:RE[0]:side*1j, \
                          LE[1]:RE[1]:side*1j], 'float64')
        zi = de.Triangulation(self['px'],self['py']).nn_interpolator(zz)\
                 [LE[0]:RE[0]:side*1j, \
                  LE[1]:RE[1]:side*1j]
        if log_spacing:
            zi = 10**(zi)
        return [xi,yi,zi]

    _okay_to_serialize = True

    def _store_fields(self, fields, node_name = None, force = False):
        fields = ensure_list(fields)
        if node_name is None: node_name = self._gen_node_name()
        for field in fields:
            #mylog.debug("Storing %s in node %s",
                #self._convert_field_name(field), node_name)
            self.hierarchy.save_data(self[field], node_name,
                self._convert_field_name(field), force = force,
                passthrough = True)

    def _obtain_fields(self, fields, node_name = None):
        if not self._okay_to_serialize: return
        fields = ensure_list(fields)
        if node_name is None: node_name = self._gen_node_name()
        for field in fields:
            #mylog.debug("Trying to obtain %s from node %s",
                #self._convert_field_name(field), node_name)
            fdata=self.hierarchy.get_data(node_name,
                self._convert_field_name(field))
            if fdata is not None:
                #mylog.debug("Got %s from node %s", field, node_name)
                self[field] = fdata[:]
        return True

    def _deserialize(self, node_name = None):
        if not self._okay_to_serialize: return
        self._obtain_fields(self._key_fields, node_name)
        self._obtain_fields(self.fields, node_name)

    def _serialize(self, node_name = None, force = False):
        if not self._okay_to_serialize: return
        self._store_fields(self._key_fields, node_name, force)
        self._store_fields(self.fields, node_name, force)

class AMRSliceBase(AMR2DData):
>>>>>>> fc7c5b46
    """
    Returns an instance of YTSelectionContainer3D, or prepares one.  Usually only
    used as a base class.  Note that *center* is supplied, but only used
    for fields and quantities that require it.
    """
    _key_fields = ['x','y','z','dx','dy','dz']
    _spatial = False
    _num_ghost_zones = 0
    def __init__(self, center, pf = None, field_parameters = None):
        ParallelAnalysisInterface.__init__(self)
        super(YTSelectionContainer3D, self).__init__(pf, field_parameters)
        self._set_center(center)
        self.coords = None
        self._grids = None
        self.quantities = DerivedQuantityCollection(self)

    def cut_region(self, field_cuts):
        """
        Return an InLineExtractedRegion, where the grid cells are cut on the
        fly with a set of field_cuts.  It is very useful for applying 
        conditions to the fields in your data object.
        
        Examples
        --------
        To find the total mass of gas above 10^6 K in your volume:

        >>> pf = load("RedshiftOutput0005")
        >>> ad = pf.h.all_data()
        >>> cr = ad.cut_region(["grid['Temperature'] > 1e6"])
        >>> print cr.quantities["TotalQuantity"]("CellMassMsun")

        """
        return YTValueCutExtractionBase(self, field_cuts)

    def extract_region(self, indices):
        """
        Return an ExtractedRegion where the points contained in it are defined
        as the points in `this` data object with the given *indices*.
        """
        fp = self.field_parameters.copy()
        return YTSelectedIndicesBase(self, indices, field_parameters = fp)

    def extract_isocontours(self, field, value, filename = None,
                            rescale = False, sample_values = None):
        r"""This identifies isocontours on a cell-by-cell basis, with no
        consideration of global connectedness, and returns the vertices of the
        Triangles in that isocontour.

        This function simply returns the vertices of all the triangles
        calculated by the marching cubes algorithm; for more complex
        operations, such as identifying connected sets of cells above a given
        threshold, see the extract_connected_sets function.  This is more
        useful for calculating, for instance, total isocontour area, or
        visualizing in an external program (such as `MeshLab
        <http://meshlab.sf.net>`_.)
        
        Parameters
        ----------
        field : string
            Any field that can be obtained in a data object.  This is the field
            which will be isocontoured.
        value : float
            The value at which the isocontour should be calculated.
        filename : string, optional
            If supplied, this file will be filled with the vertices in .obj
            format.  Suitable for loading into meshlab.
        rescale : bool, optional
            If true, the vertices will be rescaled within their min/max.
        sample_values : string, optional
            Any field whose value should be extracted at the center of each
            triangle.

<<<<<<< HEAD
        Returns
        -------
        verts : array of floats
            The array of vertices, x,y,z.  Taken in threes, these are the
            triangle vertices.
        samples : array of floats
            If `sample_values` is specified, this will be returned and will
            contain the values of the field specified at the center of each
            triangle.
=======
    def _generate_grid_coords(self, grid):
        xaxis = x_dict[self.axis]
        yaxis = y_dict[self.axis]
        ds, dx, dy = grid.dds[self.axis], grid.dds[xaxis], grid.dds[yaxis]
        sl_ind = int((self.coord-self.pf.domain_left_edge[self.axis])/ds) - \
                     grid.get_global_startindex()[self.axis]
        sl = [slice(None), slice(None), slice(None)]
        sl[self.axis] = slice(sl_ind, sl_ind + 1)
        #sl.reverse()
        sl = tuple(sl)
        nx = grid.child_mask.shape[xaxis]
        ny = grid.child_mask.shape[yaxis]
        mask = self.__cut_mask_child_mask(grid)[sl]
        cm = np.where(mask.ravel()== 1)
        cmI = np.indices((nx,ny))
        ind = cmI[0, :].ravel()   # xind
        npoints = cm[0].shape
        # create array of "npoints" ones that will be reused later
        points = np.ones(npoints, 'float64')
        # calculate xpoints array
        t = points * ind[cm] * dx + (grid.LeftEdge[xaxis] + 0.5 * dx)
        # calculate ypoints array
        ind = cmI[1, :].ravel()   # yind
        del cmI   # no longer needed
        t = np.vstack( (t, points * ind[cm] * dy + \
                (grid.LeftEdge[yaxis] + 0.5 * dy))
            )
        del ind, cm   # no longer needed
        # calculate zpoints array
        t = np.vstack((t, points * self.coord))
        # calculate dx array
        t = np.vstack((t, points * dx * 0.5))
        # calculate dy array
        t = np.vstack((t, points * dy * 0.5))
        # return [xpoints, ypoints, zpoints, dx, dy] as (5, npoints) array
        return t.swapaxes(0, 1)
>>>>>>> fc7c5b46

        References
        ----------

        .. [1] Marching Cubes: http://en.wikipedia.org/wiki/Marching_cubes

<<<<<<< HEAD
=======
    def __get_quantities(self):
        if self.__quantities is None:
            self.__quantities = DerivedQuantityCollection(self)
        return self.__quantities
    __quantities = None
    quantities = property(__get_quantities)

    @property
    def _mrep(self):
        return MinimalSliceData(self)

    def hub_upload(self):
        self._mrep.upload()

    def to_pw(self, fields=None, center='c', width=None, axes_unit=None,
               origin='center-window'):
        r"""Create a :class:`~yt.visualization.plot_window.PWViewerMPL` from this
        object.

        This is a bare-bones mechanism of creating a plot window from this
        object, which can then be moved around, zoomed, and on and on.  All
        behavior of the plot window is relegated to that routine.
        """
        pw = self._get_pw(fields, center, width, origin, axes_unit, 'Slice')
        return pw

class AMRCuttingPlaneBase(AMR2DData):
    """
    This is a data object corresponding to an oblique slice through the
    simulation domain.

    This object is typically accessed through the `cutting` object
    that hangs off of hierarchy objects.  AMRCuttingPlane is an oblique
    plane through the data, defined by a normal vector and a coordinate.
    It attempts to guess an 'up' vector, which cannot be overridden, and
    then it pixelizes the appropriate data onto the plane without
    interpolation.

    Parameters
    ----------
    normal : array_like
        The vector that defines the desired plane.  For instance, the
        angular momentum of a sphere.
    center : array_like, optional
        The center of the cutting plane.
    fields : list of strings, optional
        If you want the object to pre-retrieve a set of fields, supply them
        here.  This is not necessary.
    node_name: string, optional
        The node in the .yt file to find or store this slice at.  Should
        probably not be used.
    kwargs : dict of items
        Any additional values are passed as field parameters that can be
        accessed by generated fields.

    Notes
    -----

    This data object in particular can be somewhat expensive to create.
    It's also important to note that unlike the other 2D data objects, this
    oject provides px, py, pz, as some cells may have a height from the
    plane.

    Examples
    --------

    >>> pf = load("RedshiftOutput0005")
    >>> cp = pf.h.cutting([0.1, 0.2, -0.9], [0.5, 0.42, 0.6])
    >>> print cp["Density"]
    """
    _plane = None
    _top_node = "/CuttingPlanes"
    _key_fields = AMR2DData._key_fields + ['pz','pdz']
    _type_name = "cutting"
    _con_args = ('normal', 'center')
    def __init__(self, normal, center, fields = None, node_name = None,
                 north_vector = None, **kwargs):
        AMR2DData.__init__(self, 4, fields, **kwargs)
        self._set_center(center)
        self.set_field_parameter('center',center)
        # Let's set up our plane equation
        # ax + by + cz + d = 0
        self.orienter = Orientation(normal, north_vector = north_vector)
        self._norm_vec = self.orienter.normal_vector
        self._d = -1.0 * np.dot(self._norm_vec, self.center)
        self._x_vec = self.orienter.unit_vectors[0]
        self._y_vec = self.orienter.unit_vectors[1]
        self._rot_mat = np.array([self._x_vec,self._y_vec,self._norm_vec])
        self._inv_mat = np.linalg.pinv(self._rot_mat)
        self.set_field_parameter('cp_x_vec',self._x_vec)
        self.set_field_parameter('cp_y_vec',self._y_vec)
        self.set_field_parameter('cp_z_vec',self._norm_vec)
        if node_name is False:
            self._refresh_data()
        else:
            if node_name is True: self._deserialize()
            else: self._deserialize(node_name)

    @property
    def normal(self):
        return self._norm_vec

    def _get_list_of_grids(self):
        # Recall that the projection of the distance vector from a point
        # onto the normal vector of a plane is:
        # D = (a x_0 + b y_0 + c z_0 + d)/sqrt(a^2+b^2+c^2)
        # @todo: Convert to using corners
        LE = self.pf.h.grid_left_edge
        RE = self.pf.h.grid_right_edge
        vertices = np.array([[LE[:,0],LE[:,1],LE[:,2]],
                             [RE[:,0],RE[:,1],RE[:,2]],
                             [LE[:,0],LE[:,1],RE[:,2]],
                             [RE[:,0],RE[:,1],LE[:,2]],
                             [LE[:,0],RE[:,1],RE[:,2]],
                             [RE[:,0],LE[:,1],LE[:,2]],
                             [LE[:,0],RE[:,1],LE[:,2]],
                             [RE[:,0],LE[:,1],RE[:,2]]])
        # This gives us shape: 8, 3, n_grid
        D = np.sum(self._norm_vec.reshape((1,3,1)) * vertices, axis=1) + self._d
        self.D = D
        self._grids = self.hierarchy.grids[
            np.where(np.logical_not(np.all(D<0,axis=0) | np.all(D>0,axis=0) )) ]

    @cache_mask
    def _get_cut_mask(self, grid):
        # This is slow.  Suggestions for improvement would be great...
        ss = grid.ActiveDimensions
        D = np.ones(ss) * self._d
        x = grid.LeftEdge[0] + grid.dds[0] * \
                (np.arange(grid.ActiveDimensions[0], dtype='float64')+0.5)
        y = grid.LeftEdge[1] + grid.dds[1] * \
                (np.arange(grid.ActiveDimensions[1], dtype='float64')+0.5)
        z = grid.LeftEdge[2] + grid.dds[2] * \
                (np.arange(grid.ActiveDimensions[2], dtype='float64')+0.5)
        D += (x * self._norm_vec[0]).reshape(ss[0],1,1)
        D += (y * self._norm_vec[1]).reshape(1,ss[1],1)
        D += (z * self._norm_vec[2]).reshape(1,1,ss[2])
        diag_dist = np.sqrt(np.sum(grid.dds**2.0))
        cm = (np.abs(D) <= 0.5*diag_dist) # Boolean
        return cm

    def _generate_coords(self):
        points = []
        for grid in self._get_grids():
            points.append(self._generate_grid_coords(grid))
        if len(points) == 0: points = None
        else: points = np.concatenate(points)
        t = self.comm.par_combine_object(points, datatype="array", op="cat")
        pos = (t[:,0:3] - self.center)
        self['px'] = np.dot(pos, self._x_vec)
        self['py'] = np.dot(pos, self._y_vec)
        self['pz'] = np.dot(pos, self._norm_vec)
        self['pdx'] = t[:,3] * 0.5
        self['pdy'] = t[:,3] * 0.5
        self['pdz'] = t[:,3] * 0.5

    def _generate_grid_coords(self, grid):
        pointI = self._get_point_indices(grid)
        coords = [grid[ax][pointI].ravel() for ax in 'xyz']
        coords.append(np.ones(coords[0].shape, 'float64') * just_one(grid['dx']))
        return np.array(coords).swapaxes(0,1)

    def _get_data_from_grid(self, grid, field):
        if not self.pf.field_info[field].particle_type:
            pointI = self._get_point_indices(grid)
            if grid[field].size == 1: # dx, dy, dz, cellvolume
                t = grid[field] * np.ones(grid.ActiveDimensions)
                return t[pointI].ravel()
            return grid[field][pointI].ravel()
        else:
            return grid[field]

    def interpolate_discretize(self, *args, **kwargs):
        pass

    @cache_point_indices
    def _get_point_indices(self, grid, use_child_mask=True):
        k = np.zeros(grid.ActiveDimensions, dtype='bool')
        k = (k | self._get_cut_mask(grid))
        if use_child_mask: k = (k & grid.child_mask)
        return np.where(k)

    def _gen_node_name(self):
        cen_name = ("%s" % (self.center,)).replace(" ","_")[1:-1]
        L_name = ("%s" % self._norm_vec).replace(" ","_")[1:-1]
        return "%s/c%s_L%s" % \
            (self._top_node, cen_name, L_name)

    def to_pw(self, fields=None, center='c', width=None, axes_unit=None):
        r"""Create a :class:`~yt.visualization.plot_window.PWViewerMPL` from this
        object.

        This is a bare-bones mechanism of creating a plot window from this
        object, which can then be moved around, zoomed, and on and on.  All
        behavior of the plot window is relegated to that routine.
        """
        normal = self.normal
        center = self.center
        if fields == None:
            if self.fields == None:
                raise SyntaxError("The fields keyword argument must be set")
        else:
            self.fields = ensure_list(fields)
        from yt.visualization.plot_window import \
            GetObliqueWindowParameters, PWViewerMPL
        from yt.visualization.fixed_resolution import ObliqueFixedResolutionBuffer
        (bounds, center_rot, units) = GetObliqueWindowParameters(normal, center, width, self.pf)
        if axes_unit is None and units != ('1', '1'):
            axes_units = units
        pw = PWViewerMPL(self, bounds, origin='center-window', periodic=False, oblique=True,
                         frb_generator=ObliqueFixedResolutionBuffer, plot_type='OffAxisSlice')
        pw.set_axes_unit(axes_unit)
        return pw

    def to_frb(self, width, resolution, height=None):
        r"""This function returns an ObliqueFixedResolutionBuffer generated
        from this object.

        An ObliqueFixedResolutionBuffer is an object that accepts a
        variable-resolution 2D object and transforms it into an NxM bitmap that
        can be plotted, examined or processed.  This is a convenience function
        to return an FRB directly from an existing 2D data object.  Unlike the
        corresponding to_frb function for other AMR2DData objects, this does
        not accept a 'center' parameter as it is assumed to be centered at the
        center of the cutting plane.

        Parameters
        ----------
        width : width specifier
            This can either be a floating point value, in the native domain
            units of the simulation, or a tuple of the (value, unit) style.
            This will be the width of the FRB.
        height : height specifier, optional
            This will be the height of the FRB, by default it is equal to width.
        resolution : int or tuple of ints
            The number of pixels on a side of the final FRB.

        Returns
        -------
        frb : :class:`~yt.visualization.fixed_resolution.ObliqueFixedResolutionBuffer`
            A fixed resolution buffer, which can be queried for fields.

        Examples
        --------

        >>> v, c = pf.h.find_max("Density")
        >>> sp = pf.h.sphere(c, (100.0, 'au'))
        >>> L = sp.quantities["AngularMomentumVector"]()
        >>> cutting = pf.h.cutting(L, c)
        >>> frb = cutting.to_frb( (1.0, 'pc'), 1024)
        >>> write_image(np.log10(frb["Density"]), 'density_1pc.png')
        """
        if iterable(width):
            w, u = width
            width = w/self.pf[u]
        if height is None:
            height = width
        elif iterable(height):
            h, u = height
            height = h/self.pf[u]
        if not iterable(resolution):
            resolution = (resolution, resolution)
        from yt.visualization.fixed_resolution import ObliqueFixedResolutionBuffer
        bounds = (-width/2.0, width/2.0, -height/2.0, height/2.0)
        frb = ObliqueFixedResolutionBuffer(self, bounds, resolution)
        return frb

class AMRFixedResCuttingPlaneBase(AMR2DData):
    """
    The fixed resolution Cutting Plane slices at an oblique angle,
    where we use the *normal* vector at the *center* to define the
    viewing plane.  The plane is *width* units wide.  The 'up'
    direction is guessed at automatically if not given.

    AMRFixedResCuttingPlaneBase is an oblique plane through the data,
    defined by a normal vector and a coordinate.  It trilinearly
    interpolates the data to a fixed resolution slice.  It differs from
    the other data objects as it doesn't save the grid data, only the
    interpolated data.
    """
    _top_node = "/FixedResCuttingPlanes"
    _type_name = "fixed_res_cutting"
    _con_args = ('normal', 'center', 'width', 'dims')
    def __init__(self, normal, center, width, dims, fields = None,
                 node_name = None, **kwargs):
        #
        # Taken from Cutting Plane
        #
        AMR2DData.__init__(self, 4, fields, **kwargs)
        self._set_center(center)
        self.width = width
        self.dims = dims
        self.dds = self.width / self.dims
        self.bounds = np.array([0.0,1.0,0.0,1.0])

        self.set_field_parameter('center', center)
        # Let's set up our plane equation
        # ax + by + cz + d = 0
        self._norm_vec = normal/np.sqrt(np.dot(normal,normal))
        self._d = -1.0 * np.dot(self._norm_vec, self.center)
        # First we try all three, see which has the best result:
        vecs = np.identity(3)
        _t = np.cross(self._norm_vec, vecs).sum(axis=1)
        ax = _t.argmax()
        self._x_vec = np.cross(vecs[ax,:], self._norm_vec).ravel()
        self._x_vec /= np.sqrt(np.dot(self._x_vec, self._x_vec))
        self._y_vec = np.cross(self._norm_vec, self._x_vec).ravel()
        self._y_vec /= np.sqrt(np.dot(self._y_vec, self._y_vec))
        self._rot_mat = np.array([self._x_vec,self._y_vec,self._norm_vec])
        self._inv_mat = np.linalg.pinv(self._rot_mat)
        self.set_field_parameter('cp_x_vec',self._x_vec)
        self.set_field_parameter('cp_y_vec',self._y_vec)
        self.set_field_parameter('cp_z_vec',self._norm_vec)

        # Calculate coordinates of each pixel
        _co = self.dds * \
              (np.mgrid[-self.dims/2 : self.dims/2,
                        -self.dims/2 : self.dims/2] + 0.5)
        self._coord = self.center + np.outer(_co[0,:,:], self._x_vec) + \
                      np.outer(_co[1,:,:], self._y_vec)
        self._pixelmask = np.ones(self.dims*self.dims, dtype='int8')

        if node_name is False:
            self._refresh_data()
        else:
            if node_name is True: self._deserialize()
            else: self._deserialize(node_name)

    @property
    def normal(self):
        return self._norm_vec

    def _get_list_of_grids(self):
        # Just like the Cutting Plane but restrict the grids to be
        # within width/2 of the center.
        vertices = self.hierarchy.gridCorners
        # Shape = (8,3,n_grid)
        D = np.sum(self._norm_vec.reshape((1,3,1)) * vertices, axis=1) + self._d
        valid_grids = np.where(np.logical_not(np.all(D<0,axis=0) |
                                              np.all(D>0,axis=0) ))[0]
        # Now restrict these grids to a rect. prism that bounds the slice
        sliceCorners = np.array([ \
            self.center + 0.5*self.width * (+self._x_vec + self._y_vec),
            self.center + 0.5*self.width * (+self._x_vec - self._y_vec),
            self.center + 0.5*self.width * (-self._x_vec - self._y_vec),
            self.center + 0.5*self.width * (-self._x_vec + self._y_vec) ])
        sliceLeftEdge = sliceCorners.min(axis=0)
        sliceRightEdge = sliceCorners.max(axis=0)
        # Check for bounding box and grid overlap
        leftOverlap = np.less(self.hierarchy.gridLeftEdge[valid_grids],
                              sliceRightEdge).all(axis=1)
        rightOverlap = np.greater(self.hierarchy.gridRightEdge[valid_grids],
                                  sliceLeftEdge).all(axis=1)
        self._grids = self.hierarchy.grids[valid_grids[
            np.where(leftOverlap & rightOverlap)]]
        self._grids = self._grids[::-1]

    def _generate_coords(self):
        self['px'] = self._coord[:,0].ravel()
        self['py'] = self._coord[:,1].ravel()
        self['pz'] = self._coord[:,2].ravel()
        self['pdx'] = self.dds * 0.5
        self['pdy'] = self.dds * 0.5
        #self['pdz'] = self.dds * 0.5

    def _get_data_from_grid(self, grid, field):
        if not self.pf.field_info[field].particle_type:
            pointI = self._get_point_indices(grid)
            if len(pointI) == 0: return
            vc = self._calc_vertex_centered_data(grid, field)
            bds = np.array(zip(grid.LeftEdge,
                               grid.RightEdge)).ravel()
            interp = TrilinearFieldInterpolator(vc, bds, ['x', 'y', 'z'])
            self[field][pointI] = interp( \
                dict(x=self._coord[pointI,0],
                     y=self._coord[pointI,1],
                     z=self._coord[pointI,2])).ravel()

            # Mark these pixels to speed things up
            self._pixelmask[pointI] = 0

            return
        else:
            raise SyntaxError("Making a fixed resolution slice with "
                              "particles isn't supported yet.")

    def reslice(self, normal, center, width):

        # Cleanup
        del self._coord
        del self._pixelmask

        self.center = center
        self.width = width
        self.dds = self.width / self.dims
        self.set_field_parameter('center', center)
        self._norm_vec = normal/np.sqrt(np.dot(normal,normal))
        self._d = -1.0 * np.dot(self._norm_vec, self.center)
        # First we try all three, see which has the best result:
        vecs = np.identity(3)
        _t = np.cross(self._norm_vec, vecs).sum(axis=1)
        ax = _t.argmax()
        self._x_vec = np.cross(vecs[ax,:], self._norm_vec).ravel()
        self._x_vec /= np.sqrt(np.dot(self._x_vec, self._x_vec))
        self._y_vec = np.cross(self._norm_vec, self._x_vec).ravel()
        self._y_vec /= np.sqrt(np.dot(self._y_vec, self._y_vec))
        self.set_field_parameter('cp_x_vec',self._x_vec)
        self.set_field_parameter('cp_y_vec',self._y_vec)
        self.set_field_parameter('cp_z_vec',self._norm_vec)
        # Calculate coordinates of each pixel
        _co = self.dds * \
              (np.mgrid[-self.dims/2 : self.dims/2,
                        -self.dims/2 : self.dims/2] + 0.5)

        self._coord = self.center + np.outer(_co[0,:,:], self._x_vec) + \
                      np.outer(_co[1,:,:], self._y_vec)
        self._pixelmask = np.ones(self.dims*self.dims, dtype='int8')

        self._refresh_data()
        return

    #@time_execution
    def get_data(self, fields = None):
        """
        Iterates over the list of fields and generates/reads them all.
        """
        self._get_list_of_grids()
        if not self.has_key('pdx'):
            self._generate_coords()
        if fields == None:
            fields_to_get = self.fields[:]
        else:
            fields_to_get = ensure_list(fields)
        temp_data = {}
        _size = self.dims * self.dims
        for field in fields_to_get:
            if self.field_data.has_key(field): continue
            if field not in self.hierarchy.field_list:
                if self._generate_field(field):
                    continue # A "True" return means we did it
            if not self._vc_data.has_key(field):
                self._vc_data[field] = {}
            self[field] = np.zeros(_size, dtype='float64')
            for grid in self._get_grids():
                self._get_data_from_grid(grid, field)
            self[field] = self.comm.mpi_allreduce(\
                self[field], op='sum').reshape([self.dims]*2).transpose()

    def interpolate_discretize(self, *args, **kwargs):
        pass

    @cache_vc_data
    def _calc_vertex_centered_data(self, grid, field):
        #return grid.retrieve_ghost_zones(1, field, smoothed=False)
        return grid.get_vertex_centered_data(field)

    def _get_point_indices(self, grid):
        if self._pixelmask.max() == 0: return []
        k = planar_points_in_volume(self._coord, self._pixelmask,
                                    grid.LeftEdge, grid.RightEdge,
                                    grid.child_mask, just_one(grid['dx']))
        return k

    def _gen_node_name(self):
        cen_name = ("%s" % (self.center,)).replace(" ","_")[1:-1]
        L_name = ("%s" % self._norm_vec).replace(" ","_")[1:-1]
        return "%s/c%s_L%s" % \
            (self._top_node, cen_name, L_name)

class AMRQuadTreeProjBase(AMR2DData):
    """
    This is a data object corresponding to a line integral through the
    simulation domain.

    This object is typically accessed through the `proj` object that
    hangs off of hierarchy objects.  AMRQuadProj is a projection of a
    `field` along an `axis`.  The field can have an associated
    `weight_field`, in which case the values are multiplied by a weight
    before being summed, and then divided by the sum of that weight; the
    two fundamental modes of operating are direct line integral (no
    weighting) and average along a line of sight (weighting.)  What makes
    `proj` different from the standard projection mechanism is that it
    utilizes a quadtree data structure, rather than the old mechanism for
    projections.  It will not run in parallel, but serial runs should be
    substantially faster.  Note also that lines of sight are integrated at
    every projected finest-level cell.

    Parameters
    ----------
    axis : int
        The axis along which to slice.  Can be 0, 1, or 2 for x, y, z.
    field : string
        This is the field which will be "projected" along the axis.  If
        multiple are specified (in a list) they will all be projected in
        the first pass.
    weight_field : string
        If supplied, the field being projected will be multiplied by this
        weight value before being integrated, and at the conclusion of the
        projection the resultant values will be divided by the projected
        `weight_field`.
    max_level : int
        If supplied, only cells at or below this level will be projected.
    center : array_like, optional
        The 'center' supplied to fields that use it.  Note that this does
        not have to have `coord` as one value.  Strictly optional.
    source : `yt.data_objects.api.AMRData`, optional
        If specified, this will be the data source used for selecting
        regions to project.
    node_name: string, optional
        The node in the .yt file to find or store this slice at.  Should
        probably not be used.
    field_cuts : list of strings, optional
        If supplied, each of these strings will be evaluated to cut a
        region of a grid out.  They can be of the form "grid['Temperature']
        > 100" for instance.
    preload_style : string
        Either 'level', 'all', or None (default).  Defines how grids are
        loaded -- either level by level, or all at once.  Only applicable
        during parallel runs.
    serialize : bool, optional
        Whether we should store this projection in the .yt file or not.
    kwargs : dict of items
        Any additional values are passed as field parameters that can be
        accessed by generated fields.

    Examples
    --------

    >>> pf = load("RedshiftOutput0005")
    >>> qproj = pf.h.quad_proj(0, "Density")
    >>> print qproj["Density"]
    """
    _top_node = "/Projections"
    _key_fields = AMR2DData._key_fields + ['weight_field']
    _type_name = "proj"
    _con_args = ('axis', 'field', 'weight_field')
    def __init__(self, axis, field, weight_field = None,
                 max_level = None, center = None, pf = None,
                 source=None, node_name = None, field_cuts = None,
                 preload_style=None, serialize=True,
                 style = "integrate", **kwargs):
        AMR2DData.__init__(self, axis, field, pf, node_name = None, **kwargs)
        self.proj_style = style
        if style == "mip":
            self.func = np.max
        elif style == "integrate":
            self.func = np.sum # for the future
        else:
            raise NotImplementedError(style)
        self.weight_field = weight_field
        self._field_cuts = field_cuts
        self.serialize = serialize
        self._set_center(center)
        if center is not None: self.set_field_parameter('center',center)
        self._node_name = node_name
        self._initialize_source(source)
        self._grids = self.source._grids
        if max_level == None:
            max_level = self.hierarchy.max_level
        if self.source is not None:
            max_level = min(max_level, self.source.grid_levels.max())
        self._max_level = max_level
        self._weight = weight_field
        self.preload_style = preload_style
        self._deserialize(node_name)
        self._refresh_data()
        if self._okay_to_serialize and self.serialize: self._serialize(node_name=self._node_name)

    @property
    def _mrep(self):
        return MinimalProjectionData(self)

    def hub_upload(self):
        self._mrep.upload()

    def _convert_field_name(self, field):
        if field == "weight_field": return "weight_field_%s" % self._weight
        if field in self._key_fields: return field
        return "%s_%s" % (field, self._weight)

    def _initialize_source(self, source = None):
        if source is None:
            source = self.pf.h.all_data()
            self._check_region = False
            #self._okay_to_serialize = (not check)
        else:
            self._distributed = False
            self._okay_to_serialize = False
            self._check_region = True
        self.source = source
        if self._field_cuts is not None:
            # Override if field cuts are around; we don't want to serialize!
            self._check_region = True
            self._okay_to_serialize = False
        if self._node_name is not None:
            self._node_name = "%s/%s" % (self._top_node,self._node_name)
            self._okay_to_serialize = True

    def _get_tree(self, nvals):
        xax = x_dict[self.axis]
        yax = y_dict[self.axis]
        xd = self.pf.domain_dimensions[xax]
        yd = self.pf.domain_dimensions[yax]
        bounds = (self.pf.domain_left_edge[xax],
                  self.pf.domain_right_edge[yax],
                  self.pf.domain_left_edge[xax],
                  self.pf.domain_right_edge[yax])
        return QuadTree(np.array([xd,yd], dtype='int64'), nvals,
                        bounds, style = self.proj_style)

    def _get_dls(self, grid, fields):
        # Place holder for a time when maybe we will not be doing just
        # a single dx for every field.
        dls = []
        convs = []
        for field in fields + [self._weight]:
            if field is None: continue
            dls.append(just_one(grid['d%s' % axis_names[self.axis]]))
            convs.append(self.pf.units[self.pf.field_info[field].projection_conversion])
        dls = np.array(dls)
        convs = np.array(convs)
        if self.proj_style == "mip":
            dls[:] = 1.0
            convs[:] = 1.0
        return dls, convs

    def to_pw(self, fields=None, center='c', width=None, axes_unit=None,
               origin='center-window'):
        r"""Create a :class:`~yt.visualization.plot_window.PWViewerMPL` from this
        object.

        This is a bare-bones mechanism of creating a plot window from this
        object, which can then be moved around, zoomed, and on and on.  All
        behavior of the plot window is relegated to that routine.
        """
        pw = self._get_pw(fields, center, width, origin, axes_unit, 'Projection')
        return pw

    def get_data(self, fields = None):
        if fields is None: fields = ensure_list(self.fields)[:]
        else: fields = ensure_list(fields)
        # We need a new tree for every single set of fields we add
        self._obtain_fields(fields, self._node_name)
        fields = [f for f in fields if f not in self.field_data]
        if len(fields) == 0: return
        tree = self._get_tree(len(fields))
        coord_data = []
        field_data = []
        dxs = []
        # We do this here, but I am not convinced it should be done here
        # It is probably faster, as it consolidates IO, but if we did it in
        # _project_level, then it would be more memory conservative
        if self.preload_style == 'all':
            dependencies = self.get_dependencies(fields, ghost_zones = False)
            mylog.debug("Preloading %s grids and getting %s",
                            len(self.source._get_grid_objs()),
                            dependencies)
            self.comm.preload([g for g in self._get_grid_objs()],
                          dependencies, self.hierarchy.io)
        # By changing the remove-from-tree method to accumulate, we can avoid
        # having to do this by level, and instead do it by CPU file
        for level in range(0, self._max_level+1):
            if self.preload_style == 'level':
                self.comm.preload([g for g in self._get_grid_objs()
                                 if g.Level == level],
                              self.get_dependencies(fields), self.hierarchy.io)
            self._add_level_to_tree(tree, level, fields)
            mylog.debug("End of projecting level level %s, memory usage %0.3e",
                        level, get_memory_usage()/1024.)
        # Note that this will briefly double RAM usage
        if self.proj_style == "mip":
            merge_style = -1
            op = "max"
        elif self.proj_style == "integrate":
            merge_style = 1
            op = "sum"
        else:
            raise NotImplementedError
        #tree = self.comm.merge_quadtree_buffers(tree, merge_style=merge_style)
        buf = list(tree.tobuffer())
        del tree
        new_buf = [buf.pop(0)]
        new_buf.append(self.comm.mpi_allreduce(buf.pop(0), op=op))
        new_buf.append(self.comm.mpi_allreduce(buf.pop(0), op=op))
        tree = self._get_tree(len(fields))
        tree.frombuffer(new_buf[0], new_buf[1], new_buf[2], merge_style)
        coord_data, field_data, weight_data, dxs = [], [], [], []
        for level in range(0, self._max_level + 1):
            npos, nvals, nwvals = tree.get_all_from_level(level, False)
            coord_data.append(npos)
            if self._weight is not None: nvals /= nwvals[:,None]
            field_data.append(nvals)
            weight_data.append(nwvals)
            gs = self.source.select_grids(level)
            if len(gs) > 0:
                ds = gs[0].dds[0]
            else:
                ds = 0.0
            dxs.append(np.ones(nvals.shape[0], dtype='float64') * ds)
        coord_data = np.concatenate(coord_data, axis=0).transpose()
        field_data = np.concatenate(field_data, axis=0).transpose()
        if self._weight is None:
            dls, convs = self._get_dls(self._grids[0], fields)
            field_data *= convs[:,None]
        weight_data = np.concatenate(weight_data, axis=0).transpose()
        dxs = np.concatenate(dxs, axis=0).transpose()
        # We now convert to half-widths and center-points
        data = {}
        data['pdx'] = dxs
        ox = self.pf.domain_left_edge[x_dict[self.axis]]
        oy = self.pf.domain_left_edge[y_dict[self.axis]]
        data['px'] = (coord_data[0,:]+0.5) * data['pdx'] + ox
        data['py'] = (coord_data[1,:]+0.5) * data['pdx'] + oy
        data['weight_field'] = weight_data
        del coord_data
        data['pdx'] *= 0.5
        data['pdy'] = data['pdx'] # generalization is out the window!
        data['fields'] = field_data
        # Now we run the finalizer, which is ignored if we don't need it
        field_data = np.vsplit(data.pop('fields'), len(fields))
        for fi, field in enumerate(fields):
            self[field] = field_data[fi].ravel()
            if self.serialize: self._store_fields(field, self._node_name)
        for i in data.keys(): self[i] = data.pop(i)
        mylog.info("Projection completed")

    def _add_grid_to_tree(self, tree, grid, fields, zero_out, dls):
        # We build up the fields to add
        if self._weight is None or fields is None:
            weight_data = np.ones(grid.ActiveDimensions, dtype='float64')
            if zero_out: weight_data[grid.child_indices] = 0
            masked_data = [fd.astype('float64') * weight_data
                           for fd in self._get_data_from_grid(grid, fields)]
            wdl = 1.0
        else:
            fields_to_get = list(set(fields + [self._weight]))
            field_data = dict(zip(
                fields_to_get, self._get_data_from_grid(grid, fields_to_get)))
            weight_data = field_data[self._weight].copy().astype('float64')
            if zero_out: weight_data[grid.child_indices] = 0
            masked_data  = [field_data[field].copy().astype('float64') * weight_data
                                for field in fields]
            del field_data
            wdl = dls[-1]
        full_proj = [self.func(field, axis=self.axis) * dl
                     for field, dl in zip(masked_data, dls)]
        weight_proj = self.func(weight_data, axis=self.axis) * wdl
        if (self._check_region and not self.source._is_fully_enclosed(grid)) or self._field_cuts is not None:
            used_data = self._get_points_in_region(grid).astype('bool')
            used_points = np.logical_or.reduce(used_data, self.axis)
        else:
            used_data = np.array([1.0], dtype='bool')
            used_points = slice(None)
        xind, yind = [arr[used_points].ravel()
                      for arr in np.indices(full_proj[0].shape)]
        start_index = grid.get_global_startindex()
        xpoints = (xind + (start_index[x_dict[self.axis]])).astype('int64')
        ypoints = (yind + (start_index[y_dict[self.axis]])).astype('int64')
        to_add = np.array([d[used_points].ravel() for d in full_proj], order='F')
        tree.add_array_to_tree(grid.Level, xpoints, ypoints,
                    to_add, weight_proj[used_points].ravel())

    def _add_level_to_tree(self, tree, level, fields):
        grids_to_project = [g for g in self._get_grid_objs()
                            if g.Level == level]
        grids_to_initialize = [g for g in self._grids if (g.Level == level)]
        zero_out = (level != self._max_level)
        if len(grids_to_initialize) == 0: return
        pbar = get_pbar('Initializing tree % 2i / % 2i' \
                          % (level, self._max_level), len(grids_to_initialize))
        start_index = np.empty(2, dtype="int64")
        dims = np.empty(2, dtype="int64")
        xax = x_dict[self.axis]
        yax = y_dict[self.axis]
        for pi, grid in enumerate(grids_to_initialize):
            dims[0] = grid.ActiveDimensions[xax]
            dims[1] = grid.ActiveDimensions[yax]
            ind = grid.get_global_startindex()
            start_index[0] = ind[xax]
            start_index[1] = ind[yax]
            tree.initialize_grid(level, start_index, dims)
            pbar.update(pi)
        pbar.finish()
        if len(grids_to_project) > 0:
            dls, convs = self._get_dls(grids_to_project[0], fields)
            pbar = get_pbar('Projecting  level % 2i / % 2i ' \
                              % (level, self._max_level), len(grids_to_project))
            for pi, grid in enumerate(grids_to_project):
                self._add_grid_to_tree(tree, grid, fields, zero_out, dls)
                pbar.update(pi)
                grid.clear_data()
            pbar.finish()
        return

    def _get_points_in_region(self, grid):
        pointI = self.source._get_point_indices(grid, use_child_mask=False)
        point_mask = np.zeros(grid.ActiveDimensions)
        point_mask[pointI] = 1.0
        if self._field_cuts is not None:
            for cut in self._field_cuts:
                point_mask *= eval(cut)
        return point_mask

    @restore_grid_state
    def _get_data_from_grid(self, grid, fields):
        fields = ensure_list(fields)
        if self._check_region:
            bad_points = self._get_points_in_region(grid)
        else:
            bad_points = 1.0
        return [grid[field] * bad_points for field in fields]

    def _gen_node_name(self):
        return  "%s/%s" % \
            (self._top_node, self.axis)


class AMRProjBase(AMR2DData):
    """
    This is a data object corresponding to a line integral through the
    simulation domain.

    This object is typically accessed through the `proj` object that
    hangs off of hierarchy objects.  AMRProj is a projection of a `field`
    along an `axis`.  The field can have an associated `weight_field`, in
    which case the values are multiplied by a weight before being summed,
    and then divided by the sum of that weight; the two fundamental modes
    of operating are direct line integral (no weighting) and average along
    a line of sight (weighting.)  Note also that lines of sight are
    integrated at every projected finest-level cell

    Parameters
    ----------
    axis : int
        The axis along which to slice.  Can be 0, 1, or 2 for x, y, z.
    field : string
        This is the field which will be "projected" along the axis.  If
        multiple are specified (in a list) they will all be projected in
        the first pass.
    weight_field : string
        If supplied, the field being projected will be multiplied by this
        weight value before being integrated, and at the conclusion of the
        projection the resultant values will be divided by the projected
        `weight_field`.
    max_level : int
        If supplied, only cells at or below this level will be projected.
    center : array_like, optional
        The 'center' supplied to fields that use it.  Note that this does
        not have to have `coord` as one value.  Strictly optional.
    source : `yt.data_objects.api.AMRData`, optional
        If specified, this will be the data source used for selecting
        regions to project.
    node_name: string, optional
        The node in the .yt file to find or store this slice at.  Should
        probably not be used.
    field_cuts : list of strings, optional
        If supplied, each of these strings will be evaluated to cut a
        region of a grid out.  They can be of the form "grid['Temperature']
        > 100" for instance.
    preload_style : string
        Either 'level' (default) or 'all'.  Defines how grids are loaded --
        either level by level, or all at once.  Only applicable during
        parallel runs.
    serialize : bool, optional
        Whether we should store this projection in the .yt file or not.
    kwargs : dict of items
        Any additional values are passed as field parameters that can be
        accessed by generated fields.

    Examples
    --------

    >>> pf = load("RedshiftOutput0005")
    >>> proj = pf.h.proj(0, "Density")
    >>> print proj["Density"]
    """
    _top_node = "/Projections"
    _key_fields = AMR2DData._key_fields + ['weight_field']
    _type_name = "overlap_proj"
    _con_args = ('axis', 'field', 'weight_field')
    def __init__(self, axis, field, weight_field = None,
                 max_level = None, center = None, pf = None,
                 source=None, node_name = None, field_cuts = None,
                 preload_style='level', serialize=True,**kwargs):
        AMR2DData.__init__(self, axis, field, pf, node_name = None, **kwargs)
        self.proj_style = "integrate"
        self.weight_field = weight_field
        self._field_cuts = field_cuts
        self.serialize = serialize
        self._set_center(center)
        if center is not None: self.set_field_parameter('center',center)
        self._node_name = node_name
        self._initialize_source(source)
        self._grids = self.source._grids
        if max_level == None:
            max_level = self.hierarchy.max_level
        if self.source is not None:
            max_level = min(max_level, self.source.grid_levels.max())
        self._max_level = max_level
        self._weight = weight_field
        self.preload_style = preload_style
        self.func = np.sum # for the future
        self.__retval_coords = {}
        self.__retval_fields = {}
        self.__retval_coarse = {}
        self.__overlap_masks = {}
        self._deserialize(node_name)
        self._refresh_data()
        if self._okay_to_serialize and self.serialize: self._serialize(node_name=self._node_name)

    def _convert_field_name(self, field):
        if field == "weight_field": return "weight_field_%s" % self._weight
        if field in self._key_fields: return field
        return "%s_%s" % (field, self._weight)

    def _initialize_source(self, source = None):
        if source is None:
            check, source = self.partition_hierarchy_2d(self.axis)
            self._check_region = check
            #self._okay_to_serialize = (not check)
        else:
            self._distributed = False
            self._okay_to_serialize = False
            self._check_region = True
        self.source = source
        if self._field_cuts is not None:
            # Override if field cuts are around; we don't want to serialize!
            self._check_region = True
            self._okay_to_serialize = False
        if self._node_name is not None:
            self._node_name = "%s/%s" % (self._top_node,self._node_name)
            self._okay_to_serialize = True

    #@time_execution
    def __calculate_overlap(self, level):
        s = self.source
        mylog.info("Generating overlap masks for level %s", level)
        i = 0
        pbar = get_pbar("Reading and masking grids ", len(s._grids))
        mylog.debug("Examining level %s", level)
        grids = s.select_grid_indices(level)
        RE = s.grid_right_edge[grids]
        LE = s.grid_left_edge[grids]
        for grid in s._grids[grids]:
            pbar.update(i)
            self.__overlap_masks[grid.id] = \
                grid._generate_overlap_masks(self.axis, LE, RE)
            i += 1
        pbar.finish()
        mylog.info("Finished calculating overlap.")

    def _get_dls(self, grid, fields):
        # Place holder for a time when maybe we will not be doing just
        # a single dx for every field.
        dls = []
        convs = []
        for field in fields + [self._weight]:
            if field is None: continue
            dls.append(just_one(grid['d%s' % axis_names[self.axis]]))
            convs.append(self.pf.units[self.pf.field_info[field].projection_conversion])
        return np.array(dls), np.array(convs)

    def __project_level(self, level, fields):
        grids_to_project = self.source.select_grids(level)
        dls, convs = self._get_dls(grids_to_project[0], fields)
        zero_out = (level != self._max_level)
        pbar = get_pbar('Projecting  level % 2i / % 2i ' \
                          % (level, self._max_level), len(grids_to_project))
        for pi, grid in enumerate(grids_to_project):
            g_coords, g_fields = self._project_grid(grid, fields, zero_out)
            self.__retval_coords[grid.id] = g_coords
            self.__retval_fields[grid.id] = g_fields
            for fi in range(len(fields)): g_fields[fi] *= dls[fi]
            if self._weight is not None: g_coords[3] *= dls[-1]
            pbar.update(pi)
            grid.clear_data()
        pbar.finish()
        self.__combine_grids_on_level(level) # In-place
        if level > 0 and level <= self._max_level:
            self.__refine_to_level(level) # In-place
        coord_data = []
        field_data = []
        for grid in grids_to_project:
            coarse = self.__retval_coords[grid.id][2]==0 # Where childmask = 0
            fine = ~coarse
            coord_data.append([pi[fine] for pi in self.__retval_coords[grid.id]])
            field_data.append([pi[fine] for pi in self.__retval_fields[grid.id]])
            self.__retval_coords[grid.id] = [pi[coarse] for pi in self.__retval_coords[grid.id]]
            self.__retval_fields[grid.id] = [pi[coarse] for pi in self.__retval_fields[grid.id]]
        coord_data = np.concatenate(coord_data, axis=1)
        field_data = np.concatenate(field_data, axis=1)
        if self._weight is not None:
            field_data = field_data / coord_data[3,:].reshape((1,coord_data.shape[1]))
        else:
            field_data *= convs[...,np.newaxis]
        mylog.info("Level %s done: %s final", \
                   level, coord_data.shape[1])
        pdx = grids_to_project[0].dds[x_dict[self.axis]] # this is our dl
        pdy = grids_to_project[0].dds[y_dict[self.axis]] # this is our dl
        return coord_data, pdx, pdy, field_data

    def __combine_grids_on_level(self, level):
        grids = self.source.select_grids(level)
        grids_i = self.source.select_grid_indices(level)
        pbar = get_pbar('Combining   level % 2i / % 2i ' \
                          % (level, self._max_level), len(grids))
        # We have an N^2 check, so we try to be as quick as possible
        # and to skip as many as possible
        for pi, grid1 in enumerate(grids):
            pbar.update(pi)
            if self.__retval_coords[grid1.id][0].shape[0] == 0: continue
            for grid2 in self.source._grids[grids_i][self.__overlap_masks[grid1.id]]:
                if self.__retval_coords[grid2.id][0].shape[0] == 0 \
                  or grid1.id == grid2.id:
                    continue
                args = [] # First is source, then destination
                args += self.__retval_coords[grid2.id] + [self.__retval_fields[grid2.id]]
                args += self.__retval_coords[grid1.id] + [self.__retval_fields[grid1.id]]
                args.append(1) # Refinement factor
                args.append(np.ones(args[0].shape, dtype='int64'))
                kk = CombineGrids(*args)
                goodI = args[-1].astype('bool')
                self.__retval_coords[grid2.id] = \
                    [coords[goodI] for coords in self.__retval_coords[grid2.id]]
                self.__retval_fields[grid2.id] = \
                    [fields[goodI] for fields in self.__retval_fields[grid2.id]]
        pbar.finish()

    def __refine_to_level(self, level):
        grids = self.source.select_grids(level)
        grids_up = self.source.select_grid_indices(level - 1)
        pbar = get_pbar('Refining to level % 2i / % 2i ' \
                          % (level, self._max_level), len(grids))
        for pi, grid1 in enumerate(grids):
            pbar.update(pi)
            for parent in ensure_list(grid1.Parent):
                if parent.id not in self.__overlap_masks: continue
                for grid2 in self.source._grids[grids_up][self.__overlap_masks[parent.id]]:
                    if self.__retval_coords[grid2.id][0].shape[0] == 0: continue
                    args = []
                    args += self.__retval_coords[grid2.id] + [self.__retval_fields[grid2.id]]
                    args += self.__retval_coords[grid1.id] + [self.__retval_fields[grid1.id]]
                    # Refinement factor, which is same in all directions.  Note
                    # that this complicated rounding is because sometimes
                    # epsilon differences in dds between the grids causes this
                    # to round to up or down from the expected value.
                    args.append(int(np.rint(grid2.dds / grid1.dds)[0]))
                    args.append(np.ones(args[0].shape, dtype='int64'))
                    kk = CombineGrids(*args)
                    goodI = args[-1].astype('bool')
                    self.__retval_coords[grid2.id] = \
                        [coords[goodI] for coords in self.__retval_coords[grid2.id]]
                    self.__retval_fields[grid2.id] = \
                        [fields[goodI] for fields in self.__retval_fields[grid2.id]]
        for grid1 in self.source.select_grids(level-1):
            if not self._check_region and self.__retval_coords[grid1.id][0].size != 0:
                mylog.error("Something messed up, and %s still has %s points of data",
                            grid1, self.__retval_coords[grid1.id][0].size)
                mylog.error("Please contact the yt-users mailing list.")
                raise ValueError(grid1, self.__retval_coords[grid1.id])
        pbar.finish()

    #@time_execution
    def get_data(self, fields = None):
        if fields is None: fields = ensure_list(self.fields)[:]
        else: fields = ensure_list(fields)
        self._obtain_fields(fields, self._node_name)
        fields = [f for f in fields if f not in self.field_data]
        if len(fields) == 0: return
        coord_data = []
        field_data = []
        pdxs = []
        pdys = []
        # We do this here, but I am not convinced it should be done here
        # It is probably faster, as it consolidates IO, but if we did it in
        # _project_level, then it would be more memory conservative
        if self.preload_style == 'all':
            print "Preloading %s grids and getting %s" % (
                    len(self.source._grids), self.get_dependencies(fields))
            self.comm.preload(self.source._grids,
                          self.get_dependencies(fields), self.hierarchy.io)
        for level in range(0, self._max_level+1):
            if self.preload_style == 'level':
                self.comm.preload(self.source.select_grids(level),
                              self.get_dependencies(fields), self.hierarchy.io)
            self.__calculate_overlap(level)
            my_coords, my_pdx, my_pdy, my_fields = \
                self.__project_level(level, fields)
            coord_data.append(my_coords)
            field_data.append(my_fields)
            pdxs.append(my_pdx * np.ones(my_coords.shape[1], dtype='float64'))
            pdys.append(my_pdx * np.ones(my_coords.shape[1], dtype='float64'))
            if self._check_region and False:
                check=self.__cleanup_level(level - 1)
                if len(check) > 0: all_data.append(check)
            # Now, we should clean up after ourselves...
            for grid in self.source.select_grids(level - 1):
                del self.__retval_coords[grid.id]
                del self.__retval_fields[grid.id]
                del self.__overlap_masks[grid.id]
            mylog.debug("End of projecting level level %s, memory usage %0.3e",
                        level, get_memory_usage()/1024.)
        coord_data = np.concatenate(coord_data, axis=1)
        field_data = np.concatenate(field_data, axis=1)
        pdxs = np.concatenate(pdxs, axis=1)
        pdys = np.concatenate(pdys, axis=1)
        # We now convert to half-widths and center-points
        data = {}
        data['pdx'] = pdxs; del pdxs
        data['pdy'] = pdys; del pdys
        ox = self.pf.domain_left_edge[x_dict[self.axis]]
        oy = self.pf.domain_left_edge[y_dict[self.axis]]
        data['px'] = (coord_data[0,:]+0.5) * data['pdx'] + ox
        data['py'] = (coord_data[1,:]+0.5) * data['pdx'] + oy
        data['weight_field'] = coord_data[3,:].copy()
        del coord_data
        data['pdx'] *= 0.5
        data['pdy'] *= 0.5
        data['fields'] = field_data
        # Now we run the finalizer, which is ignored if we don't need it
        data = self.comm.par_combine_object(data, datatype='dict', op='cat')
        field_data = np.vsplit(data.pop('fields'), len(fields))
        for fi, field in enumerate(fields):
            self[field] = field_data[fi].ravel()
            if self.serialize: self._store_fields(field, self._node_name)
        for i in data.keys(): self[i] = data.pop(i)
        mylog.info("Projection completed")

    def add_fields(self, fields, weight = "CellMassMsun"):
        pass

    def to_pw(self, fields=None, center='c', width=None, axes_unit=None,
               origin='center-window'):
        r"""Create a :class:`~yt.visualization.plot_window.PWViewerMPL` from this
        object.

        This is a bare-bones mechanism of creating a plot window from this
        object, which can then be moved around, zoomed, and on and on.  All
        behavior of the plot window is relegated to that routine.
        """
        pw = self._get_pw(fields, center, width, origin, axes_unit, 'Projection')
        return pw

    def _project_grid(self, grid, fields, zero_out):
        # We split this next bit into two sections to try to limit the IO load
        # on the system.  This way, we perserve grid state (@restore_grid_state
        # in _get_data_from_grid *and* we attempt not to load weight data
        # independently of the standard field data.
        if self._weight is None:
            weight_data = np.ones(grid.ActiveDimensions, dtype='float64')
            if zero_out: weight_data[grid.child_indices] = 0
            masked_data = [fd.astype('float64') * weight_data
                           for fd in self._get_data_from_grid(grid, fields)]
        else:
            fields_to_get = list(set(fields + [self._weight]))
            field_data = dict(zip(
                fields_to_get, self._get_data_from_grid(grid, fields_to_get)))
            weight_data = field_data[self._weight].copy().astype('float64')
            if zero_out: weight_data[grid.child_indices] = 0
            masked_data  = [field_data[field].copy().astype('float64') * weight_data
                                for field in fields]
            del field_data
        # if we zero it out here, then we only have to zero out the weight!
        full_proj = [self.func(field, axis=self.axis) for field in masked_data]
        weight_proj = self.func(weight_data, axis=self.axis)
        if (self._check_region and not self.source._is_fully_enclosed(grid)) or self._field_cuts is not None:
            used_data = self._get_points_in_region(grid).astype('bool')
            used_points = np.where(np.logical_or.reduce(used_data, self.axis))
        else:
            used_data = np.array([1.0], dtype='bool')
            used_points = slice(None)
        if zero_out:
            subgrid_mask = np.logical_and.reduce(
                                np.logical_or(grid.child_mask,
                                             ~used_data),
                                self.axis).astype('int64')
        else:
            subgrid_mask = np.ones(full_proj[0].shape, dtype='int64')
        xind, yind = [arr[used_points].ravel() for arr in np.indices(full_proj[0].shape)]
        start_index = grid.get_global_startindex()
        xpoints = (xind + (start_index[x_dict[self.axis]])).astype('int64')
        ypoints = (yind + (start_index[y_dict[self.axis]])).astype('int64')
        return ([xpoints, ypoints,
                subgrid_mask[used_points].ravel(),
                weight_proj[used_points].ravel()],
                [data[used_points].ravel() for data in full_proj])

    def _get_points_in_region(self, grid):
        pointI = self.source._get_point_indices(grid, use_child_mask=False)
        point_mask = np.zeros(grid.ActiveDimensions)
        point_mask[pointI] = 1.0
        if self._field_cuts is not None:
            for cut in self._field_cuts:
                point_mask *= eval(cut)
        return point_mask

    @restore_grid_state
    def _get_data_from_grid(self, grid, fields):
        fields = ensure_list(fields)
        if self._check_region:
            bad_points = self._get_points_in_region(grid)
        else:
            bad_points = 1.0
        return [grid[field] * bad_points for field in fields]

    def _gen_node_name(self):
        return  "%s/%s" % \
            (self._top_node, self.axis)

class AMRFixedResProjectionBase(AMR2DData):
    """
    This is a data structure that projects grids, but only to fixed (rather
    than variable) resolution.

    This object is typically accessed through the `fixed_res_proj` object
    that hangs off of hierarchy objects.  This projection mechanism is much
    simpler than the standard, variable-resolution projection.  Rather than
    attempt to identify the highest-resolution element along every possible
    line of sight, this data structure simply deposits every cell into one
    of a fixed number of bins.  It is suitable for inline analysis, and it
    should scale nicely.

    Parameters
    ----------
    axis : int
        The axis along which to project.  Can be 0, 1, or 2 for x, y, z.
    level : int
        This is the level to which values will be projected.  Note that
        the pixel size in the projection will be identical to a cell at
        this level of refinement in the simulation.
    left_edge : array of ints
        The left edge, in level-local integer coordinates, of the
        projection
    dims : array of ints
        The dimensions of the projection (which, in concert with the
        left_edge, serves to define its right edge.)
    fields : list of strings, optional
        If you want the object to pre-retrieve a set of fields, supply them
        here.  This is not necessary.
    kwargs : dict of items
        Any additional values are passed as field parameters that can be
        accessed by generated fields.

    Examples
    --------

    >>> pf = load("RedshiftOutput0005")
    >>> fproj = pf.h.fixed_res_proj(1, [0, 0, 0], [64, 64, 64], ["Density"])
    >>> print fproj["Density"]
    """
    _top_node = "/Projections"
    _type_name = "fixed_res_proj"
    _con_args = ('axis', 'field', 'weight_field')
    def __init__(self, axis, level, left_edge, dims,
                 fields = None, pf=None, **kwargs):
        AMR2DData.__init__(self, axis, fields, pf, **kwargs)
        self.left_edge = np.array(left_edge)
        self.level = level
        self.dds = self.pf.h.select_grids(self.level)[0].dds.copy()
        self.dims = np.array([dims]*2)
        self.ActiveDimensions = np.array([dims]*3, dtype='int32')
        self.right_edge = self.left_edge + self.ActiveDimensions*self.dds
        self.global_startindex = np.rint((self.left_edge - self.pf.domain_left_edge)
                                         /self.dds).astype('int64')
        self._dls = {}
        self.domain_width = np.rint((self.pf.domain_right_edge -
                    self.pf.domain_left_edge)/self.dds).astype('int64')
        self._refresh_data()

    def _get_list_of_grids(self):
        if self._grids is not None: return
        if np.any(self.left_edge < self.pf.domain_left_edge) or \
           np.any(self.right_edge > self.pf.domain_right_edge):
            grids,ind = self.pf.hierarchy.get_periodic_box_grids(
                            self.left_edge, self.right_edge)
        else:
            grids,ind = self.pf.hierarchy.get_box_grids(
                            self.left_edge, self.right_edge)
        level_ind = (self.pf.hierarchy.grid_levels.ravel()[ind] <= self.level)
        sort_ind = np.argsort(self.pf.h.grid_levels.ravel()[ind][level_ind])
        self._grids = self.pf.hierarchy.grids[ind][level_ind][(sort_ind,)][::-1]

    def _generate_coords(self):
        xax = x_dict[self.axis]
        yax = y_dict[self.axis]
        ci = self.left_edge + self.dds*0.5
        cf = self.left_edge + self.dds*(self.ActiveDimensions-0.5)
        cx = np.mgrid[ci[xax]:cf[xax]:self.ActiveDimensions[xax]*1j]
        cy = np.mgrid[ci[yax]:cf[yax]:self.ActiveDimensions[yax]*1j]
        blank = np.ones( (self.ActiveDimensions[xax],
                          self.ActiveDimensions[yax]), dtype='float64')
        self['px'] = cx[None,:] * blank
        self['py'] = cx[:,None] * blank
        self['pdx'] = self.dds[xax]
        self['pdy'] = self.dds[yax]

    #@time_execution
    def get_data(self, fields = None):
        """
        Iterates over the list of fields and generates/reads them all.
        """
        self._get_list_of_grids()
        if not self.has_key('pdx'):
            self._generate_coords()
        if fields == None:
            fields_to_get = [f for f in self.fields if f not in self._key_fields]
        else:
            fields_to_get = ensure_list(fields)
        if len(fields_to_get) == 0: return
        temp_data = {}
        for field in fields_to_get:
            self[field] = np.zeros(self.dims, dtype='float64')
        dls = self.__setup_dls(fields_to_get)
        for i,grid in enumerate(self._get_grids()):
            mylog.debug("Getting fields from %s", i)
            self._get_data_from_grid(grid, fields_to_get, dls)
        mylog.info("IO completed; summing")
        for field in fields_to_get:
            self[field] = self.comm.mpi_allreduce(self[field], op='sum')
            conv = self.pf.units[self.pf.field_info[field].projection_conversion]
            self[field] *= conv

    def __setup_dls(self, fields):
        dls = {}
        for level in range(self.level+1):
            dls[level] = []
            grid = self.select_grids(level)[0]
            for field in fields:
                if field is None: continue
                dls[level].append(float(just_one(grid['d%s' % axis_names[self.axis]])))
        return dls

    @restore_grid_state
    def _get_data_from_grid(self, grid, fields, dls):
        g_fields = [grid[field].astype("float64") for field in fields]
        c_fields = [self[field] for field in fields]
        ref_ratio = self.pf.refine_by**(self.level - grid.Level)
        FillBuffer(ref_ratio,
            grid.get_global_startindex(), self.global_startindex,
            c_fields, g_fields,
            self.ActiveDimensions, grid.ActiveDimensions,
            grid.child_mask, self.domain_width, dls[grid.Level],
            self.axis)

class AMR3DData(AMRData, GridPropertiesMixin, ParallelAnalysisInterface):
    _key_fields = ['x','y','z','dx','dy','dz']
    """
    Class describing a cluster of data points, not necessarily sharing any
    particular attribute.
    """
    _spatial = False
    _num_ghost_zones = 0
    def __init__(self, center, fields, pf = None, **kwargs):
        """
        Returns an instance of AMR3DData, or prepares one.  Usually only
        used as a base class.  Note that *center* is supplied, but only used
        for fields and quantities that require it.
        """
        ParallelAnalysisInterface.__init__(self)
        AMRData.__init__(self, pf, fields, **kwargs)
        self._set_center(center)
        self.coords = None
        self._grids = None

    def _generate_coords(self):
        mylog.info("Generating coords for %s grids", len(self._grids))
        points = []
        for i,grid in enumerate(self._grids):
            #grid._generate_coords()
            if ( (i%100) == 0):
                mylog.info("Working on % 7i / % 7i", i, len(self._grids))
            grid.set_field_parameter("center", self.center)
            points.append((np.ones(
                grid.ActiveDimensions,dtype='float64')*grid['dx'])\
                    [self._get_point_indices(grid)])
            t = np.concatenate([t,points])
            del points
        self['dx'] = t
        #self['dy'] = t
        #self['dz'] = t
        mylog.info("Done with coordinates")

    @restore_grid_state
    def _generate_grid_coords(self, grid, field=None):
        pointI = self._get_point_indices(grid)
        dx = np.ones(pointI[0].shape[0], 'float64') * grid.dds[0]
        tr = np.array([grid['x'][pointI].ravel(), \
                grid['y'][pointI].ravel(), \
                grid['z'][pointI].ravel(), \
                grid["RadiusCode"][pointI].ravel(),
                dx, grid["GridIndices"][pointI].ravel()], 'float64').swapaxes(0,1)
        return tr

    def get_data(self, fields=None, in_grids=False, force_particle_read = False):
        if self._grids == None:
            self._get_list_of_grids()
        if len(self._grids) == 0:
            raise YTNoDataInObjectError(self)
        points = []
        if not fields:
            fields_to_get = self.fields[:]
        else:
            fields_to_get = ensure_list(fields)
        mylog.debug("Going to obtain %s", fields_to_get)
        for field in fields_to_get:
            if self.field_data.has_key(field):
                continue
            # There are a lot of 'ands' here, but I think they are all
            # necessary.
            if force_particle_read == False and \
               self.pf.field_info.has_key(field) and \
               self.pf.field_info[field].particle_type and \
               self.pf.h.io._particle_reader and \
               not isinstance(self, AMRBooleanRegionBase):
                try:
                    self.particles.get_data(field)
                    if field not in self.field_data:
                        self._generate_field(field)
                    continue
                except KeyError:
                    # This happens for fields like ParticleRadiuskpc
                    pass
            if field not in self.hierarchy.field_list and not in_grids:
                if self._generate_field(field):
                    continue # True means we already assigned it
            mylog.info("Getting field %s from %s", field, len(self._grids))
            self[field] = np.concatenate(
                [self._get_data_from_grid(grid, field)
                 for grid in self._grids])
        for field in fields_to_get:
            if not self.field_data.has_key(field):
                continue
            self[field] = self[field]

    @restore_grid_state
    def _get_data_from_grid(self, grid, field):
        if field in self.pf.field_info and self.pf.field_info[field].particle_type:
            # int64 -> float64 with the first real set of data
            if grid.NumberOfParticles == 0: return np.array([], dtype='int64')
            pointI = self._get_particle_indices(grid)
            if self.pf.field_info[field].vector_field:
                f = grid[field]
                return np.array([f[i,:][pointI] for i in range(3)])
            if self._is_fully_enclosed(grid): return grid[field].ravel()
            return grid[field][pointI].ravel()
        if field in self.pf.field_info and self.pf.field_info[field].vector_field:
            pointI = self._get_point_indices(grid)
            f = grid[field]
            return np.array([f[i,:][pointI] for i in range(3)])
        else:
            tr = grid[field]
            if tr.size == 1: # dx, dy, dz, cellvolume
                tr = tr * np.ones(grid.ActiveDimensions, dtype='float64')
            if len(grid.Children) == 0 and grid.OverlappingSiblings is None \
                and self._is_fully_enclosed(grid):
                return tr.ravel()
            pointI = self._get_point_indices(grid)
            return tr[pointI].ravel()

    def _flush_data_to_grids(self, field, default_val, dtype='float32'):
        """
        A dangerous, thusly underscored, thing to do to a data object,
        we can flush back any changes in a given field that have been made
        with a default value for the rest of the grid.
        """
        i = 0
        for grid in self._grids:
            pointI = self._get_point_indices(grid)
            np = pointI[0].ravel().size
            if grid.has_key(field):
                new_field = grid[field]
            else:
                new_field = np.ones(grid.ActiveDimensions, dtype=dtype) * default_val
            new_field[pointI] = self[field][i:i+np]
            grid[field] = new_field
            i += np

    def _is_fully_enclosed(self, grid):
        return np.all(self._get_cut_mask)

    def _get_point_indices(self, grid, use_child_mask=True):
        k = np.zeros(grid.ActiveDimensions, dtype='bool')
        k = (k | self._get_cut_mask(grid))
        if use_child_mask: k = (k & grid.child_mask)
        return np.where(k)

    def _get_cut_particle_mask(self, grid):
        if self._is_fully_enclosed(grid):
            return True
        fake_grid = FakeGridForParticles(grid)
        return self._get_cut_mask(fake_grid)

    def _get_particle_indices(self, grid):
        k = np.zeros(grid.NumberOfParticles, dtype='bool')
        k = (k | self._get_cut_particle_mask(grid))
        return np.where(k)

    def cut_region(self, field_cuts):
        """
        Return an InLineExtractedRegion, where the grid cells are cut on the
        fly with a set of field_cuts.  It is very useful for applying
        conditions to the fields in your data object.

        Examples
        --------
        To find the total mass of gas above 10^6 K in your volume:

        >>> pf = load("RedshiftOutput0005")
        >>> ad = pf.h.all_data()
        >>> cr = ad.cut_region(["grid['Temperature'] > 1e6"])
        >>> print cr.quantities["TotalQuantity"]("CellMassMsun")

        """
        return InLineExtractedRegionBase(self, field_cuts)

    def extract_region(self, indices):
        """
        Return an ExtractedRegion where the points contained in it are defined
        as the points in `this` data object with the given *indices*.
        """
        fp = self.field_parameters.copy()
        return ExtractedRegionBase(self, indices, **fp)

    def __get_quantities(self):
        if self.__quantities is None:
            self.__quantities = DerivedQuantityCollection(self)
        return self.__quantities
    __quantities = None
    quantities = property(__get_quantities)

    def extract_isocontours(self, field, value, filename = None,
                            rescale = False, sample_values = None):
        r"""This identifies isocontours on a cell-by-cell basis, with no
        consideration of global connectedness, and returns the vertices of the
        Triangles in that isocontour.

        This function simply returns the vertices of all the triangles
        calculated by the marching cubes algorithm; for more complex
        operations, such as identifying connected sets of cells above a given
        threshold, see the extract_connected_sets function.  This is more
        useful for calculating, for instance, total isocontour area, or
        visualizing in an external program (such as `MeshLab
        <http://meshlab.sf.net>`_.)

        Parameters
        ----------
        field : string
            Any field that can be obtained in a data object.  This is the field
            which will be isocontoured.
        value : float
            The value at which the isocontour should be calculated.
        filename : string, optional
            If supplied, this file will be filled with the vertices in .obj
            format.  Suitable for loading into meshlab.
        rescale : bool, optional
            If true, the vertices will be rescaled within their min/max.
        sample_values : string, optional
            Any field whose value should be extracted at the center of each
            triangle.

        Returns
        -------
        verts : array of floats
            The array of vertices, x,y,z.  Taken in threes, these are the
            triangle vertices.
        samples : array of floats
            If `sample_values` is specified, this will be returned and will
            contain the values of the field specified at the center of each
            triangle.

        References
        ----------

        .. [1] Marching Cubes: http://en.wikipedia.org/wiki/Marching_cubes

>>>>>>> fc7c5b46
        Examples
        --------
        This will create a data object, find a nice value in the center, and
        output the vertices to "triangles.obj" after rescaling them.
<<<<<<< HEAD
=======

        >>> dd = pf.h.all_data()
        >>> rho = dd.quantities["WeightedAverageQuantity"](
        ...     "Density", weight="CellMassMsun")
        >>> verts = dd.extract_isocontours("Density", rho,
        ...             "triangles.obj", True)
        """
        verts = []
        samples = []
        pb = get_pbar("Extracting ", len(list(self._get_grid_objs())))
        for i, g in enumerate(self._get_grid_objs()):
            pb.update(i)
            my_verts = self._extract_isocontours_from_grid(
                            g, field, value, sample_values)
            if sample_values is not None:
                my_verts, svals = my_verts
                samples.append(svals)
            verts.append(my_verts)
        pb.finish()
        verts = np.concatenate(verts).transpose()
        verts = self.comm.par_combine_object(verts, op='cat', datatype='array')
        verts = verts.transpose()
        if sample_values is not None:
            samples = np.concatenate(samples)
            samples = self.comm.par_combine_object(samples, op='cat',
                                datatype='array')
        if rescale:
            mi = np.min(verts, axis=0)
            ma = np.max(verts, axis=0)
            verts = (verts - mi) / (ma - mi).max()
        if filename is not None and self.comm.rank == 0:
            if hasattr(filename, "write"): f = filename
            for v1 in verts:
                f.write("v %0.16e %0.16e %0.16e\n" % (v1[0], v1[1], v1[2]))
            for i in range(len(verts)/3):
                f.write("f %s %s %s\n" % (i*3+1, i*3+2, i*3+3))
            if not hasattr(filename, "write"): f.close()
        if sample_values is not None:
            return verts, samples
        return verts


    @restore_grid_state
    def _extract_isocontours_from_grid(self, grid, field, value,
                                       sample_values = None):
        mask = self._get_cut_mask(grid) * grid.child_mask
        vals = grid.get_vertex_centered_data(field, no_ghost = False)
        if sample_values is not None:
            svals = grid.get_vertex_centered_data(sample_values)
        else:
            svals = None
        my_verts = march_cubes_grid(value, vals, mask, grid.LeftEdge,
                                    grid.dds, svals)
        return my_verts

    def calculate_isocontour_flux(self, field, value,
                    field_x, field_y, field_z, fluxing_field = None):
        r"""This identifies isocontours on a cell-by-cell basis, with no
        consideration of global connectedness, and calculates the flux over
        those contours.

        This function will conduct marching cubes on all the cells in a given
        data container (grid-by-grid), and then for each identified triangular
        segment of an isocontour in a given cell, calculate the gradient (i.e.,
        normal) in the isocontoured field, interpolate the local value of the
        "fluxing" field, the area of the triangle, and then return:

        area * local_flux_value * (n dot v)

        Where area, local_value, and the vector v are interpolated at the barycenter
        (weighted by the vertex values) of the triangle.  Note that this
        specifically allows for the field fluxing across the surface to be
        *different* from the field being contoured.  If the fluxing_field is
        not specified, it is assumed to be 1.0 everywhere, and the raw flux
        with no local-weighting is returned.

        Additionally, the returned flux is defined as flux *into* the surface,
        not flux *out of* the surface.

        Parameters
        ----------
        field : string
            Any field that can be obtained in a data object.  This is the field
            which will be isocontoured and used as the "local_value" in the
            flux equation.
        value : float
            The value at which the isocontour should be calculated.
        field_x : string
            The x-component field
        field_y : string
            The y-component field
        field_z : string
            The z-component field
        fluxing_field : string, optional
            The field whose passage over the surface is of interest.  If not
            specified, assumed to be 1.0 everywhere.

        Returns
        -------
        flux : float
            The summed flux.  Note that it is not currently scaled; this is
            simply the code-unit area times the fields.

        References
        ----------

        .. [1] Marching Cubes: http://en.wikipedia.org/wiki/Marching_cubes

        Examples
        --------
        This will create a data object, find a nice value in the center, and
        calculate the metal flux over it.

        >>> dd = pf.h.all_data()
        >>> rho = dd.quantities["WeightedAverageQuantity"](
        ...     "Density", weight="CellMassMsun")
        >>> flux = dd.calculate_isocontour_flux("Density", rho,
        ...     "x-velocity", "y-velocity", "z-velocity", "Metal_Density")
        """
        flux = 0.0
        for g in self._get_grid_objs():
            flux += self._calculate_flux_in_grid(g, field, value,
                    field_x, field_y, field_z, fluxing_field)
        flux = self.comm.mpi_allreduce(flux, op="sum")
        return flux

    @restore_grid_state
    def _calculate_flux_in_grid(self, grid, field, value,
                    field_x, field_y, field_z, fluxing_field = None):
        mask = self._get_cut_mask(grid) * grid.child_mask
        vals = grid.get_vertex_centered_data(field)
        if fluxing_field is None:
            ff = np.ones(vals.shape, dtype="float64")
        else:
            ff = grid.get_vertex_centered_data(fluxing_field)
        xv, yv, zv = [grid.get_vertex_centered_data(f) for f in
                     [field_x, field_y, field_z]]
        return march_cubes_grid_flux(value, vals, xv, yv, zv,
                    ff, mask, grid.LeftEdge, grid.dds)

    def extract_connected_sets(self, field, num_levels, min_val, max_val,
                                log_space=True, cumulative=True, cache=False):
        """
        This function will create a set of contour objects, defined
        by having connected cell structures, which can then be
        studied and used to 'paint' their source grids, thus enabling
        them to be plotted.
        """
        if log_space:
            cons = np.logspace(np.log10(min_val),np.log10(max_val),
                               num_levels+1)
        else:
            cons = np.linspace(min_val, max_val, num_levels+1)
        contours = {}
        if cache: cached_fields = defaultdict(lambda: dict())
        else: cached_fields = None
        for level in range(num_levels):
            contours[level] = {}
            if cumulative:
                mv = max_val
            else:
                mv = cons[level+1]
            from yt.analysis_modules.level_sets.api import identify_contours
            cids = identify_contours(self, field, cons[level], mv,
                                     cached_fields)
            for cid, cid_ind in cids.items():
                contours[level][cid] = self.extract_region(cid_ind)
        return cons, contours

    def paint_grids(self, field, value, default_value=None):
        """
        This function paints every cell in our dataset with a given *value*.
        If default_value is given, the other values for the given in every grid
        are discarded and replaced with *default_value*.  Otherwise, the field is
        mandated to 'know how to exist' in the grid.

        Note that this only paints the cells *in the dataset*, so cells in grids
        with child cells are left untouched.
        """
        for grid in self._grids:
            if default_value != None:
                grid[field] = np.ones(grid.ActiveDimensions)*default_value
            grid[field][self._get_point_indices(grid)] = value

    _particle_handler = None

    @property
    def particles(self):
        if self._particle_handler is None:
            self._particle_handler = \
                particle_handler_registry[self._type_name](self.pf, self)
        return self._particle_handler


    def volume(self, unit = "unitary"):
        """
        Return the volume of the data container in units *unit*.
        This is found by adding up the volume of the cells with centers
        in the container, rather than using the geometric shape of
        the container, so this may vary very slightly
        from what might be expected from the geometric volume.
        """
        return self.quantities["TotalQuantity"]("CellVolume")[0] * \
            (self.pf[unit] / self.pf['cm']) ** 3.0

class ExtractedRegionBase(AMR3DData):
    """
    An arbitrarily defined data container that allows for selection
    of all data meeting certain criteria.

    In order to create an arbitrarily selected set of data, the
    ExtractedRegion takes a `base_region` and a set of `indices`
    and creates a region within the `base_region` consisting of
    all data indexed by the `indices`. Note that `indices` must be
    precomputed. This does not work well for parallelized
    operations.

    Parameters
    ----------
    base_region : yt data source
        A previously selected data source.
    indices : array_like
        An array of indices

    Other Parameters
    ----------------
    force_refresh : bool
       Force a refresh of the data. Defaults to True.

    Examples
    --------
    """
    _type_name = "extracted_region"
    _con_args = ('_base_region', '_indices')
    def __init__(self, base_region, indices, force_refresh=True, **kwargs):
        cen = kwargs.pop("center", None)
        if cen is None: cen = base_region.get_field_parameter("center")
        AMR3DData.__init__(self, center=cen,
                            fields=None, pf=base_region.pf, **kwargs)
        self._base_region = base_region # We don't weakly reference because
                                        # It is not cyclic
        if isinstance(indices, types.DictType):
            self._indices = indices
            self._grids = self._base_region.pf.h.grids[self._indices.keys()]
        else:
            self._grids = None
            self._base_indices = indices
        if force_refresh: self._refresh_data()

    def _get_cut_particle_mask(self, grid):
        # Override to provide a warning
        mylog.warning("Returning all particles from an Extracted Region.  This could be incorrect!")
        return True

    def _get_list_of_grids(self):
        # Okay, so what we're going to want to do is get the pointI from
        # region._get_point_indices(grid) for grid in base_region._grids,
        # and then construct an array of those, which we will select along indices.
        if self._grids != None: return
        grid_vals, xi, yi, zi = [], [], [], []
        for grid in self._base_region._grids:
            xit,yit,zit = self._base_region._get_point_indices(grid)
            grid_vals.append(np.ones(xit.shape, dtype='int') * (grid.id-grid._id_offset))
            xi.append(xit)
            yi.append(yit)
            zi.append(zit)
        grid_vals = np.concatenate(grid_vals)[self._base_indices]
        grid_order = np.argsort(grid_vals)
        # Note: grid_vals is still unordered
        grid_ids = np.unique(grid_vals)
        xi = np.concatenate(xi)[self._base_indices][grid_order]
        yi = np.concatenate(yi)[self._base_indices][grid_order]
        zi = np.concatenate(zi)[self._base_indices][grid_order]
        bc = np.bincount(grid_vals)
        splits = []
        for i,v in enumerate(bc):
            if v > 0: splits.append(v)
        splits = np.add.accumulate(splits)
        xis, yis, zis = [np.array_split(aa, splits) for aa in [xi,yi,zi]]
        self._indices = {}
        h = self._base_region.pf.h
        for grid_id, x, y, z in itertools.izip(grid_ids, xis, yis, zis):
            # grid_id needs no offset
            ll = h.grids[grid_id].ActiveDimensions.prod() \
               - (np.logical_not(h.grids[grid_id].child_mask)).sum()
            # This means we're completely enclosed, except for child masks
            if x.size == ll:
                self._indices[grid_id] = None
            else:
                # This will slow things down a bit, but conserve memory
                self._indices[grid_id] = \
                    np.zeros(h.grids[grid_id].ActiveDimensions, dtype='bool')
                self._indices[grid_id][(x,y,z)] = True
        self._grids = h.grids[self._indices.keys()]

    def _is_fully_enclosed(self, grid):
        if self._indices[grid.id-grid._id_offset] is None or \
            (self._indices[grid.id-grid._id_offset][0].size ==
             grid.ActiveDimensions.prod()):
            return True
        return False

    def _get_cut_mask(self, grid):
        cm = np.zeros(grid.ActiveDimensions, dtype='bool')
        cm[self._get_point_indices(grid, False)] = True
        return cm

    __empty_array = np.array([], dtype='bool')
    def _get_point_indices(self, grid, use_child_mask=True):
        # Yeah, if it's not true, we don't care.
        tr = self._indices.get(grid.id-grid._id_offset, self.__empty_array)
        if tr is None: tr = np.where(grid.child_mask)
        else: tr = np.where(tr)
        return tr

    def __repr__(self):
        # We'll do this the slow way to be clear what's going on
        s = "%s (%s): " % (self.__class__.__name__, self.pf)
        s += ", ".join(["%s=%s" % (i, getattr(self,i))
                       for i in self._con_args if i != "_indices"])
        return s

    def join(self, other):
        ng = {}
        gs = set(self._indices.keys() + other._indices.keys())
        for g in gs:
            grid = self.pf.h.grids[g]
            if g in other._indices and g in self._indices:
                # We now join the indices
                ind = np.zeros(grid.ActiveDimensions, dtype='bool')
                ind[self._indices[g]] = True
                ind[other._indices[g]] = True
                if ind.prod() == grid.ActiveDimensions.prod(): ind = None
            elif g in self._indices:
                ind = self._indices[g]
            elif g in other._indices:
                ind = other._indices[g]
            # Okay we have indices
            if ind is not None: ind = ind.copy()
            ng[g] = ind
        gl = self.pf.h.grids[list(gs)]
        gc = self.pf.h.grid_collection(
            self._base_region.get_field_parameter("center"), gl)
        return self.pf.h.extracted_region(gc, ng)

class InLineExtractedRegionBase(AMR3DData):
    """
    In-line extracted regions accept a base region and a set of field_cuts to
    determine which points in a grid should be included.
    """
    def __init__(self, base_region, field_cuts, **kwargs):
        cen = base_region.get_field_parameter("center")
        AMR3DData.__init__(self, center=cen,
                            fields=None, pf=base_region.pf, **kwargs)
        self._base_region = base_region # We don't weakly reference because
                                        # It is not cyclic
        self._field_cuts = ensure_list(field_cuts)[:]
        self._refresh_data()

    def _get_list_of_grids(self):
        self._grids = self._base_region._grids

    def _is_fully_enclosed(self, grid):
        return False

    @cache_mask
    def _get_cut_mask(self, grid):
        point_mask = np.ones(grid.ActiveDimensions, dtype='bool')
        point_mask *= self._base_region._get_cut_mask(grid)
        for cut in self._field_cuts:
            point_mask *= eval(cut)
        return point_mask

class AMRCylinderBase(AMR3DData):
    """
    By providing a *center*, a *normal*, a *radius* and a *height* we
    can define a cylinder of any proportion.  Only cells whose centers are
    within the cylinder will be selected.
    """
    _type_name = "disk"
    _con_args = ('center', '_norm_vec', '_radius', '_height')
    def __init__(self, center, normal, radius, height, fields=None,
                 pf=None, **kwargs):
        AMR3DData.__init__(self, center, fields, pf, **kwargs)
        self._norm_vec = np.array(normal)/np.sqrt(np.dot(normal,normal))
        self.set_field_parameter("normal", self._norm_vec)
        self._height = fix_length(height, self.pf)
        self._radius = fix_length(radius, self.pf)
        self._d = -1.0 * np.dot(self._norm_vec, self.center)
        self._refresh_data()

    def _get_list_of_grids(self):
        H = np.sum(self._norm_vec.reshape((1,3,1)) * self.pf.h.grid_corners,
                   axis=1) + self._d
        D = np.sqrt(np.sum((self.pf.h.grid_corners -
                           self.center.reshape((1,3,1)))**2.0,axis=1))
        R = np.sqrt(D**2.0-H**2.0)
        self._grids = self.hierarchy.grids[
            ( (np.any(np.abs(H)<self._height,axis=0))
            & (np.any(R<self._radius,axis=0)
            & (np.logical_not((np.all(H>0,axis=0) | (np.all(H<0, axis=0)))) )
            ) ) ]
        self._grids = self.hierarchy.grids

    def _is_fully_enclosed(self, grid):
        corners = grid._corners.reshape((8,3,1))
        H = np.sum(self._norm_vec.reshape((1,3,1)) * corners,
                   axis=1) + self._d
        D = np.sqrt(np.sum((corners -
                           self.center.reshape((1,3,1)))**2.0,axis=1))
        R = np.sqrt(D**2.0-H**2.0)
        return (np.all(np.abs(H) < self._height, axis=0) \
            and np.all(R < self._radius, axis=0))

    @cache_mask
    def _get_cut_mask(self, grid):
        if self._is_fully_enclosed(grid):
            return True
        else:
            h = grid['x'] * self._norm_vec[0] \
              + grid['y'] * self._norm_vec[1] \
              + grid['z'] * self._norm_vec[2] \
              + self._d
            d = np.sqrt(
                (grid['x'] - self.center[0])**2.0
              + (grid['y'] - self.center[1])**2.0
              + (grid['z'] - self.center[2])**2.0
                )
            r = np.sqrt(d**2.0-h**2.0)
            cm = ( (np.abs(h) <= self._height)
                 & (r <= self._radius))
        return cm

class AMRInclinedBox(AMR3DData):
    """
    A rectangular prism with arbitrary alignment to the computational
    domain.  *origin* is the origin of the box, while *box_vectors* is an
    array of ordering [ax, ijk] that describes the three vectors that
    describe the box.  No checks are done to ensure that the box satisfies
    a right-hand rule, but if it doesn't, behavior is undefined.
    """
    _type_name="inclined_box"
    _con_args = ('origin','box_vectors')

    def __init__(self, origin, box_vectors, fields=None,
                 pf=None, **kwargs):
        self.origin = np.array(origin)
        self.box_vectors = np.array(box_vectors, dtype='float64')
        self.box_lengths = (self.box_vectors**2.0).sum(axis=1)**0.5
        center = origin + 0.5*self.box_vectors.sum(axis=0)
        AMR3DData.__init__(self, center, fields, pf, **kwargs)
        self._setup_rotation_parameters()
        self._refresh_data()

    def _setup_rotation_parameters(self):
        xv = self.box_vectors[0,:]
        yv = self.box_vectors[1,:]
        zv = self.box_vectors[2,:]
        self._x_vec = xv / np.sqrt(np.dot(xv, xv))
        self._y_vec = yv / np.sqrt(np.dot(yv, yv))
        self._z_vec = zv / np.sqrt(np.dot(zv, zv))
        self._rot_mat = np.array([self._x_vec,self._y_vec,self._z_vec])
        self._inv_mat = np.linalg.pinv(self._rot_mat)

    def _get_list_of_grids(self):
        if self._grids is not None: return
        GLE = self.pf.h.grid_left_edge
        GRE = self.pf.h.grid_right_edge
        goodI = find_grids_in_inclined_box(self.box_vectors, self.center,
                                           GLE, GRE)
        cgrids = self.pf.h.grids[goodI.astype('bool')]
       # find_grids_in_inclined_box seems to be broken.
        cgrids = self.pf.h.grids[:]
        grids = []
        for i,grid in enumerate(cgrids):
            v = grid_points_in_volume(self.box_lengths, self.origin,
                                      self._rot_mat, grid.LeftEdge,
                                      grid.RightEdge, grid.dds,
                                      grid.child_mask, 1)
            if v: grids.append(grid)
        self._grids = np.empty(len(grids), dtype='object')
        for gi, g in enumerate(grids): self._grids[gi] = g


    def _is_fully_enclosed(self, grid):
        # This should be written at some point.
        # We'd rotate all eight corners into the space of the box, then check to
        # see if all are enclosed.
        return False

    def _get_cut_mask(self, grid):
        if self._is_fully_enclosed(grid):
            return True
        pm = np.zeros(grid.ActiveDimensions, dtype='int32')
        grid_points_in_volume(self.box_lengths, self.origin,
                              self._rot_mat, grid.LeftEdge,
                              grid.RightEdge, grid.dds, pm, 0)
        return pm


class AMRRegionBase(AMR3DData):
    """A 3D region of data with an arbitrary center.

    Takes an array of three *left_edge* coordinates, three
    *right_edge* coordinates, and a *center* that can be anywhere
    in the domain. If the selected region extends past the edges
    of the domain, no data will be found there, though the
    object's `left_edge` or `right_edge` are not modified.

    Parameters
    ----------
    center : array_like
        The center of the region
    left_edge : array_like
        The left edge of the region
    right_edge : array_like
        The right edge of the region
    """
    _type_name = "region"
    _con_args = ('center', 'left_edge', 'right_edge')
    _dx_pad = 0.5
    def __init__(self, center, left_edge, right_edge, fields = None,
                 pf = None, **kwargs):
        AMR3DData.__init__(self, center, fields, pf, **kwargs)
        self.left_edge = left_edge
        self.right_edge = right_edge
        self._refresh_data()

    def _get_list_of_grids(self):
        self._grids, ind = self.pf.hierarchy.get_box_grids(self.left_edge,
                                                           self.right_edge)

    def _is_fully_enclosed(self, grid):
        return np.all( (grid._corners <= self.right_edge)
                     & (grid._corners >= self.left_edge))

    @cache_mask
    def _get_cut_mask(self, grid):
        if self._is_fully_enclosed(grid):
            return True
        else:
            dxp, dyp, dzp = self._dx_pad * grid.dds
            cm = ( (grid['x'] - dxp < self.right_edge[0])
                 & (grid['x'] + dxp > self.left_edge[0])
                 & (grid['y'] - dyp < self.right_edge[1])
                 & (grid['y'] + dyp > self.left_edge[1])
                 & (grid['z'] - dzp < self.right_edge[2])
                 & (grid['z'] + dzp > self.left_edge[2]) )
        return cm

class AMRRegionStrictBase(AMRRegionBase):
    """
    AMRRegion without any dx padding for cell selection
    """
    _type_name = "region_strict"
    _dx_pad = 0.0

class AMRPeriodicRegionBase(AMR3DData):
    """
    AMRRegions are rectangular prisms of data.
    """
    _type_name = "periodic_region"
    _con_args = ('center', 'left_edge', 'right_edge')
    _dx_pad = 0.5
    def __init__(self, center, left_edge, right_edge, fields = None,
                 pf = None, **kwargs):
        """A 3D region of data that with periodic boundary
        conditions if the selected region extends beyond the
        simulation domain.

        Takes an array of three *left_edge* coordinates, three
        *right_edge* coordinates, and a *center* that can be anywhere
        in the domain. The selected region can extend past the edges
        of the domain, in which case periodic boundary conditions will
        be applied to fill the region.

        Parameters
        ----------
        center : array_like
            The center of the region
        left_edge : array_like
            The left edge of the region
        right_edge : array_like
            The right edge of the region
>>>>>>> fc7c5b46

        >>> dd = pf.h.all_data()
        >>> rho = dd.quantities["WeightedAverageQuantity"](
        ...     "Density", weight="CellMassMsun")
        >>> verts = dd.extract_isocontours("Density", rho,
        ...             "triangles.obj", True)
        """
        verts = []
        samples = []
        pb = get_pbar("Extracting ", len(list(self._get_grid_objs())))
        for i, g in enumerate(self._get_grid_objs()):
            pb.update(i)
            my_verts = self._extract_isocontours_from_grid(
                            g, field, value, sample_values)
            if sample_values is not None:
                my_verts, svals = my_verts
                samples.append(svals)
            verts.append(my_verts)
        pb.finish()
        verts = np.concatenate(verts).transpose()
        verts = self.comm.par_combine_object(verts, op='cat', datatype='array')
        verts = verts.transpose()
        if sample_values is not None:
            samples = np.concatenate(samples)
            samples = self.comm.par_combine_object(samples, op='cat',
                                datatype='array')
        if rescale:
            mi = np.min(verts, axis=0)
            ma = np.max(verts, axis=0)
            verts = (verts - mi) / (ma - mi).max()
        if filename is not None and self.comm.rank == 0:
            if hasattr(filename, "write"): f = filename
            else: f = open(filename, "w")
            for v1 in verts:
                f.write("v %0.16e %0.16e %0.16e\n" % (v1[0], v1[1], v1[2]))
            for i in range(len(verts)/3):
                f.write("f %s %s %s\n" % (i*3+1, i*3+2, i*3+3))
            if not hasattr(filename, "write"): f.close()
        if sample_values is not None:
            return verts, samples
        return verts


    def _extract_isocontours_from_grid(self, grid, field, value,
                                       sample_values = None):
        mask = self._get_cut_mask(grid) * grid.child_mask
        vals = grid.get_vertex_centered_data(field, no_ghost = False)
        if sample_values is not None:
            svals = grid.get_vertex_centered_data(sample_values)
        else:
<<<<<<< HEAD
            svals = None
        my_verts = march_cubes_grid(value, vals, mask, grid.LeftEdge,
                                    grid.dds, svals)
        return my_verts
=======
            cm = np.zeros(grid.ActiveDimensions,dtype='bool')
            dxp, dyp, dzp = self._dx_pad * grid.dds
            for off_x, off_y, off_z in self.offsets:
                cm = cm | ( (grid['x'] - dxp + off_x < self.right_edge[0])
                          & (grid['x'] + dxp + off_x > self.left_edge[0])
                          & (grid['y'] - dyp + off_y < self.right_edge[1])
                          & (grid['y'] + dyp + off_y > self.left_edge[1])
                          & (grid['z'] - dzp + off_z < self.right_edge[2])
                          & (grid['z'] + dzp + off_z > self.left_edge[2]) )
            return cm

class AMRPeriodicRegionStrictBase(AMRPeriodicRegionBase):
    """
    AMRPeriodicRegion without any dx padding for cell selection
    """
    _type_name = "periodic_region_strict"
    _dx_pad = 0.0
    def __init__(self, center, left_edge, right_edge, fields = None,
                 pf = None, **kwargs):
        AMRPeriodicRegionBase.__init__(self, center, left_edge, right_edge,
                                       fields = None, pf = None, **kwargs)


class AMRGridCollectionBase(AMR3DData):
    """
    By selecting an arbitrary *grid_list*, we can act on those grids.
    Child cells are not returned.
    """
    _type_name = "grid_collection"
    _con_args = ("center", "grid_list")
    def __init__(self, center, grid_list, fields = None,
                 pf = None, **kwargs):
        AMR3DData.__init__(self, center, fields, pf, **kwargs)
        self._grids = np.array(grid_list)
        self.grid_list = self._grids

    def _get_list_of_grids(self):
        pass

    def _is_fully_enclosed(self, grid):
        return True

    @cache_mask
    def _get_cut_mask(self, grid):
        return np.ones(grid.ActiveDimensions, dtype='bool')

    def _get_point_indices(self, grid, use_child_mask=True):
        k = np.ones(grid.ActiveDimensions, dtype='bool')
        if use_child_mask:
            k[grid.child_indices] = False
        pointI = np.where(k == True)
        return pointI

class AMRMaxLevelCollection(AMR3DData):
    """
    By selecting an arbitrary *max_level*, we can act on those grids.
    Child cells are masked when the level of the grid is below the max
    level.
    """
    _type_name = "grid_collection_max_level"
    _con_args = ("center", "max_level")
    def __init__(self, center, max_level, fields = None,
                 pf = None, **kwargs):
        AMR3DData.__init__(self, center, fields, pf, **kwargs)
        self.max_level = max_level
        self._refresh_data()
>>>>>>> fc7c5b46

    def calculate_isocontour_flux(self, field, value,
                    field_x, field_y, field_z, fluxing_field = None):
        r"""This identifies isocontours on a cell-by-cell basis, with no
        consideration of global connectedness, and calculates the flux over
        those contours.

        This function will conduct marching cubes on all the cells in a given
        data container (grid-by-grid), and then for each identified triangular
        segment of an isocontour in a given cell, calculate the gradient (i.e.,
        normal) in the isocontoured field, interpolate the local value of the
        "fluxing" field, the area of the triangle, and then return:

        area * local_flux_value * (n dot v)

        Where area, local_value, and the vector v are interpolated at the barycenter
        (weighted by the vertex values) of the triangle.  Note that this
        specifically allows for the field fluxing across the surface to be
        *different* from the field being contoured.  If the fluxing_field is
        not specified, it is assumed to be 1.0 everywhere, and the raw flux
        with no local-weighting is returned.

        Additionally, the returned flux is defined as flux *into* the surface,
        not flux *out of* the surface.
        
        Parameters
        ----------
        field : string
            Any field that can be obtained in a data object.  This is the field
            which will be isocontoured and used as the "local_value" in the
            flux equation.
        value : float
            The value at which the isocontour should be calculated.
        field_x : string
            The x-component field
        field_y : string
            The y-component field
        field_z : string
            The z-component field
        fluxing_field : string, optional
            The field whose passage over the surface is of interest.  If not
            specified, assumed to be 1.0 everywhere.

        Returns
        -------
        flux : float
            The summed flux.  Note that it is not currently scaled; this is
            simply the code-unit area times the fields.

        References
        ----------

        .. [1] Marching Cubes: http://en.wikipedia.org/wiki/Marching_cubes

        Examples
        --------
        This will create a data object, find a nice value in the center, and
        calculate the metal flux over it.

        >>> dd = pf.h.all_data()
        >>> rho = dd.quantities["WeightedAverageQuantity"](
        ...     "Density", weight="CellMassMsun")
        >>> flux = dd.calculate_isocontour_flux("Density", rho,
        ...     "x-velocity", "y-velocity", "z-velocity", "Metal_Density")
        """
        flux = 0.0
        for g in self._get_grid_objs():
            flux += self._calculate_flux_in_grid(g, field, value,
                    field_x, field_y, field_z, fluxing_field)
        flux = self.comm.mpi_allreduce(flux, op="sum")
        return flux

    def _calculate_flux_in_grid(self, grid, field, value,
                    field_x, field_y, field_z, fluxing_field = None):
        mask = self._get_cut_mask(grid) * grid.child_mask
        vals = grid.get_vertex_centered_data(field)
        if fluxing_field is None:
            ff = np.ones(vals.shape, dtype="float64")
        else:
            ff = grid.get_vertex_centered_data(fluxing_field)
        xv, yv, zv = [grid.get_vertex_centered_data(f) for f in 
                     [field_x, field_y, field_z]]
        return march_cubes_grid_flux(value, vals, xv, yv, zv,
                    ff, mask, grid.LeftEdge, grid.dds)

    def extract_connected_sets(self, field, num_levels, min_val, max_val,
                                log_space=True, cumulative=True, cache=False):
        """
        This function will create a set of contour objects, defined
        by having connected cell structures, which can then be
        studied and used to 'paint' their source grids, thus enabling
        them to be plotted.
        """
        if log_space:
            cons = np.logspace(np.log10(min_val),np.log10(max_val),
                               num_levels+1)
        else:
            cons = np.linspace(min_val, max_val, num_levels+1)
        contours = {}
        if cache: cached_fields = defaultdict(lambda: dict())
        else: cached_fields = None
        for level in range(num_levels):
            contours[level] = {}
            if cumulative:
                mv = max_val
            else:
                mv = cons[level+1]
            from yt.analysis_modules.level_sets.api import identify_contours
            cids = identify_contours(self, field, cons[level], mv,
                                     cached_fields)
            for cid, cid_ind in cids.items():
                contours[level][cid] = self.extract_region(cid_ind)
        return cons, contours

<<<<<<< HEAD
    def paint_grids(self, field, value, default_value=None):
        """
        This function paints every cell in our dataset with a given *value*.
        If default_value is given, the other values for the given in every grid
        are discarded and replaced with *default_value*.  Otherwise, the field is
        mandated to 'know how to exist' in the grid.

        Note that this only paints the cells *in the dataset*, so cells in grids
        with child cells are left untouched.
=======
    Parameters
    ----------
    center : array_like
        The center of the ellipsoid.
    A : float
        The magnitude of the largest semi-major axis of the ellipsoid.
    B : float
        The magnitude of the medium semi-major axis of the ellipsoid.
    C : float
        The magnitude of the smallest semi-major axis of the ellipsoid.
    e0 : array_like (automatically normalized)
        the direction of the largest semi-major axis of the ellipsoid
    tilt : float
        After the rotation about the z-axis to allign e0 to x in the x-y
        plane, and then rotating about the y-axis to align e0 completely
        to the x-axis, tilt is the angle in radians remaining to
        rotate about the x-axis to align both e1 to the y-axis and e2 to
        the z-axis.
    Examples
    --------
    >>> pf = load("DD####/DD####")
    >>> c = [0.5,0.5,0.5]
    >>> ell = pf.h.ellipsoid(c, 0.1, 0.1, 0.1, np.array([0.1, 0.1, 0.1]), 0.2)
    """
    _type_name = "ellipsoid"
    _con_args = ('center', '_A', '_B', '_C', '_e0', '_tilt')
    def __init__(self, center, A, B, C, e0, tilt, fields=None,
                 pf=None, **kwargs):
        AMR3DData.__init__(self, np.array(center), fields, pf, **kwargs)
        # make sure the magnitudes of semi-major axes are in order
        if A<B or B<C:
            raise YTEllipsoidOrdering(pf, A, B, C)
        # make sure the smallest side is not smaller than dx
        if C < self.hierarchy.get_smallest_dx():
            raise YTSphereTooSmall(pf, C, self.hierarchy.get_smallest_dx())
        self._A = A
        self._B = B
        self._C = C
        self._e0 = e0 = e0 / (e0**2.0).sum()**0.5
        self._tilt = tilt

        # find the t1 angle needed to rotate about z axis to align e0 to x
        t1 = np.arctan(e0[1] / e0[0])
        # rotate e0 by -t1
        RZ = get_rotation_matrix(t1, (0,0,1)).transpose()
        r1 = (e0 * RZ).sum(axis = 1)
        # find the t2 angle needed to rotate about y axis to align e0 to x
        t2 = np.arctan(-r1[2] / r1[0])
        """
        calculate the original e1
        given the tilt about the x axis when e0 was aligned
        to x after t1, t2 rotations about z, y
>>>>>>> fc7c5b46
        """
        for grid in self._grids:
            if default_value != None:
                grid[field] = np.ones(grid.ActiveDimensions)*default_value
            grid[field][self._get_point_indices(grid)] = value

    _particle_handler = None

    @property
    def particles(self):
        if self._particle_handler is None:
            self._particle_handler = \
                particle_handler_registry[self._type_name](self.pf, self)
        return self._particle_handler

<<<<<<< HEAD
=======
        """
        Having another function find_ellipsoid_grids is too much work,
        can just use the sphere one and forget about checking orientation
        but feed in the A parameter for radius
        """
    def _get_list_of_grids(self, field = None):
        """
        This returns the grids that are possibly within the ellipse
        """
        grids,ind = self.hierarchy.find_sphere_grids(self.center, self._A)
        # Now we sort by level
        grids = grids.tolist()
        grids.sort(key=lambda x: (x.Level, \
                                  x.LeftEdge[0], \
                                  x.LeftEdge[1], \
                                  x.LeftEdge[2]))
        self._grids = np.array(grids, dtype = 'object')
>>>>>>> fc7c5b46

    def volume(self, unit = "unitary"):
        """
        Return the volume of the data container in units *unit*.
        This is found by adding up the volume of the cells with centers
        in the container, rather than using the geometric shape of
        the container, so this may vary very slightly
        from what might be expected from the geometric volume.
        """
        return self.quantities["TotalQuantity"]("CellVolume")[0] * \
            (self.pf[unit] / self.pf['cm']) ** 3.0

def _reconstruct_object(*args, **kwargs):
    pfid = args[0]
    dtype = args[1]
    field_parameters = args[-1]
    # will be much nicer when we can do pfid, *a, fp = args
    args, new_args = args[2:-1], []
    for arg in args:
        if iterable(arg) and len(arg) == 2 \
           and not isinstance(arg, types.DictType) \
           and isinstance(arg[1], YTDataContainer):
            new_args.append(arg[1])
        else: new_args.append(arg)
    pfs = ParameterFileStore()
    pf = pfs.get_pf_hash(pfid)
    cls = getattr(pf.h, dtype)
    obj = cls(*new_args)
    obj.field_parameters.update(field_parameters)
    return pf, obj


<<<<<<< HEAD
class YTSelectedIndicesBase(YTSelectionContainer3D):
    """An arbitrarily defined data container that allows for selection
    of all data meeting certain criteria.

    In order to create an arbitrarily selected set of data, the
    ExtractedRegion takes a `base_region` and a set of `indices`
    and creates a region within the `base_region` consisting of
    all data indexed by the `indices`. Note that `indices` must be
    precomputed. This does not work well for parallelized
    operations.
=======
class AMRCoveringGridBase(AMR3DData):
    """A 3D region with all data extracted to a single, specified
    resolution.
>>>>>>> fc7c5b46

    Parameters
    ----------
    base_region : yt data source
        A previously selected data source.
    indices : array_like
        An array of indices

    Other Parameters
    ----------------
    force_refresh : bool
       Force a refresh of the data. Defaults to True.

    Examples
    --------
    """
    _type_name = "extracted_region"
    _con_args = ('_base_region', '_indices')
    def __init__(self, base_region, indices, force_refresh=True, **kwargs):
        cen = kwargs.pop("center", None)
        if cen is None: cen = base_region.get_field_parameter("center")
        YTSelectionContainer3D.__init__(self, center=cen,
                            pf=base_region.pf, **kwargs)
        self._base_region = base_region # We don't weakly reference because
                                        # It is not cyclic
        if isinstance(indices, types.DictType):
            self._indices = indices
            self._grids = self._base_region.pf.h.grids[self._indices.keys()]
        else:
            self._grids = None
            self._base_indices = indices

<<<<<<< HEAD
    def _get_cut_particle_mask(self, grid):
        # Override to provide a warning
        mylog.warning("Returning all particles from an Extracted Region.  This could be incorrect!")
        return True
=======
    def get_data(self, fields=None):
        if self._grids is None:
            self._get_list_of_grids()
        if fields is None:
            fields = self.fields[:]
        else:
            fields = ensure_list(fields)
        obtain_fields = []
        for field in fields:
            if self.field_data.has_key(field): continue
            if field not in self.hierarchy.field_list:
                try:
                    #print "Generating", field
                    self._generate_field(field)
                    continue
                except NeedsOriginalGrid, ngt_exception:
                    pass
            elif self.pf.field_info[field].particle_type:
                region = self.pf.h.region(self.center,
                            self.left_edge, self.right_edge)
                self.field_data[field] = region[field]
                continue
            obtain_fields.append(field)
            self[field] = np.zeros(self.ActiveDimensions, dtype='float64') -999
        if len(obtain_fields) == 0: return
        mylog.debug("Getting fields %s from %s possible grids",
                   obtain_fields, len(self._grids))
        if self._use_pbar: pbar = \
                get_pbar('Searching grids for values ', len(self._grids))
        count = self.ActiveDimensions.prod()
        for i, grid in enumerate(self._grids):
            if self._use_pbar: pbar.update(i)
            count -= self._get_data_from_grid(grid, obtain_fields)
            if count <= 0: break
        if self._use_pbar: pbar.finish()
        if count > 0 or np.any(self[obtain_fields[0]] == -999):
            # and self.dx < self.hierarchy.grids[0].dx:
            n_bad = np.where(self[obtain_fields[0]]==-999)[0].size
            mylog.error("Covering problem: %s cells are uncovered", n_bad)
            raise KeyError(n_bad)

    def _generate_field(self, field):
        if self.pf.field_info.has_key(field):
            # First we check the validator; this might even raise!
            self.pf.field_info[field].check_available(self)
            self[field] = self.pf.field_info[field](self)
        else: # Can't find the field, try as it might
            raise KeyError(field)
>>>>>>> fc7c5b46

    def _get_list_of_grids(self):
        # Okay, so what we're going to want to do is get the pointI from
        # region._get_point_indices(grid) for grid in base_region._grids,
        # and then construct an array of those, which we will select along indices.
        if self._grids != None: return
        grid_vals, xi, yi, zi = [], [], [], []
        for grid in self._base_region._grids:
            xit,yit,zit = self._base_region._get_point_indices(grid)
            grid_vals.append(np.ones(xit.shape, dtype='int') * (grid.id-grid._id_offset))
            xi.append(xit)
            yi.append(yit)
            zi.append(zit)
        grid_vals = np.concatenate(grid_vals)[self._base_indices]
        grid_order = np.argsort(grid_vals)
        # Note: grid_vals is still unordered
        grid_ids = np.unique(grid_vals)
        xi = np.concatenate(xi)[self._base_indices][grid_order]
        yi = np.concatenate(yi)[self._base_indices][grid_order]
        zi = np.concatenate(zi)[self._base_indices][grid_order]
        bc = np.bincount(grid_vals)
        splits = []
        for i,v in enumerate(bc):
            if v > 0: splits.append(v)
        splits = np.add.accumulate(splits)
        xis, yis, zis = [np.array_split(aa, splits) for aa in [xi,yi,zi]]
        self._indices = {}
        h = self._base_region.pf.h
        for grid_id, x, y, z in itertools.izip(grid_ids, xis, yis, zis):
            # grid_id needs no offset
            ll = h.grids[grid_id].ActiveDimensions.prod() \
               - (np.logical_not(h.grids[grid_id].child_mask)).sum()
            # This means we're completely enclosed, except for child masks
            if x.size == ll:
                self._indices[grid_id] = None
            else:
                # This will slow things down a bit, but conserve memory
                self._indices[grid_id] = \
                    np.zeros(h.grids[grid_id].ActiveDimensions, dtype='bool')
                self._indices[grid_id][(x,y,z)] = True
        self._grids = h.grids[self._indices.keys()]

<<<<<<< HEAD
    def _is_fully_enclosed(self, grid):
        if self._indices[grid.id-grid._id_offset] is None or \
            (self._indices[grid.id-grid._id_offset][0].size ==
             grid.ActiveDimensions.prod()):
            return True
        return False

    def _get_cut_mask(self, grid):
        cm = np.zeros(grid.ActiveDimensions, dtype='bool')
        cm[self._get_point_indices(grid, False)] = True
        return cm
=======
    @restore_grid_state
    def _get_data_from_grid(self, grid, fields):
        ll = int(grid.Level == self.level)
        ref_ratio = self.pf.refine_by**(self.level - grid.Level)
        g_fields = [gf.astype("float64")
                    if gf.dtype != "float64"
                    else gf for gf in (grid[field] for field in fields)]
        c_fields = [self[field] for field in fields]
        count = FillRegion(ref_ratio,
            grid.get_global_startindex(), self.global_startindex,
            c_fields, g_fields,
            self.ActiveDimensions, grid.ActiveDimensions,
            grid.child_mask, self.domain_width, ll, 0)
        return count

    def _flush_data_to_grid(self, grid, fields):
        ll = int(grid.Level == self.level)
        ref_ratio = self.pf.refine_by**(self.level - grid.Level)
        g_fields = []
        for field in fields:
            if not grid.has_key(field): grid[field] = \
               np.zeros(grid.ActiveDimensions, dtype=self[field].dtype)
            g_fields.append(grid[field])
        c_fields = [self[field] for field in fields]
        FillRegion(ref_ratio,
            grid.get_global_startindex(), self.global_startindex,
            c_fields, g_fields,
            self.ActiveDimensions, grid.ActiveDimensions,
            grid.child_mask, self.domain_width, ll, 1)
>>>>>>> fc7c5b46

    __empty_array = np.array([], dtype='bool')
    def _get_point_indices(self, grid, use_child_mask=True):
        # Yeah, if it's not true, we don't care.
        tr = self._indices.get(grid.id-grid._id_offset, self.__empty_array)
        if tr is None: tr = np.where(grid.child_mask)
        else: tr = np.where(tr)
        return tr

    def __repr__(self):
        # We'll do this the slow way to be clear what's going on
        s = "%s (%s): " % (self.__class__.__name__, self.pf)
        s += ", ".join(["%s=%s" % (i, getattr(self,i))
                       for i in self._con_args if i != "_indices"])
        return s

    def join(self, other):
        ng = {}
        gs = set(self._indices.keys() + other._indices.keys())
        for g in gs:
            grid = self.pf.h.grids[g]
            if g in other._indices and g in self._indices:
                # We now join the indices
                ind = np.zeros(grid.ActiveDimensions, dtype='bool')
                ind[self._indices[g]] = True
                ind[other._indices[g]] = True
                if ind.prod() == grid.ActiveDimensions.prod(): ind = None
            elif g in self._indices:
                ind = self._indices[g]
            elif g in other._indices:
                ind = other._indices[g]
            # Okay we have indices
            if ind is not None: ind = ind.copy()
            ng[g] = ind
        gl = self.pf.h.grids[list(gs)]
        gc = self.pf.h.grid_collection(
            self._base_region.get_field_parameter("center"), gl)
        return self.pf.h.extracted_region(gc, ng)

<<<<<<< HEAD

class YTValueCutExtractionBase(YTSelectionContainer3D):
    _type_name = "cut_region"
=======
    Smoothed covering grids start at level 0, interpolating to
    fill the region to level 1, replacing any cells actually
    covered by level 1 data, and then recursively repeating this
    process until it reaches the specified `level`.

    Parameters
    ----------
    level : int
        The resolution level data is uniformly gridded at
    left_edge : array_like
        The left edge of the region to be extracted
    dims : array_like
        Number of cells along each axis of resulting covering_grid.
    fields : array_like, optional
        A list of fields that you'd like pre-generated for your object

    Examples
    --------

    >>> cube = pf.h.smoothed_covering_grid(2, left_edge=[0.0, 0.0, 0.0], \
    ...                          dims=[128, 128, 128])
>>>>>>> fc7c5b46
    """
    In-line extracted regions accept a base region and a set of field_cuts to
    determine which points in a grid should be included.
    """
    def __init__(self, base_region, field_cuts, **kwargs):
        cen = base_region.get_field_parameter("center")
        YTSelectionContainer3D.__init__(self, center=cen,
                            pf=base_region.pf, **kwargs)
        self._base_region = base_region # We don't weakly reference because
                                        # It is not cyclic
        self._field_cuts = ensure_list(field_cuts)[:]

    def _get_list_of_grids(self):
<<<<<<< HEAD
        self._grids = self._base_region._grids

    def _is_fully_enclosed(self, grid):
        return False
=======
        if self._grids is not None: return
        buffer = ((self.pf.domain_right_edge - self.pf.domain_left_edge)
                 / self.pf.domain_dimensions).max()
        AMRCoveringGridBase._get_list_of_grids(self, buffer)
        # We reverse the order to ensure that coarse grids are first
        self._grids = self._grids[::-1]

    def get_data(self, field=None):
        self._get_list_of_grids()
        # We don't generate coordinates here.
        if field == None:
            fields = self.fields[:]
        else:
            fields = ensure_list(field)
        fields_to_get = []
        for field in fields:
            if self.field_data.has_key(field): continue
            if field not in self.hierarchy.field_list:
                try:
                    #print "Generating", field
                    self._generate_field(field)
                    continue
                except NeedsOriginalGrid, ngt_exception:
                    pass
            elif self.pf.field_info[field].particle_type:
                region = self.pf.h.region(self.center,
                            self.left_edge, self.right_edge)
                self.field_data[field] = region[field]
                continue
            fields_to_get.append(field)
        if len(fields_to_get) == 0: return
        # Note that, thanks to some trickery, we have different dimensions
        # on the field than one might think from looking at the dx and the
        # L/R edges.
        # We jump-start our task here
        mylog.debug("Getting fields %s from %s possible grids",
                   fields_to_get, len(self._grids))
        self._update_level_state(0, fields_to_get)
        if self._use_pbar: pbar = \
                get_pbar('Searching grids for values ', len(self._grids))
        # The grids are assumed to be pre-sorted
        last_level = 0
        for gi, grid in enumerate(self._grids):
            if self._use_pbar: pbar.update(gi)
            if grid.Level > last_level and grid.Level <= self.level:
                mylog.debug("Updating level state to %s", last_level + 1)
                self._update_level_state(last_level + 1)
                self._refine(1, fields_to_get)
                last_level = grid.Level
            self._get_data_from_grid(grid, fields_to_get)
        while last_level < self.level:
            mylog.debug("Grid-free refinement %s to %s", last_level, last_level + 1)
            self._update_level_state(last_level + 1)
            self._refine(1, fields_to_get)
            last_level += 1
        if self.level > 0:
            for field in fields_to_get:
                self[field] = self[field][1:-1,1:-1,1:-1]
                if np.any(self[field] == -999):
                    # and self.dx < self.hierarchy.grids[0].dx:
                    n_bad = (self[field]==-999).sum()
                    mylog.error("Covering problem: %s cells are uncovered", n_bad)
                    raise KeyError(n_bad)
        if self._use_pbar: pbar.finish()

    def _update_level_state(self, level, fields = None):
        dx = self._base_dx / self.pf.refine_by**level
        self.field_data['cdx'] = dx[0]
        self.field_data['cdy'] = dx[1]
        self.field_data['cdz'] = dx[2]
        LL = self.left_edge - self.pf.domain_left_edge
        self._old_global_startindex = self.global_startindex
        self.global_startindex = np.rint(LL / dx).astype('int64') - 1
        self.domain_width = np.rint((self.pf.domain_right_edge -
                    self.pf.domain_left_edge)/dx).astype('int64')
        if level == 0 and self.level > 0:
            # We use one grid cell at LEAST, plus one buffer on all sides
            idims = np.rint((self.ActiveDimensions*self.dds)/dx).astype('int64') + 2
            fields = ensure_list(fields)
            for field in fields:
                self.field_data[field] = np.zeros(idims,dtype='float64')-999
            self._cur_dims = idims.astype("int32")
        elif level == 0 and self.level == 0:
            DLE = self.pf.domain_left_edge
            self.global_startindex = np.array(np.floor(LL/ dx), dtype='int64')
            idims = np.rint((self.ActiveDimensions*self.dds)/dx).astype('int64')
            fields = ensure_list(fields)
            for field in fields:
                self.field_data[field] = np.zeros(idims,dtype='float64')-999
            self._cur_dims = idims.astype("int32")

    def _refine(self, dlevel, fields):
        rf = float(self.pf.refine_by**dlevel)

        input_left = (self._old_global_startindex + 0.5) * rf
        dx = np.fromiter((self['cd%s' % ax] for ax in 'xyz'), count=3, dtype='float64')
        output_dims = np.rint((self.ActiveDimensions*self.dds)/dx+0.5).astype('int32') + 2
        self._cur_dims = output_dims

        for field in fields:
            output_field = np.zeros(output_dims, dtype="float64")
            output_left = self.global_startindex + 0.5
            ghost_zone_interpolate(rf, self[field], input_left,
                                   output_field, output_left)
            self.field_data[field] = output_field

    @restore_field_information_state
    def _get_data_from_grid(self, grid, fields):
        g_fields = [gf.astype("float64")
                    if gf.dtype != "float64"
                    else gf for gf in (grid[field] for field in fields)]
        c_fields = [self.field_data[field] for field in fields]
        count = FillRegion(1,
            grid.get_global_startindex(), self.global_startindex,
            c_fields, g_fields,
            self._cur_dims, grid.ActiveDimensions,
            grid.child_mask, self.domain_width, 1, 0)
        return count
>>>>>>> fc7c5b46

    def _get_cut_mask(self, grid):
        point_mask = np.ones(grid.ActiveDimensions, dtype='bool')
        point_mask *= self._base_region._get_cut_mask(grid)
        for cut in self._field_cuts:
            point_mask *= eval(cut)
        return point_mask

class YTBooleanRegionBase(YTSelectionContainer3D):
    """
    This will build a hybrid region based on the boolean logic
    of the regions.

    Parameters
    ----------
    regions : list
        A list of region objects and strings describing the boolean logic
        to use when building the hybrid region. The boolean logic can be
        nested using parentheses.

    Examples
    --------
    >>> re1 = pf.h.region([0.5, 0.5, 0.5], [0.4, 0.4, 0.4],
        [0.6, 0.6, 0.6])
    >>> re2 = pf.h.region([0.5, 0.5, 0.5], [0.45, 0.45, 0.45],
        [0.55, 0.55, 0.55])
    >>> sp1 = pf.h.sphere([0.575, 0.575, 0.575], .03)
    >>> toroid_shape = pf.h.boolean([re1, "NOT", re2])
    >>> toroid_shape_with_hole = pf.h.boolean([re1, "NOT", "(", re2, "OR",
        sp1, ")"])
    """
    _type_name = "boolean"
    _con_args = ("regions",)
    def __init__(self, regions, fields = None, pf = None, **kwargs):
        # Center is meaningless, but we'll define it all the same.
        YTSelectionContainer3D.__init__(self, [0.5]*3, fields, pf, **kwargs)
        self.regions = regions
        self._all_regions = []
        self._some_overlap = []
        self._all_overlap = []
        self._cut_masks = {}
        self._get_all_regions()
        self._make_overlaps()
        self._get_list_of_grids()

    def _get_all_regions(self):
        # Before anything, we simply find out which regions are involved in all
        # of this process, uniquely.
        for item in self.regions:
            if isinstance(item, types.StringType): continue
            self._all_regions.append(item)
            # So cut_masks don't get messed up.
            item._boolean_touched = True
        self._all_regions = np.unique(self._all_regions)

    def _make_overlaps(self):
        # Using the processed cut_masks, we'll figure out what grids
        # are left in the hybrid region.
        pbar = get_pbar("Building boolean", len(self._all_regions))
        for i, region in enumerate(self._all_regions):
            try:
                region._get_list_of_grids()
                alias = region
            except AttributeError:
                alias = region.data
            for grid in alias._grids:
                if grid in self._some_overlap or grid in self._all_overlap:
                    continue
                # Get the cut_mask for this grid in this region, and see
                # if there's any overlap with the overall cut_mask.
                overall = self._get_cut_mask(grid)
                local = force_array(alias._get_cut_mask(grid),
                    grid.ActiveDimensions)
                # Below we don't want to match empty masks.
                if overall.sum() == 0 and local.sum() == 0: continue
                # The whole grid is in the hybrid region if a) its cut_mask
                # in the original region is identical to the new one and b)
                # the original region cut_mask is all ones.
                if (local == np.bitwise_and(overall, local)).all() and \
                        (local == True).all():
                    self._all_overlap.append(grid)
                    continue
                if (overall == local).any():
                    # Some of local is in overall
                    self._some_overlap.append(grid)
                    continue
            pbar.update(i)
        pbar.finish()

    def __repr__(self):
        # We'll do this the slow way to be clear what's going on
        s = "%s (%s): " % (self.__class__.__name__, self.pf)
        s += "["
        for i, region in enumerate(self.regions):
            if region in ["OR", "AND", "NOT", "(", ")"]:
                s += region
            else:
                s += region.__repr__(clean = True)
            if i < (len(self.regions) - 1): s += ", "
        s += "]"
        return s

    def _is_fully_enclosed(self, grid):
        return (grid in self._all_overlap)

    def _get_list_of_grids(self):
        self._grids = np.array(self._some_overlap + self._all_overlap,
            dtype='object')

    def _get_cut_mask(self, grid, field=None):
        if self._is_fully_enclosed(grid):
            return True # We do not want child masking here
        if not isinstance(grid, (FakeGridForParticles, GridChildMaskWrapper)) \
                and grid.id in self._cut_masks:
            return self._cut_masks[grid.id]
        # If we get this far, we have to generate the cut_mask.
        return self._get_level_mask(self.regions, grid)

    def _get_level_mask(self, ops, grid):
        level_masks = []
        end = 0
        for i, item in enumerate(ops):
            if end > 0 and i < end:
                # We skip over things inside parentheses on this level.
                continue
            if isinstance(item, YTDataContainer):
                # Add this regions cut_mask to level_masks
                level_masks.append(force_array(item._get_cut_mask(grid),
                    grid.ActiveDimensions))
            elif item == "AND" or item == "NOT" or item == "OR":
                level_masks.append(item)
            elif item == "(":
                # recurse down, and we'll append the results, which
                # should be a single cut_mask
                open_count = 0
                for ii, item in enumerate(ops[i + 1:]):
                    # We look for the matching closing parentheses to find
                    # where we slice ops.
                    if item == "(":
                        open_count += 1
                    if item == ")" and open_count > 0:
                        open_count -= 1
                    elif item == ")" and open_count == 0:
                        end = i + ii + 1
                        break
                level_masks.append(force_array(self._get_level_mask(ops[i + 1:end],
                    grid), grid.ActiveDimensions))
                end += 1
            elif isinstance(item.data, AMRData):
                level_masks.append(force_array(item.data._get_cut_mask(grid),
                    grid.ActiveDimensions))
            else:
                mylog.error("Item in the boolean construction unidentified.")
        # Now we do the logic on our level_mask.
        # There should be no nested logic anymore.
        # The first item should be a cut_mask,
        # so that will be our starting point.
        this_cut_mask = level_masks[0]
        for i, item in enumerate(level_masks):
            # I could use a slice above, but I'll keep i consistent instead.
            if i == 0: continue
            if item == "AND":
                # So, the next item in level_masks we want to AND.
                np.bitwise_and(this_cut_mask, level_masks[i+1], this_cut_mask)
            if item == "NOT":
                # It's convenient to remember that NOT == AND NOT
                np.bitwise_and(this_cut_mask, np.invert(level_masks[i+1]),
                    this_cut_mask)
            if item == "OR":
                np.bitwise_or(this_cut_mask, level_masks[i+1], this_cut_mask)
        if not isinstance(grid, FakeGridForParticles):
            self._cut_masks[grid.id] = this_cut_mask
<<<<<<< HEAD
        return this_cut_mask
=======
        return this_cut_mask

class AMRSurfaceBase(AMRData, ParallelAnalysisInterface):
    r"""This surface object identifies isocontours on a cell-by-cell basis,
    with no consideration of global connectedness, and returns the vertices
    of the Triangles in that isocontour.

    This object simply returns the vertices of all the triangles
    calculated by the marching cubes algorithm; for more complex
    operations, such as identifying connected sets of cells above a given
    threshold, see the extract_connected_sets function.  This is more
    useful for calculating, for instance, total isocontour area, or
    visualizing in an external program (such as `MeshLab
    <http://meshlab.sf.net>`_.)  The object has the properties .vertices
    and will sample values if a field is requested.  The values are
    interpolated to the center of a given face.

    Parameters
    ----------
    data_source : AMR3DDataObject
        This is the object which will used as a source
    surface_field : string
        Any field that can be obtained in a data object.  This is the field
        which will be isocontoured.
    field_value : float
        The value at which the isocontour should be calculated.

    References
    ----------

    .. [1] Marching Cubes: http://en.wikipedia.org/wiki/Marching_cubes

    Examples
    --------
    This will create a data object, find a nice value in the center, and
    output the vertices to "triangles.obj" after rescaling them.

    >>> sp = pf.h.sphere("max", (10, "kpc")
    >>> surf = pf.h.surface(sp, "Density", 5e-27)
    >>> print surf["Temperature"]
    >>> print surf.vertices
    >>> bounds = [(sp.center[i] - 5.0/pf['kpc'],
    ...            sp.center[i] + 5.0/pf['kpc']) for i in range(3)]
    >>> surf.export_ply("my_galaxy.ply", bounds = bounds)
    """
    _type_name = "surface"
    _con_args = ("data_source", "surface_field", "field_value")
    vertices = None
    def __init__(self, data_source, surface_field, field_value):
        ParallelAnalysisInterface.__init__(self)
        self.data_source = data_source
        self.surface_field = surface_field
        self.field_value = field_value
        self.vertex_samples = YTFieldData()
        center = data_source.get_field_parameter("center")
        AMRData.__init__(self, center = center, fields = None, pf =
                         data_source.pf)
        self._grids = self.data_source._grids.copy()

    def get_data(self, fields = None, sample_type = "face"):
        if isinstance(fields, list) and len(fields) > 1:
            for field in fields: self.get_data(field)
            return
        elif isinstance(fields, list):
            fields = fields[0]
        # Now we have a "fields" value that is either a string or None
        pb = get_pbar("Extracting (sampling: %s)" % fields,
                      len(list(self._get_grid_objs())))
        verts = []
        samples = []
        for i,g in enumerate(self._get_grid_objs()):
            pb.update(i)
            my_verts = self._extract_isocontours_from_grid(
                            g, self.surface_field, self.field_value,
                            fields, sample_type)
            if fields is not None:
                my_verts, svals = my_verts
                samples.append(svals)
            verts.append(my_verts)
        pb.finish()
        verts = np.concatenate(verts).transpose()
        verts = self.comm.par_combine_object(verts, op='cat', datatype='array')
        self.vertices = verts
        if fields is not None:
            samples = np.concatenate(samples)
            samples = self.comm.par_combine_object(samples, op='cat',
                                datatype='array')
            if sample_type == "face":
                self[fields] = samples
            elif sample_type == "vertex":
                self.vertex_samples[fields] = samples


    @restore_grid_state
    def _extract_isocontours_from_grid(self, grid, field, value,
                                       sample_values = None,
                                       sample_type = "face"):
        mask = self.data_source._get_cut_mask(grid) * grid.child_mask
        vals = grid.get_vertex_centered_data(field, no_ghost = False)
        if sample_values is not None:
            svals = grid.get_vertex_centered_data(sample_values)
        else:
            svals = None
        sample_type = {"face":1, "vertex":2}[sample_type]
        my_verts = march_cubes_grid(value, vals, mask, grid.LeftEdge,
                                    grid.dds, svals, sample_type)
        return my_verts

    def calculate_flux(self, field_x, field_y, field_z, fluxing_field = None):
        r"""This calculates the flux over the surface.

        This function will conduct marching cubes on all the cells in a given
        data container (grid-by-grid), and then for each identified triangular
        segment of an isocontour in a given cell, calculate the gradient (i.e.,
        normal) in the isocontoured field, interpolate the local value of the
        "fluxing" field, the area of the triangle, and then return:

        area * local_flux_value * (n dot v)

        Where area, local_value, and the vector v are interpolated at the barycenter
        (weighted by the vertex values) of the triangle.  Note that this
        specifically allows for the field fluxing across the surface to be
        *different* from the field being contoured.  If the fluxing_field is
        not specified, it is assumed to be 1.0 everywhere, and the raw flux
        with no local-weighting is returned.

        Additionally, the returned flux is defined as flux *into* the surface,
        not flux *out of* the surface.

        Parameters
        ----------
        field_x : string
            The x-component field
        field_y : string
            The y-component field
        field_z : string
            The z-component field
        fluxing_field : string, optional
            The field whose passage over the surface is of interest.  If not
            specified, assumed to be 1.0 everywhere.

        Returns
        -------
        flux : float
            The summed flux.  Note that it is not currently scaled; this is
            simply the code-unit area times the fields.

        References
        ----------

        .. [1] Marching Cubes: http://en.wikipedia.org/wiki/Marching_cubes

        Examples
        --------

        This will create a data object, find a nice value in the center, and
        calculate the metal flux over it.

        >>> sp = pf.h.sphere("max", (10, "kpc")
        >>> surf = pf.h.surface(sp, "Density", 5e-27)
        >>> flux = surf.calculate_flux(
        ...     "x-velocity", "y-velocity", "z-velocity", "Metal_Density")
        """
        flux = 0.0
        pb = get_pbar("Fluxing %s" % fluxing_field,
                len(list(self._get_grid_objs())))
        for i, g in enumerate(self._get_grid_objs()):
            pb.update(i)
            flux += self._calculate_flux_in_grid(g,
                    field_x, field_y, field_z, fluxing_field)
        pb.finish()
        flux = self.comm.mpi_allreduce(flux, op="sum")
        return flux

    @restore_grid_state
    def _calculate_flux_in_grid(self, grid,
                    field_x, field_y, field_z, fluxing_field = None):
        mask = self.data_source._get_cut_mask(grid) * grid.child_mask
        vals = grid.get_vertex_centered_data(self.surface_field)
        if fluxing_field is None:
            ff = np.ones(vals.shape, dtype="float64")
        else:
            ff = grid.get_vertex_centered_data(fluxing_field)
        xv, yv, zv = [grid.get_vertex_centered_data(f) for f in
                     [field_x, field_y, field_z]]
        return march_cubes_grid_flux(self.field_value, vals, xv, yv, zv,
                    ff, mask, grid.LeftEdge, grid.dds)

    @property
    def triangles(self):
        if self.vertices is None:
            self.get_data()
        vv = np.empty((self.vertices.shape[1]/3, 3, 3), dtype="float64")
        for i in range(3):
            for j in range(3):
                vv[:,i,j] = self.vertices[j,i::3]
        return vv

    def export_ply(self, filename, bounds = None, color_field = None,
                   color_map = "algae", color_log = True, sample_type = "face"):
        r"""This exports the surface to the PLY format, suitable for visualization
        in many different programs (e.g., MeshLab).

        Parameters
        ----------
        filename : string
            The file this will be exported to.  This cannot be a file-like object.
        bounds : list of tuples
            The bounds the vertices will be normalized to.  This is of the format:
            [(xmin, xmax), (ymin, ymax), (zmin, zmax)].  Defaults to the full
            domain.
        color_field : string
            Should a field be sample and colormapped?
        color_map : string
            Which color map should be applied?
        color_log : bool
            Should the color field be logged before being mapped?

        Examples
        --------

        >>> sp = pf.h.sphere("max", (10, "kpc")
        >>> surf = pf.h.surface(sp, "Density", 5e-27)
        >>> print surf["Temperature"]
        >>> print surf.vertices
        >>> bounds = [(sp.center[i] - 5.0/pf['kpc'],
        ...            sp.center[i] + 5.0/pf['kpc']) for i in range(3)]
        >>> surf.export_ply("my_galaxy.ply", bounds = bounds)
        """
        if self.vertices is None:
            self.get_data(color_field, sample_type)
        elif color_field is not None:
            if sample_type == "face" and \
                color_field not in self.field_data:
                self[color_field]
            elif sample_type == "vertex" and \
                color_field not in self.vertex_data:
                self.get_data(color_field, sample_type)
        self._export_ply(filename, bounds, color_field, color_map, color_log,
                         sample_type)

    def _color_samples(self, cs, color_log, color_map, arr):
            if color_log: cs = np.log10(cs)
            mi, ma = cs.min(), cs.max()
            cs = (cs - mi) / (ma - mi)
            from yt.visualization.image_writer import map_to_colors
            cs = map_to_colors(cs, color_map)
            arr["red"][:] = cs[0,:,0]
            arr["green"][:] = cs[0,:,1]
            arr["blue"][:] = cs[0,:,2]

    @parallel_root_only
    def _export_ply(self, filename, bounds = None, color_field = None,
                   color_map = "algae", color_log = True, sample_type = "face"):
        if isinstance(filename, file):
            f = filename
        else:
            f = open(filename, "wb")
        if bounds is None:
            DLE = self.pf.domain_left_edge
            DRE = self.pf.domain_right_edge
            bounds = [(DLE[i], DRE[i]) for i in range(3)]
        nv = self.vertices.shape[1]
        vs = [("x", "<f"), ("y", "<f"), ("z", "<f"),
              ("red", "uint8"), ("green", "uint8"), ("blue", "uint8") ]
        fs = [("ni", "uint8"), ("v1", "<i4"), ("v2", "<i4"), ("v3", "<i4"),
              ("red", "uint8"), ("green", "uint8"), ("blue", "uint8") ]
        f.write("ply\n")
        f.write("format binary_little_endian 1.0\n")
        f.write("element vertex %s\n" % (nv))
        f.write("property float x\n")
        f.write("property float y\n")
        f.write("property float z\n")
        if color_field is not None and sample_type == "vertex":
            f.write("property uchar red\n")
            f.write("property uchar green\n")
            f.write("property uchar blue\n")
            v = np.empty(self.vertices.shape[1], dtype=vs)
            cs = self.vertex_samples[color_field]
            self._color_samples(cs, color_log, color_map, v)
        else:
            v = np.empty(self.vertices.shape[1], dtype=vs[:3])
        f.write("element face %s\n" % (nv/3))
        f.write("property list uchar int vertex_indices\n")
        if color_field is not None and sample_type == "face":
            f.write("property uchar red\n")
            f.write("property uchar green\n")
            f.write("property uchar blue\n")
            # Now we get our samples
            cs = self[color_field]
            arr = np.empty(cs.shape[0], dtype=np.dtype(fs))
            self._color_samples(cs, color_log, color_map, arr)
        else:
            arr = np.empty(nv/3, np.dtype(fs[:-3]))
        for i, ax in enumerate("xyz"):
            # Do the bounds first since we cast to f32
            tmp = self.vertices[i,:]
            np.subtract(tmp, bounds[i][0], tmp)
            w = bounds[i][1] - bounds[i][0]
            np.divide(tmp, w, tmp)
            np.subtract(tmp, 0.5, tmp) # Center at origin.
            v[ax][:] = tmp
        f.write("end_header\n")
        v.tofile(f)
        arr["ni"][:] = 3
        vi = np.arange(nv, dtype="<i")
        vi.shape = (nv/3, 3)
        arr["v1"][:] = vi[:,0]
        arr["v2"][:] = vi[:,1]
        arr["v3"][:] = vi[:,2]
        arr.tofile(f)
        if filename is not f:
            f.close()

    def export_sketchfab(self, title, description, api_key = None,
                            color_field = None, color_map = "algae",
                            color_log = True, bounds = None):
        r"""This exports Surfaces to SketchFab.com, where they can be viewed
        interactively in a web browser.

        SketchFab.com is a proprietary web service that provides WebGL
        rendering of models.  This routine will use temporary files to
        construct a compressed binary representation (in .PLY format) of the
        Surface and any optional fields you specify and upload it to
        SketchFab.com.  It requires an API key, which can be found on your
        SketchFab.com dashboard.  You can either supply the API key to this
        routine directly or you can place it in the variable
        "sketchfab_api_key" in your ~/.yt/config file.  This function is
        parallel-safe.

        Parameters
        ----------
        title : string
            The title for the model on the website
        description : string
            How you want the model to be described on the website
        api_key : string
            Optional; defaults to using the one in the config file
        color_field : string
            If specified, the field by which the surface will be colored
        color_map : string
            The name of the color map to use to map the color field
        color_log : bool
            Should the field be logged before being mapped to RGB?
        bounds : list of tuples
            [ (xmin, xmax), (ymin, ymax), (zmin, zmax) ] within which the model
            will be scaled and centered.  Defaults to the full domain.

        Returns
        -------
        URL : string
            The URL at which your model can be viewed.

        Examples
        --------

        >>> from yt.mods import *
        >>> pf = load("redshift0058")
        >>> dd = pf.h.sphere("max", (200, "kpc"))
        >>> rho = 5e-27
        >>> bounds = [(dd.center[i] - 100.0/pf['kpc'],
        ...            dd.center[i] + 100.0/pf['kpc']) for i in range(3)]
        ...
        >>> surf = pf.h.surface(dd, "Density", rho)
        >>> rv = surf.export_sketchfab(
        ...     title = "Testing Upload",
        ...     description = "A simple test of the uploader",
        ...     color_field = "Temperature",
        ...     color_map = "hot",
        ...     color_log = True,
        ...     bounds = bounds)
        ...
        """
        api_key = api_key or ytcfg.get("yt","sketchfab_api_key")
        if api_key in (None, "None"):
            raise YTNoAPIKey("SketchFab.com", "sketchfab_api_key")
        import zipfile, json
        from tempfile import TemporaryFile

        ply_file = TemporaryFile()
        self.export_ply(ply_file, bounds, color_field, color_map, color_log,
                        sample_type = "vertex")
        ply_file.seek(0)
        # Greater than ten million vertices and we throw an error but dump
        # to a file.
        if self.vertices.shape[1] > 1e7:
            tfi = 0
            fn = "temp_model_%03i.ply" % tfi
            while os.path.exists(fn):
                fn = "temp_model_%03i.ply" % tfi
                tfi += 1
            open(fn, "wb").write(ply_file.read())
            raise YTTooManyVertices(self.vertices.shape[1], fn)

        zfs = TemporaryFile()
        with zipfile.ZipFile(zfs, "w", zipfile.ZIP_DEFLATED) as zf:
            zf.writestr("yt_export.ply", ply_file.read())
        zfs.seek(0)

        zfs.seek(0)
        data = {
            'title': title,
            'token': api_key,
            'description': description,
            'fileModel': zfs,
            'filenameModel': "yt_export.zip",
        }
        upload_id = self._upload_to_sketchfab(data)
        upload_id = self.comm.mpi_bcast(upload_id, root = 0)
        return upload_id

    @parallel_root_only
    def _upload_to_sketchfab(self, data):
        import urllib2, json
        from yt.utilities.poster.encode import multipart_encode
        from yt.utilities.poster.streaminghttp import register_openers
        register_openers()
        datamulti, headers = multipart_encode(data)
        request = urllib2.Request("https://api.sketchfab.com/v1/models",
                        datamulti, headers)
        rv = urllib2.urlopen(request).read()
        rv = json.loads(rv)
        upload_id = rv.get("result", {}).get("id", None)
        if upload_id:
            mylog.info("Model uploaded to: https://sketchfab.com/show/%s",
                       upload_id)
        else:
            mylog.error("Problem uploading.")
        return upload_id


def _reconstruct_object(*args, **kwargs):
    pfid = args[0]
    dtype = args[1]
    field_parameters = args[-1]
    # will be much nicer when we can do pfid, *a, fp = args
    args, new_args = args[2:-1], []
    for arg in args:
        if iterable(arg) and len(arg) == 2 \
           and not isinstance(arg, types.DictType) \
           and isinstance(arg[1], AMRData):
            new_args.append(arg[1])
        else: new_args.append(arg)
    pfs = ParameterFileStore()
    pf = pfs.get_pf_hash(pfid)
    cls = getattr(pf.h, dtype)
    obj = cls(*new_args)
    obj.field_parameters.update(field_parameters)
    return pf, obj
>>>>>>> fc7c5b46
<|MERGE_RESOLUTION|>--- conflicted
+++ resolved
@@ -79,46 +79,7 @@
     A Container object for field data, instead of just having it be a dict.
     """
     pass
-<<<<<<< HEAD
         
-=======
-
-class FakeGridForParticles(object):
-    """
-    Mock up a grid to insert particle positions and radii
-    into for purposes of confinement in an :class:`AMR3DData`.
-    """
-    def __init__(self, grid):
-        self._corners = grid._corners
-        self.field_parameters = {}
-        self.field_data = YTFieldData({'x':grid['particle_position_x'],
-                                       'y':grid['particle_position_y'],
-                                       'z':grid['particle_position_z'],
-                                       'dx':grid['dx'],
-                                       'dy':grid['dy'],
-                                       'dz':grid['dz']})
-        self.dds = grid.dds.copy()
-        self.real_grid = grid
-        self.child_mask = 1
-        self.ActiveDimensions = self.field_data['x'].shape
-        self.DW = grid.pf.domain_right_edge - grid.pf.domain_left_edge
-
-    def __getitem__(self, field):
-        if field not in self.field_data.keys():
-            if field == "RadiusCode":
-                center = self.field_parameters['center']
-                tempx = np.abs(self['x'] - center[0])
-                tempx = np.minimum(tempx, self.DW[0] - tempx)
-                tempy = np.abs(self['y'] - center[1])
-                tempy = np.minimum(tempy, self.DW[1] - tempy)
-                tempz = np.abs(self['z'] - center[2])
-                tempz = np.minimum(tempz, self.DW[2] - tempz)
-                tr = np.sqrt( tempx**2.0 + tempy**2.0 + tempz**2.0 )
-            else:
-                raise KeyError(field)
-        else: tr = self.field_data[field]
-        return tr
->>>>>>> fc7c5b46
 
 class YTDataContainer(object):
     """ 
@@ -404,7 +365,6 @@
                        for i in self._con_args])
         return s
 
-<<<<<<< HEAD
     @contextmanager
     def _field_type_state(self, ftype, finfo, obj = None):
         if obj is None: obj = self
@@ -417,64 +377,6 @@
         yield
         obj._current_particle_type = old_particle_type
         obj._current_fluid_type = old_fluid_type
-=======
-class GridPropertiesMixin(object):
-
-    def select_grids(self, level):
-        """
-        Return all grids on a given level.
-        """
-        grids = [g for g in self._grids if g.Level == level]
-        return grids
-
-    def select_grid_indices(self, level):
-        return np.where(self.grid_levels[:,0] == level)
-
-    def __get_grid_left_edge(self):
-        if self.__grid_left_edge == None:
-            self.__grid_left_edge = np.array([g.LeftEdge for g in self._grids])
-        return self.__grid_left_edge
-
-    def __del_grid_left_edge(self):
-        del self.__grid_left_edge
-        self.__grid_left_edge = None
-
-    def __set_grid_left_edge(self, val):
-        self.__grid_left_edge = val
-
-    __grid_left_edge = None
-    grid_left_edge = property(__get_grid_left_edge, __set_grid_left_edge,
-                              __del_grid_left_edge)
-
-    def __get_grid_right_edge(self):
-        if self.__grid_right_edge == None:
-            self.__grid_right_edge = np.array([g.RightEdge for g in self._grids])
-        return self.__grid_right_edge
-
-    def __del_grid_right_edge(self):
-        del self.__grid_right_edge
-        self.__grid_right_edge = None
-
-    def __set_grid_right_edge(self, val):
-        self.__grid_right_edge = val
-
-    __grid_right_edge = None
-    grid_right_edge = property(__get_grid_right_edge, __set_grid_right_edge,
-                             __del_grid_right_edge)
-
-    def __get_grid_levels(self):
-        if self.__grid_levels == None:
-            self.__grid_levels = np.array([g.Level for g in self._grids])
-            self.__grid_levels.shape = (self.__grid_levels.size, 1)
-        return self.__grid_levels
-
-    def __del_grid_levels(self):
-        del self.__grid_levels
-        self.__grid_levels = None
-
-    def __set_grid_levels(self, val):
-        self.__grid_levels = val
->>>>>>> fc7c5b46
 
     def _determine_fields(self, fields):
         fields = ensure_list(fields)
@@ -504,7 +406,6 @@
             explicit_fields.append((ftype, fname))
         return explicit_fields
 
-<<<<<<< HEAD
     @property
     def blocks(self):
         for io_chunk in self.chunks([], "io"):
@@ -528,12 +429,6 @@
 
     def __init__(self, *args, **kwargs):
         super(YTSelectionContainer, self).__init__(*args, **kwargs)
-=======
-    def __get_grid_dimensions(self):
-        if self.__grid_dimensions == None:
-            self.__grid_dimensions = np.array([g.ActiveDimensions for g in self._grids])
-        return self.__grid_dimensions
->>>>>>> fc7c5b46
 
     @property
     def selector(self):
@@ -663,313 +558,7 @@
         self._sortkey = None
         self._sorted = {}
 
-<<<<<<< HEAD
 class YTSelectionContainer2D(YTSelectionContainer):
-=======
-    def get_data(self, fields=None, in_grids=False):
-        if self._grids is None:
-            self._get_list_of_grids()
-        points = []
-        if not fields:
-            fields_to_get = self.fields[:]
-        else:
-            fields_to_get = ensure_list(fields)
-        if not self.sort_by in fields_to_get and \
-            self.sort_by not in self.field_data:
-            fields_to_get.insert(0, self.sort_by)
-        mylog.debug("Going to obtain %s", fields_to_get)
-        for field in fields_to_get:
-            if self.field_data.has_key(field):
-                continue
-            mylog.info("Getting field %s from %s", field, len(self._grids))
-            if field not in self.hierarchy.field_list and not in_grids:
-                if field not in ("dts", "t") and self._generate_field(field):
-                    continue # True means we already assigned it
-            self[field] = np.concatenate(
-                [self._get_data_from_grid(grid, field)
-                 for grid in self._grids])
-            if not self.field_data.has_key(field):
-                continue
-            if self._sortkey is None:
-                self._sortkey = np.argsort(self[self.sort_by])
-            # We *always* sort the field here if we have not successfully
-            # generated it above.  This way, fields that are grabbed from the
-            # grids are sorted properly.
-            self[field] = self[field][self._sortkey]
-
-class AMROrthoRayBase(AMR1DData):
-    """
-    This is an orthogonal ray cast through the entire domain, at a specific
-    coordinate.
-
-    This object is typically accessed through the `ortho_ray` object that
-    hangs off of hierarchy objects.  The resulting arrays have their
-    dimensionality reduced to one, and an ordered list of points at an
-    (x,y) tuple along `axis` are available.
-
-    Parameters
-    ----------
-    axis : int
-        The axis along which to cast the ray.  Can be 0, 1, or 2 for x, y, z.
-    coords : tuple of floats
-        The (plane_x, plane_y) coordinates at which to cast the ray.  Note
-        that this is in the plane coordinates: so if you are casting along
-        x, this will be (y,z).  If you are casting along y, this will be
-        (x,z).  If you are casting along z, this will be (x,y).
-    fields : list of strings, optional
-        If you want the object to pre-retrieve a set of fields, supply them
-        here.  This is not necessary.
-    kwargs : dict of items
-        Any additional values are passed as field parameters that can be
-        accessed by generated fields.
-
-    Examples
-    --------
-
-    >>> pf = load("RedshiftOutput0005")
-    >>> oray = pf.h.ortho_ray(0, (0.2, 0.74))
-    >>> print oray["Density"]
-    """
-    _key_fields = ['x','y','z','dx','dy','dz']
-    _type_name = "ortho_ray"
-    _con_args = ('axis', 'coords')
-    def __init__(self, axis, coords, fields=None, pf=None, **kwargs):
-        AMR1DData.__init__(self, pf, fields, **kwargs)
-        self.axis = axis
-        self.px_ax = x_dict[self.axis]
-        self.py_ax = y_dict[self.axis]
-        self.px_dx = 'd%s'%(axis_names[self.px_ax])
-        self.py_dx = 'd%s'%(axis_names[self.py_ax])
-        self.px, self.py = coords
-        self.sort_by = axis_names[self.axis]
-        self._refresh_data()
-
-    @property
-    def coords(self):
-        return (self.px, self.py)
-
-    def _get_list_of_grids(self):
-        # This bugs me, but we will give the tie to the LeftEdge
-        y = np.where( (self.px >=  self.pf.hierarchy.grid_left_edge[:,self.px_ax])
-                    & (self.px < self.pf.hierarchy.grid_right_edge[:,self.px_ax])
-                    & (self.py >=  self.pf.hierarchy.grid_left_edge[:,self.py_ax])
-                    & (self.py < self.pf.hierarchy.grid_right_edge[:,self.py_ax]))
-        self._grids = self.hierarchy.grids[y]
-
-    @restore_grid_state
-    def _get_data_from_grid(self, grid, field):
-        # We are orthogonal, so we can feel free to make assumptions
-        # for the sake of speed.
-        if grid.id not in self._cut_masks:
-            gdx = just_one(grid[self.px_dx])
-            gdy = just_one(grid[self.py_dx])
-            x_coord = int((self.px - grid.LeftEdge[self.px_ax])/gdx)
-            y_coord = int((self.py - grid.LeftEdge[self.py_ax])/gdy)
-            sl = [None,None,None]
-            sl[self.px_ax] = slice(x_coord,x_coord+1,None)
-            sl[self.py_ax] = slice(y_coord,y_coord+1,None)
-            sl[self.axis] = slice(None)
-            self._cut_masks[grid.id] = sl
-        else:
-            sl = self._cut_masks[grid.id]
-        if not iterable(grid[field]):
-            gf = grid[field] * np.ones(grid.child_mask[sl].shape)
-        else:
-            gf = grid[field][sl]
-        return gf[np.where(grid.child_mask[sl])]
-
-class AMRRayBase(AMR1DData):
-    """
-    This is an arbitrarily-aligned ray cast through the entire domain, at a
-    specific coordinate.
-
-    This object is typically accessed through the `ray` object that hangs
-    off of hierarchy objects.  The resulting arrays have their
-    dimensionality reduced to one, and an ordered list of points at an
-    (x,y) tuple along `axis` are available, as is the `t` field, which
-    corresponds to a unitless measurement along the ray from start to
-    end.
-
-    Parameters
-    ----------
-    start_point : array-like set of 3 floats
-        The place where the ray starts.
-    end_point : array-like set of 3 floats
-        The place where the ray ends.
-    fields : list of strings, optional
-        If you want the object to pre-retrieve a set of fields, supply them
-        here.  This is not necessary.
-    kwargs : dict of items
-        Any additional values are passed as field parameters that can be
-        accessed by generated fields.
-
-    Examples
-    --------
-
-    >>> pf = load("RedshiftOutput0005")
-    >>> ray = pf.h._ray((0.2, 0.74, 0.11), (0.4, 0.91, 0.31))
-    >>> print ray["Density"], ray["t"], ray["dts"]
-    """
-    _type_name = "ray"
-    _con_args = ('start_point', 'end_point')
-    sort_by = 't'
-    def __init__(self, start_point, end_point, fields=None, pf=None, **kwargs):
-        AMR1DData.__init__(self, pf, fields, **kwargs)
-        self.start_point = np.array(start_point, dtype='float64')
-        self.end_point = np.array(end_point, dtype='float64')
-        self.vec = self.end_point - self.start_point
-        #self.vec /= np.sqrt(np.dot(self.vec, self.vec))
-        self._set_center(self.start_point)
-        self.set_field_parameter('center', self.start_point)
-        self._dts, self._ts = {}, {}
-        #self._refresh_data()
-
-    def _get_list_of_grids(self):
-        # Get the value of the line at each LeftEdge and RightEdge
-        LE = self.pf.h.grid_left_edge
-        RE = self.pf.h.grid_right_edge
-        p = np.zeros(self.pf.h.num_grids, dtype='bool')
-        # Check left faces first
-        for i in range(3):
-            i1 = (i+1) % 3
-            i2 = (i+2) % 3
-            vs = self._get_line_at_coord(LE[:,i], i)
-            p = p | ( ( (LE[:,i1] <= vs[:,i1]) & (RE[:,i1] >= vs[:,i1]) ) \
-                    & ( (LE[:,i2] <= vs[:,i2]) & (RE[:,i2] >= vs[:,i2]) ) )
-            vs = self._get_line_at_coord(RE[:,i], i)
-            p = p | ( ( (LE[:,i1] <= vs[:,i1]) & (RE[:,i1] >= vs[:,i1]) ) \
-                    & ( (LE[:,i2] <= vs[:,i2]) & (RE[:,i2] >= vs[:,i2]) ) )
-        p = p | ( np.all( LE <= self.start_point, axis=1 )
-                & np.all( RE >= self.start_point, axis=1 ) )
-        p = p | ( np.all( LE <= self.end_point,   axis=1 )
-                & np.all( RE >= self.end_point,   axis=1 ) )
-        self._grids = self.hierarchy.grids[p]
-
-    def _get_line_at_coord(self, v, index):
-        # t*self.vec + self.start_point = self.end_point
-        t = (v - self.start_point[index])/self.vec[index]
-        t = t.reshape((t.shape[0],1))
-        return self.start_point + t*self.vec
-
-    @restore_grid_state
-    def _get_data_from_grid(self, grid, field):
-        mask = np.logical_and(self._get_cut_mask(grid),
-                              grid.child_mask)
-        if field == 'dts': return self._dts[grid.id][mask]
-        if field == 't': return self._ts[grid.id][mask]
-        gf = grid[field]
-        if not iterable(gf):
-            gf = gf * np.ones(grid.child_mask.shape)
-        return gf[mask]
-
-    @cache_mask
-    def _get_cut_mask(self, grid):
-        mask = np.zeros(grid.ActiveDimensions, dtype='int')
-        dts = np.zeros(grid.ActiveDimensions, dtype='float64')
-        ts = np.zeros(grid.ActiveDimensions, dtype='float64')
-        VoxelTraversal(mask, ts, dts, grid.LeftEdge, grid.RightEdge,
-                       grid.dds, self.center, self.vec)
-        self._dts[grid.id] = np.abs(dts)
-        self._ts[grid.id] = np.abs(ts)
-        return mask
-
-class AMRStreamlineBase(AMR1DData):
-    """
-    This is a streamline, which is a set of points defined as
-    being parallel to some vector field.
-
-    This object is typically accessed through the Streamlines.path
-    function.  The resulting arrays have their dimensionality
-    reduced to one, and an ordered list of points at an (x,y)
-    tuple along `axis` are available, as is the `t` field, which
-    corresponds to a unitless measurement along the ray from start
-    to end.
-
-    Parameters
-    ----------
-    positions : array-like
-        List of streamline positions
-    length : float
-        The magnitude of the distance; dts will be divided by this
-    fields : list of strings, optional
-        If you want the object to pre-retrieve a set of fields, supply them
-        here.  This is not necessary.
-    pf : Parameter file object
-        Passed in to access the hierarchy
-    kwargs : dict of items
-        Any additional values are passed as field parameters that can be
-        accessed by generated fields.
-
-    Examples
-    --------
-
-    >>> from yt.visualization.api import Streamlines
-    >>> streamlines = Streamlines(pf, [0.5]*3)
-    >>> streamlines.integrate_through_volume()
-    >>> stream = streamlines.path(0)
-    >>> matplotlib.pylab.semilogy(stream['t'], stream['Density'], '-x')
-
-    """
-    _type_name = "streamline"
-    _con_args = ('positions')
-    sort_by = 't'
-    def __init__(self, positions, length = 1.0, fields=None, pf=None, **kwargs):
-        AMR1DData.__init__(self, pf, fields, **kwargs)
-        self.positions = positions
-        self.dts = np.empty_like(positions[:,0])
-        self.dts[:-1] = np.sqrt(np.sum((self.positions[1:]-
-                                        self.positions[:-1])**2,axis=1))
-        self.dts[-1] = self.dts[-2]
-        self.length = length
-        self.dts /= length
-        self.ts = np.add.accumulate(self.dts)
-        self._set_center(self.positions[0])
-        self.set_field_parameter('center', self.positions[0])
-        self._dts, self._ts = {}, {}
-        #self._refresh_data()
-
-    def _get_list_of_grids(self):
-        # Get the value of the line at each LeftEdge and RightEdge
-        LE = self.pf.h.grid_left_edge
-        RE = self.pf.h.grid_right_edge
-        # Check left faces first
-        min_streampoint = np.min(self.positions, axis=0)
-        max_streampoint = np.max(self.positions, axis=0)
-        p = np.all((min_streampoint <= RE) & (max_streampoint > LE), axis=1)
-        self._grids = self.hierarchy.grids[p]
-
-    @restore_grid_state
-    def _get_data_from_grid(self, grid, field):
-        # No child masking here; it happens inside the mask cut
-        mask = self._get_cut_mask(grid)
-        if field == 'dts': return self._dts[grid.id]
-        if field == 't': return self._ts[grid.id]
-        return grid[field].flat[mask]
-
-    @cache_mask
-    def _get_cut_mask(self, grid):
-        #pdb.set_trace()
-        points_in_grid = np.all(self.positions > grid.LeftEdge, axis=1) & \
-                         np.all(self.positions <= grid.RightEdge, axis=1)
-        pids = np.where(points_in_grid)[0]
-        mask = np.zeros(points_in_grid.sum(), dtype='int')
-        dts = np.zeros(points_in_grid.sum(), dtype='float64')
-        ts = np.zeros(points_in_grid.sum(), dtype='float64')
-        for mi, (i, pos) in enumerate(zip(pids, self.positions[points_in_grid])):
-            if not points_in_grid[i]: continue
-            ci = ((pos - grid.LeftEdge)/grid.dds).astype('int')
-            if grid.child_mask[ci[0], ci[1], ci[2]] == 0: continue
-            for j in range(3):
-                ci[j] = min(ci[j], grid.ActiveDimensions[j]-1)
-            mask[mi] = np.ravel_multi_index(ci, grid.ActiveDimensions)
-            dts[mi] = self.dts[i]
-            ts[mi] = self.ts[i]
-        self._dts[grid.id] = dts
-        self._ts[grid.id] = ts
-        return mask
-
-class AMR2DData(AMRData, GridPropertiesMixin, ParallelAnalysisInterface):
->>>>>>> fc7c5b46
     _key_fields = ['px','py','pdx','pdy']
     """
     Prepares the YTSelectionContainer2D, normal to *axis*.  If *axis* is 4, we are not
@@ -979,7 +568,6 @@
     def __init__(self, axis, pf, field_parameters):
         ParallelAnalysisInterface.__init__(self)
         self.axis = axis
-<<<<<<< HEAD
         super(YTSelectionContainer2D, self).__init__(
             pf, field_parameters)
         self.set_field_parameter("axis", axis)
@@ -987,47 +575,6 @@
     def _convert_field_name(self, field):
         return field
 
-=======
-        AMRData.__init__(self, pf, fields, **kwargs)
-        self.field = ensure_list(fields)[0]
-        self.set_field_parameter("axis",axis)
-
-    def _convert_field_name(self, field):
-        return field
-
-    #@time_execution
-    def get_data(self, fields = None):
-        """
-        Iterates over the list of fields and generates/reads them all.
-        """
-        # We get it for the values in fields and coords
-        # We take a 3-tuple of the coordinate we want to slice through, as well
-        # as the axis we're slicing along
-        self._get_list_of_grids()
-        if not self.has_key('pdx'):
-            self._generate_coords()
-        if fields == None:
-            fields_to_get = self.fields[:]
-        else:
-            fields_to_get = ensure_list(fields)
-        for field in fields_to_get:
-            if self.field_data.has_key(field): continue
-            if field not in self.hierarchy.field_list:
-                if self._generate_field(field):
-                    continue # A "True" return means we did it
-            # To ensure that we use data from this object as much as possible,
-            # we're going to have to set the same thing several times
-            data = [self._get_data_from_grid(grid, field)
-                    for grid in self._get_grids()]
-            if len(data) == 0:
-                data = np.array([])
-            else:
-                data = np.concatenate(data)
-            # Now the next field can use this field
-            self[field] = self.comm.par_combine_object(data, op='cat',
-                                                       datatype='array')
-
->>>>>>> fc7c5b46
     def _get_pw(self, fields, center, width, origin, axes_unit, plot_type):
         axis = self.axis
         self.fields = [k for k in self.field_data.keys()
@@ -1038,7 +585,7 @@
         (bounds, center, units) = GetWindowParameters(axis, center, width, self.pf)
         if axes_unit is None and units != ('1', '1'):
             axes_unit = units
-        pw = PWViewerMPL(self, bounds, origin=origin, frb_generator=FixedResolutionBuffer,
+        pw = PWViewerMPL(self, bounds, origin=origin, frb_generator=FixedResolutionBuffer, 
                          plot_type=plot_type)
         pw.set_axes_unit(axes_unit)
         return pw
@@ -1112,68 +659,7 @@
         frb = FixedResolutionBuffer(self, bounds, resolution)
         return frb
 
-<<<<<<< HEAD
 class YTSelectionContainer3D(YTSelectionContainer):
-=======
-    def interpolate_discretize(self, LE, RE, field, side, log_spacing=True):
-        """
-        This returns a uniform grid of points between *LE* and *RE*,
-        interpolated using the nearest neighbor method, with *side* points on a
-        side.
-        """
-        import yt.utilities.delaunay as de
-        if log_spacing:
-            zz = np.log10(self[field])
-        else:
-            zz = self[field]
-        xi, yi = np.array( \
-                 np.mgrid[LE[0]:RE[0]:side*1j, \
-                          LE[1]:RE[1]:side*1j], 'float64')
-        zi = de.Triangulation(self['px'],self['py']).nn_interpolator(zz)\
-                 [LE[0]:RE[0]:side*1j, \
-                  LE[1]:RE[1]:side*1j]
-        if log_spacing:
-            zi = 10**(zi)
-        return [xi,yi,zi]
-
-    _okay_to_serialize = True
-
-    def _store_fields(self, fields, node_name = None, force = False):
-        fields = ensure_list(fields)
-        if node_name is None: node_name = self._gen_node_name()
-        for field in fields:
-            #mylog.debug("Storing %s in node %s",
-                #self._convert_field_name(field), node_name)
-            self.hierarchy.save_data(self[field], node_name,
-                self._convert_field_name(field), force = force,
-                passthrough = True)
-
-    def _obtain_fields(self, fields, node_name = None):
-        if not self._okay_to_serialize: return
-        fields = ensure_list(fields)
-        if node_name is None: node_name = self._gen_node_name()
-        for field in fields:
-            #mylog.debug("Trying to obtain %s from node %s",
-                #self._convert_field_name(field), node_name)
-            fdata=self.hierarchy.get_data(node_name,
-                self._convert_field_name(field))
-            if fdata is not None:
-                #mylog.debug("Got %s from node %s", field, node_name)
-                self[field] = fdata[:]
-        return True
-
-    def _deserialize(self, node_name = None):
-        if not self._okay_to_serialize: return
-        self._obtain_fields(self._key_fields, node_name)
-        self._obtain_fields(self.fields, node_name)
-
-    def _serialize(self, node_name = None, force = False):
-        if not self._okay_to_serialize: return
-        self._store_fields(self._key_fields, node_name, force)
-        self._store_fields(self.fields, node_name, force)
-
-class AMRSliceBase(AMR2DData):
->>>>>>> fc7c5b46
     """
     Returns an instance of YTSelectionContainer3D, or prepares one.  Usually only
     used as a base class.  Note that *center* is supplied, but only used
@@ -1246,7 +732,6 @@
             Any field whose value should be extracted at the center of each
             triangle.
 
-<<<<<<< HEAD
         Returns
         -------
         verts : array of floats
@@ -1256,1634 +741,16 @@
             If `sample_values` is specified, this will be returned and will
             contain the values of the field specified at the center of each
             triangle.
-=======
-    def _generate_grid_coords(self, grid):
-        xaxis = x_dict[self.axis]
-        yaxis = y_dict[self.axis]
-        ds, dx, dy = grid.dds[self.axis], grid.dds[xaxis], grid.dds[yaxis]
-        sl_ind = int((self.coord-self.pf.domain_left_edge[self.axis])/ds) - \
-                     grid.get_global_startindex()[self.axis]
-        sl = [slice(None), slice(None), slice(None)]
-        sl[self.axis] = slice(sl_ind, sl_ind + 1)
-        #sl.reverse()
-        sl = tuple(sl)
-        nx = grid.child_mask.shape[xaxis]
-        ny = grid.child_mask.shape[yaxis]
-        mask = self.__cut_mask_child_mask(grid)[sl]
-        cm = np.where(mask.ravel()== 1)
-        cmI = np.indices((nx,ny))
-        ind = cmI[0, :].ravel()   # xind
-        npoints = cm[0].shape
-        # create array of "npoints" ones that will be reused later
-        points = np.ones(npoints, 'float64')
-        # calculate xpoints array
-        t = points * ind[cm] * dx + (grid.LeftEdge[xaxis] + 0.5 * dx)
-        # calculate ypoints array
-        ind = cmI[1, :].ravel()   # yind
-        del cmI   # no longer needed
-        t = np.vstack( (t, points * ind[cm] * dy + \
-                (grid.LeftEdge[yaxis] + 0.5 * dy))
-            )
-        del ind, cm   # no longer needed
-        # calculate zpoints array
-        t = np.vstack((t, points * self.coord))
-        # calculate dx array
-        t = np.vstack((t, points * dx * 0.5))
-        # calculate dy array
-        t = np.vstack((t, points * dy * 0.5))
-        # return [xpoints, ypoints, zpoints, dx, dy] as (5, npoints) array
-        return t.swapaxes(0, 1)
->>>>>>> fc7c5b46
 
         References
         ----------
 
         .. [1] Marching Cubes: http://en.wikipedia.org/wiki/Marching_cubes
 
-<<<<<<< HEAD
-=======
-    def __get_quantities(self):
-        if self.__quantities is None:
-            self.__quantities = DerivedQuantityCollection(self)
-        return self.__quantities
-    __quantities = None
-    quantities = property(__get_quantities)
-
-    @property
-    def _mrep(self):
-        return MinimalSliceData(self)
-
-    def hub_upload(self):
-        self._mrep.upload()
-
-    def to_pw(self, fields=None, center='c', width=None, axes_unit=None,
-               origin='center-window'):
-        r"""Create a :class:`~yt.visualization.plot_window.PWViewerMPL` from this
-        object.
-
-        This is a bare-bones mechanism of creating a plot window from this
-        object, which can then be moved around, zoomed, and on and on.  All
-        behavior of the plot window is relegated to that routine.
-        """
-        pw = self._get_pw(fields, center, width, origin, axes_unit, 'Slice')
-        return pw
-
-class AMRCuttingPlaneBase(AMR2DData):
-    """
-    This is a data object corresponding to an oblique slice through the
-    simulation domain.
-
-    This object is typically accessed through the `cutting` object
-    that hangs off of hierarchy objects.  AMRCuttingPlane is an oblique
-    plane through the data, defined by a normal vector and a coordinate.
-    It attempts to guess an 'up' vector, which cannot be overridden, and
-    then it pixelizes the appropriate data onto the plane without
-    interpolation.
-
-    Parameters
-    ----------
-    normal : array_like
-        The vector that defines the desired plane.  For instance, the
-        angular momentum of a sphere.
-    center : array_like, optional
-        The center of the cutting plane.
-    fields : list of strings, optional
-        If you want the object to pre-retrieve a set of fields, supply them
-        here.  This is not necessary.
-    node_name: string, optional
-        The node in the .yt file to find or store this slice at.  Should
-        probably not be used.
-    kwargs : dict of items
-        Any additional values are passed as field parameters that can be
-        accessed by generated fields.
-
-    Notes
-    -----
-
-    This data object in particular can be somewhat expensive to create.
-    It's also important to note that unlike the other 2D data objects, this
-    oject provides px, py, pz, as some cells may have a height from the
-    plane.
-
-    Examples
-    --------
-
-    >>> pf = load("RedshiftOutput0005")
-    >>> cp = pf.h.cutting([0.1, 0.2, -0.9], [0.5, 0.42, 0.6])
-    >>> print cp["Density"]
-    """
-    _plane = None
-    _top_node = "/CuttingPlanes"
-    _key_fields = AMR2DData._key_fields + ['pz','pdz']
-    _type_name = "cutting"
-    _con_args = ('normal', 'center')
-    def __init__(self, normal, center, fields = None, node_name = None,
-                 north_vector = None, **kwargs):
-        AMR2DData.__init__(self, 4, fields, **kwargs)
-        self._set_center(center)
-        self.set_field_parameter('center',center)
-        # Let's set up our plane equation
-        # ax + by + cz + d = 0
-        self.orienter = Orientation(normal, north_vector = north_vector)
-        self._norm_vec = self.orienter.normal_vector
-        self._d = -1.0 * np.dot(self._norm_vec, self.center)
-        self._x_vec = self.orienter.unit_vectors[0]
-        self._y_vec = self.orienter.unit_vectors[1]
-        self._rot_mat = np.array([self._x_vec,self._y_vec,self._norm_vec])
-        self._inv_mat = np.linalg.pinv(self._rot_mat)
-        self.set_field_parameter('cp_x_vec',self._x_vec)
-        self.set_field_parameter('cp_y_vec',self._y_vec)
-        self.set_field_parameter('cp_z_vec',self._norm_vec)
-        if node_name is False:
-            self._refresh_data()
-        else:
-            if node_name is True: self._deserialize()
-            else: self._deserialize(node_name)
-
-    @property
-    def normal(self):
-        return self._norm_vec
-
-    def _get_list_of_grids(self):
-        # Recall that the projection of the distance vector from a point
-        # onto the normal vector of a plane is:
-        # D = (a x_0 + b y_0 + c z_0 + d)/sqrt(a^2+b^2+c^2)
-        # @todo: Convert to using corners
-        LE = self.pf.h.grid_left_edge
-        RE = self.pf.h.grid_right_edge
-        vertices = np.array([[LE[:,0],LE[:,1],LE[:,2]],
-                             [RE[:,0],RE[:,1],RE[:,2]],
-                             [LE[:,0],LE[:,1],RE[:,2]],
-                             [RE[:,0],RE[:,1],LE[:,2]],
-                             [LE[:,0],RE[:,1],RE[:,2]],
-                             [RE[:,0],LE[:,1],LE[:,2]],
-                             [LE[:,0],RE[:,1],LE[:,2]],
-                             [RE[:,0],LE[:,1],RE[:,2]]])
-        # This gives us shape: 8, 3, n_grid
-        D = np.sum(self._norm_vec.reshape((1,3,1)) * vertices, axis=1) + self._d
-        self.D = D
-        self._grids = self.hierarchy.grids[
-            np.where(np.logical_not(np.all(D<0,axis=0) | np.all(D>0,axis=0) )) ]
-
-    @cache_mask
-    def _get_cut_mask(self, grid):
-        # This is slow.  Suggestions for improvement would be great...
-        ss = grid.ActiveDimensions
-        D = np.ones(ss) * self._d
-        x = grid.LeftEdge[0] + grid.dds[0] * \
-                (np.arange(grid.ActiveDimensions[0], dtype='float64')+0.5)
-        y = grid.LeftEdge[1] + grid.dds[1] * \
-                (np.arange(grid.ActiveDimensions[1], dtype='float64')+0.5)
-        z = grid.LeftEdge[2] + grid.dds[2] * \
-                (np.arange(grid.ActiveDimensions[2], dtype='float64')+0.5)
-        D += (x * self._norm_vec[0]).reshape(ss[0],1,1)
-        D += (y * self._norm_vec[1]).reshape(1,ss[1],1)
-        D += (z * self._norm_vec[2]).reshape(1,1,ss[2])
-        diag_dist = np.sqrt(np.sum(grid.dds**2.0))
-        cm = (np.abs(D) <= 0.5*diag_dist) # Boolean
-        return cm
-
-    def _generate_coords(self):
-        points = []
-        for grid in self._get_grids():
-            points.append(self._generate_grid_coords(grid))
-        if len(points) == 0: points = None
-        else: points = np.concatenate(points)
-        t = self.comm.par_combine_object(points, datatype="array", op="cat")
-        pos = (t[:,0:3] - self.center)
-        self['px'] = np.dot(pos, self._x_vec)
-        self['py'] = np.dot(pos, self._y_vec)
-        self['pz'] = np.dot(pos, self._norm_vec)
-        self['pdx'] = t[:,3] * 0.5
-        self['pdy'] = t[:,3] * 0.5
-        self['pdz'] = t[:,3] * 0.5
-
-    def _generate_grid_coords(self, grid):
-        pointI = self._get_point_indices(grid)
-        coords = [grid[ax][pointI].ravel() for ax in 'xyz']
-        coords.append(np.ones(coords[0].shape, 'float64') * just_one(grid['dx']))
-        return np.array(coords).swapaxes(0,1)
-
-    def _get_data_from_grid(self, grid, field):
-        if not self.pf.field_info[field].particle_type:
-            pointI = self._get_point_indices(grid)
-            if grid[field].size == 1: # dx, dy, dz, cellvolume
-                t = grid[field] * np.ones(grid.ActiveDimensions)
-                return t[pointI].ravel()
-            return grid[field][pointI].ravel()
-        else:
-            return grid[field]
-
-    def interpolate_discretize(self, *args, **kwargs):
-        pass
-
-    @cache_point_indices
-    def _get_point_indices(self, grid, use_child_mask=True):
-        k = np.zeros(grid.ActiveDimensions, dtype='bool')
-        k = (k | self._get_cut_mask(grid))
-        if use_child_mask: k = (k & grid.child_mask)
-        return np.where(k)
-
-    def _gen_node_name(self):
-        cen_name = ("%s" % (self.center,)).replace(" ","_")[1:-1]
-        L_name = ("%s" % self._norm_vec).replace(" ","_")[1:-1]
-        return "%s/c%s_L%s" % \
-            (self._top_node, cen_name, L_name)
-
-    def to_pw(self, fields=None, center='c', width=None, axes_unit=None):
-        r"""Create a :class:`~yt.visualization.plot_window.PWViewerMPL` from this
-        object.
-
-        This is a bare-bones mechanism of creating a plot window from this
-        object, which can then be moved around, zoomed, and on and on.  All
-        behavior of the plot window is relegated to that routine.
-        """
-        normal = self.normal
-        center = self.center
-        if fields == None:
-            if self.fields == None:
-                raise SyntaxError("The fields keyword argument must be set")
-        else:
-            self.fields = ensure_list(fields)
-        from yt.visualization.plot_window import \
-            GetObliqueWindowParameters, PWViewerMPL
-        from yt.visualization.fixed_resolution import ObliqueFixedResolutionBuffer
-        (bounds, center_rot, units) = GetObliqueWindowParameters(normal, center, width, self.pf)
-        if axes_unit is None and units != ('1', '1'):
-            axes_units = units
-        pw = PWViewerMPL(self, bounds, origin='center-window', periodic=False, oblique=True,
-                         frb_generator=ObliqueFixedResolutionBuffer, plot_type='OffAxisSlice')
-        pw.set_axes_unit(axes_unit)
-        return pw
-
-    def to_frb(self, width, resolution, height=None):
-        r"""This function returns an ObliqueFixedResolutionBuffer generated
-        from this object.
-
-        An ObliqueFixedResolutionBuffer is an object that accepts a
-        variable-resolution 2D object and transforms it into an NxM bitmap that
-        can be plotted, examined or processed.  This is a convenience function
-        to return an FRB directly from an existing 2D data object.  Unlike the
-        corresponding to_frb function for other AMR2DData objects, this does
-        not accept a 'center' parameter as it is assumed to be centered at the
-        center of the cutting plane.
-
-        Parameters
-        ----------
-        width : width specifier
-            This can either be a floating point value, in the native domain
-            units of the simulation, or a tuple of the (value, unit) style.
-            This will be the width of the FRB.
-        height : height specifier, optional
-            This will be the height of the FRB, by default it is equal to width.
-        resolution : int or tuple of ints
-            The number of pixels on a side of the final FRB.
-
-        Returns
-        -------
-        frb : :class:`~yt.visualization.fixed_resolution.ObliqueFixedResolutionBuffer`
-            A fixed resolution buffer, which can be queried for fields.
-
-        Examples
-        --------
-
-        >>> v, c = pf.h.find_max("Density")
-        >>> sp = pf.h.sphere(c, (100.0, 'au'))
-        >>> L = sp.quantities["AngularMomentumVector"]()
-        >>> cutting = pf.h.cutting(L, c)
-        >>> frb = cutting.to_frb( (1.0, 'pc'), 1024)
-        >>> write_image(np.log10(frb["Density"]), 'density_1pc.png')
-        """
-        if iterable(width):
-            w, u = width
-            width = w/self.pf[u]
-        if height is None:
-            height = width
-        elif iterable(height):
-            h, u = height
-            height = h/self.pf[u]
-        if not iterable(resolution):
-            resolution = (resolution, resolution)
-        from yt.visualization.fixed_resolution import ObliqueFixedResolutionBuffer
-        bounds = (-width/2.0, width/2.0, -height/2.0, height/2.0)
-        frb = ObliqueFixedResolutionBuffer(self, bounds, resolution)
-        return frb
-
-class AMRFixedResCuttingPlaneBase(AMR2DData):
-    """
-    The fixed resolution Cutting Plane slices at an oblique angle,
-    where we use the *normal* vector at the *center* to define the
-    viewing plane.  The plane is *width* units wide.  The 'up'
-    direction is guessed at automatically if not given.
-
-    AMRFixedResCuttingPlaneBase is an oblique plane through the data,
-    defined by a normal vector and a coordinate.  It trilinearly
-    interpolates the data to a fixed resolution slice.  It differs from
-    the other data objects as it doesn't save the grid data, only the
-    interpolated data.
-    """
-    _top_node = "/FixedResCuttingPlanes"
-    _type_name = "fixed_res_cutting"
-    _con_args = ('normal', 'center', 'width', 'dims')
-    def __init__(self, normal, center, width, dims, fields = None,
-                 node_name = None, **kwargs):
-        #
-        # Taken from Cutting Plane
-        #
-        AMR2DData.__init__(self, 4, fields, **kwargs)
-        self._set_center(center)
-        self.width = width
-        self.dims = dims
-        self.dds = self.width / self.dims
-        self.bounds = np.array([0.0,1.0,0.0,1.0])
-
-        self.set_field_parameter('center', center)
-        # Let's set up our plane equation
-        # ax + by + cz + d = 0
-        self._norm_vec = normal/np.sqrt(np.dot(normal,normal))
-        self._d = -1.0 * np.dot(self._norm_vec, self.center)
-        # First we try all three, see which has the best result:
-        vecs = np.identity(3)
-        _t = np.cross(self._norm_vec, vecs).sum(axis=1)
-        ax = _t.argmax()
-        self._x_vec = np.cross(vecs[ax,:], self._norm_vec).ravel()
-        self._x_vec /= np.sqrt(np.dot(self._x_vec, self._x_vec))
-        self._y_vec = np.cross(self._norm_vec, self._x_vec).ravel()
-        self._y_vec /= np.sqrt(np.dot(self._y_vec, self._y_vec))
-        self._rot_mat = np.array([self._x_vec,self._y_vec,self._norm_vec])
-        self._inv_mat = np.linalg.pinv(self._rot_mat)
-        self.set_field_parameter('cp_x_vec',self._x_vec)
-        self.set_field_parameter('cp_y_vec',self._y_vec)
-        self.set_field_parameter('cp_z_vec',self._norm_vec)
-
-        # Calculate coordinates of each pixel
-        _co = self.dds * \
-              (np.mgrid[-self.dims/2 : self.dims/2,
-                        -self.dims/2 : self.dims/2] + 0.5)
-        self._coord = self.center + np.outer(_co[0,:,:], self._x_vec) + \
-                      np.outer(_co[1,:,:], self._y_vec)
-        self._pixelmask = np.ones(self.dims*self.dims, dtype='int8')
-
-        if node_name is False:
-            self._refresh_data()
-        else:
-            if node_name is True: self._deserialize()
-            else: self._deserialize(node_name)
-
-    @property
-    def normal(self):
-        return self._norm_vec
-
-    def _get_list_of_grids(self):
-        # Just like the Cutting Plane but restrict the grids to be
-        # within width/2 of the center.
-        vertices = self.hierarchy.gridCorners
-        # Shape = (8,3,n_grid)
-        D = np.sum(self._norm_vec.reshape((1,3,1)) * vertices, axis=1) + self._d
-        valid_grids = np.where(np.logical_not(np.all(D<0,axis=0) |
-                                              np.all(D>0,axis=0) ))[0]
-        # Now restrict these grids to a rect. prism that bounds the slice
-        sliceCorners = np.array([ \
-            self.center + 0.5*self.width * (+self._x_vec + self._y_vec),
-            self.center + 0.5*self.width * (+self._x_vec - self._y_vec),
-            self.center + 0.5*self.width * (-self._x_vec - self._y_vec),
-            self.center + 0.5*self.width * (-self._x_vec + self._y_vec) ])
-        sliceLeftEdge = sliceCorners.min(axis=0)
-        sliceRightEdge = sliceCorners.max(axis=0)
-        # Check for bounding box and grid overlap
-        leftOverlap = np.less(self.hierarchy.gridLeftEdge[valid_grids],
-                              sliceRightEdge).all(axis=1)
-        rightOverlap = np.greater(self.hierarchy.gridRightEdge[valid_grids],
-                                  sliceLeftEdge).all(axis=1)
-        self._grids = self.hierarchy.grids[valid_grids[
-            np.where(leftOverlap & rightOverlap)]]
-        self._grids = self._grids[::-1]
-
-    def _generate_coords(self):
-        self['px'] = self._coord[:,0].ravel()
-        self['py'] = self._coord[:,1].ravel()
-        self['pz'] = self._coord[:,2].ravel()
-        self['pdx'] = self.dds * 0.5
-        self['pdy'] = self.dds * 0.5
-        #self['pdz'] = self.dds * 0.5
-
-    def _get_data_from_grid(self, grid, field):
-        if not self.pf.field_info[field].particle_type:
-            pointI = self._get_point_indices(grid)
-            if len(pointI) == 0: return
-            vc = self._calc_vertex_centered_data(grid, field)
-            bds = np.array(zip(grid.LeftEdge,
-                               grid.RightEdge)).ravel()
-            interp = TrilinearFieldInterpolator(vc, bds, ['x', 'y', 'z'])
-            self[field][pointI] = interp( \
-                dict(x=self._coord[pointI,0],
-                     y=self._coord[pointI,1],
-                     z=self._coord[pointI,2])).ravel()
-
-            # Mark these pixels to speed things up
-            self._pixelmask[pointI] = 0
-
-            return
-        else:
-            raise SyntaxError("Making a fixed resolution slice with "
-                              "particles isn't supported yet.")
-
-    def reslice(self, normal, center, width):
-
-        # Cleanup
-        del self._coord
-        del self._pixelmask
-
-        self.center = center
-        self.width = width
-        self.dds = self.width / self.dims
-        self.set_field_parameter('center', center)
-        self._norm_vec = normal/np.sqrt(np.dot(normal,normal))
-        self._d = -1.0 * np.dot(self._norm_vec, self.center)
-        # First we try all three, see which has the best result:
-        vecs = np.identity(3)
-        _t = np.cross(self._norm_vec, vecs).sum(axis=1)
-        ax = _t.argmax()
-        self._x_vec = np.cross(vecs[ax,:], self._norm_vec).ravel()
-        self._x_vec /= np.sqrt(np.dot(self._x_vec, self._x_vec))
-        self._y_vec = np.cross(self._norm_vec, self._x_vec).ravel()
-        self._y_vec /= np.sqrt(np.dot(self._y_vec, self._y_vec))
-        self.set_field_parameter('cp_x_vec',self._x_vec)
-        self.set_field_parameter('cp_y_vec',self._y_vec)
-        self.set_field_parameter('cp_z_vec',self._norm_vec)
-        # Calculate coordinates of each pixel
-        _co = self.dds * \
-              (np.mgrid[-self.dims/2 : self.dims/2,
-                        -self.dims/2 : self.dims/2] + 0.5)
-
-        self._coord = self.center + np.outer(_co[0,:,:], self._x_vec) + \
-                      np.outer(_co[1,:,:], self._y_vec)
-        self._pixelmask = np.ones(self.dims*self.dims, dtype='int8')
-
-        self._refresh_data()
-        return
-
-    #@time_execution
-    def get_data(self, fields = None):
-        """
-        Iterates over the list of fields and generates/reads them all.
-        """
-        self._get_list_of_grids()
-        if not self.has_key('pdx'):
-            self._generate_coords()
-        if fields == None:
-            fields_to_get = self.fields[:]
-        else:
-            fields_to_get = ensure_list(fields)
-        temp_data = {}
-        _size = self.dims * self.dims
-        for field in fields_to_get:
-            if self.field_data.has_key(field): continue
-            if field not in self.hierarchy.field_list:
-                if self._generate_field(field):
-                    continue # A "True" return means we did it
-            if not self._vc_data.has_key(field):
-                self._vc_data[field] = {}
-            self[field] = np.zeros(_size, dtype='float64')
-            for grid in self._get_grids():
-                self._get_data_from_grid(grid, field)
-            self[field] = self.comm.mpi_allreduce(\
-                self[field], op='sum').reshape([self.dims]*2).transpose()
-
-    def interpolate_discretize(self, *args, **kwargs):
-        pass
-
-    @cache_vc_data
-    def _calc_vertex_centered_data(self, grid, field):
-        #return grid.retrieve_ghost_zones(1, field, smoothed=False)
-        return grid.get_vertex_centered_data(field)
-
-    def _get_point_indices(self, grid):
-        if self._pixelmask.max() == 0: return []
-        k = planar_points_in_volume(self._coord, self._pixelmask,
-                                    grid.LeftEdge, grid.RightEdge,
-                                    grid.child_mask, just_one(grid['dx']))
-        return k
-
-    def _gen_node_name(self):
-        cen_name = ("%s" % (self.center,)).replace(" ","_")[1:-1]
-        L_name = ("%s" % self._norm_vec).replace(" ","_")[1:-1]
-        return "%s/c%s_L%s" % \
-            (self._top_node, cen_name, L_name)
-
-class AMRQuadTreeProjBase(AMR2DData):
-    """
-    This is a data object corresponding to a line integral through the
-    simulation domain.
-
-    This object is typically accessed through the `proj` object that
-    hangs off of hierarchy objects.  AMRQuadProj is a projection of a
-    `field` along an `axis`.  The field can have an associated
-    `weight_field`, in which case the values are multiplied by a weight
-    before being summed, and then divided by the sum of that weight; the
-    two fundamental modes of operating are direct line integral (no
-    weighting) and average along a line of sight (weighting.)  What makes
-    `proj` different from the standard projection mechanism is that it
-    utilizes a quadtree data structure, rather than the old mechanism for
-    projections.  It will not run in parallel, but serial runs should be
-    substantially faster.  Note also that lines of sight are integrated at
-    every projected finest-level cell.
-
-    Parameters
-    ----------
-    axis : int
-        The axis along which to slice.  Can be 0, 1, or 2 for x, y, z.
-    field : string
-        This is the field which will be "projected" along the axis.  If
-        multiple are specified (in a list) they will all be projected in
-        the first pass.
-    weight_field : string
-        If supplied, the field being projected will be multiplied by this
-        weight value before being integrated, and at the conclusion of the
-        projection the resultant values will be divided by the projected
-        `weight_field`.
-    max_level : int
-        If supplied, only cells at or below this level will be projected.
-    center : array_like, optional
-        The 'center' supplied to fields that use it.  Note that this does
-        not have to have `coord` as one value.  Strictly optional.
-    source : `yt.data_objects.api.AMRData`, optional
-        If specified, this will be the data source used for selecting
-        regions to project.
-    node_name: string, optional
-        The node in the .yt file to find or store this slice at.  Should
-        probably not be used.
-    field_cuts : list of strings, optional
-        If supplied, each of these strings will be evaluated to cut a
-        region of a grid out.  They can be of the form "grid['Temperature']
-        > 100" for instance.
-    preload_style : string
-        Either 'level', 'all', or None (default).  Defines how grids are
-        loaded -- either level by level, or all at once.  Only applicable
-        during parallel runs.
-    serialize : bool, optional
-        Whether we should store this projection in the .yt file or not.
-    kwargs : dict of items
-        Any additional values are passed as field parameters that can be
-        accessed by generated fields.
-
-    Examples
-    --------
-
-    >>> pf = load("RedshiftOutput0005")
-    >>> qproj = pf.h.quad_proj(0, "Density")
-    >>> print qproj["Density"]
-    """
-    _top_node = "/Projections"
-    _key_fields = AMR2DData._key_fields + ['weight_field']
-    _type_name = "proj"
-    _con_args = ('axis', 'field', 'weight_field')
-    def __init__(self, axis, field, weight_field = None,
-                 max_level = None, center = None, pf = None,
-                 source=None, node_name = None, field_cuts = None,
-                 preload_style=None, serialize=True,
-                 style = "integrate", **kwargs):
-        AMR2DData.__init__(self, axis, field, pf, node_name = None, **kwargs)
-        self.proj_style = style
-        if style == "mip":
-            self.func = np.max
-        elif style == "integrate":
-            self.func = np.sum # for the future
-        else:
-            raise NotImplementedError(style)
-        self.weight_field = weight_field
-        self._field_cuts = field_cuts
-        self.serialize = serialize
-        self._set_center(center)
-        if center is not None: self.set_field_parameter('center',center)
-        self._node_name = node_name
-        self._initialize_source(source)
-        self._grids = self.source._grids
-        if max_level == None:
-            max_level = self.hierarchy.max_level
-        if self.source is not None:
-            max_level = min(max_level, self.source.grid_levels.max())
-        self._max_level = max_level
-        self._weight = weight_field
-        self.preload_style = preload_style
-        self._deserialize(node_name)
-        self._refresh_data()
-        if self._okay_to_serialize and self.serialize: self._serialize(node_name=self._node_name)
-
-    @property
-    def _mrep(self):
-        return MinimalProjectionData(self)
-
-    def hub_upload(self):
-        self._mrep.upload()
-
-    def _convert_field_name(self, field):
-        if field == "weight_field": return "weight_field_%s" % self._weight
-        if field in self._key_fields: return field
-        return "%s_%s" % (field, self._weight)
-
-    def _initialize_source(self, source = None):
-        if source is None:
-            source = self.pf.h.all_data()
-            self._check_region = False
-            #self._okay_to_serialize = (not check)
-        else:
-            self._distributed = False
-            self._okay_to_serialize = False
-            self._check_region = True
-        self.source = source
-        if self._field_cuts is not None:
-            # Override if field cuts are around; we don't want to serialize!
-            self._check_region = True
-            self._okay_to_serialize = False
-        if self._node_name is not None:
-            self._node_name = "%s/%s" % (self._top_node,self._node_name)
-            self._okay_to_serialize = True
-
-    def _get_tree(self, nvals):
-        xax = x_dict[self.axis]
-        yax = y_dict[self.axis]
-        xd = self.pf.domain_dimensions[xax]
-        yd = self.pf.domain_dimensions[yax]
-        bounds = (self.pf.domain_left_edge[xax],
-                  self.pf.domain_right_edge[yax],
-                  self.pf.domain_left_edge[xax],
-                  self.pf.domain_right_edge[yax])
-        return QuadTree(np.array([xd,yd], dtype='int64'), nvals,
-                        bounds, style = self.proj_style)
-
-    def _get_dls(self, grid, fields):
-        # Place holder for a time when maybe we will not be doing just
-        # a single dx for every field.
-        dls = []
-        convs = []
-        for field in fields + [self._weight]:
-            if field is None: continue
-            dls.append(just_one(grid['d%s' % axis_names[self.axis]]))
-            convs.append(self.pf.units[self.pf.field_info[field].projection_conversion])
-        dls = np.array(dls)
-        convs = np.array(convs)
-        if self.proj_style == "mip":
-            dls[:] = 1.0
-            convs[:] = 1.0
-        return dls, convs
-
-    def to_pw(self, fields=None, center='c', width=None, axes_unit=None,
-               origin='center-window'):
-        r"""Create a :class:`~yt.visualization.plot_window.PWViewerMPL` from this
-        object.
-
-        This is a bare-bones mechanism of creating a plot window from this
-        object, which can then be moved around, zoomed, and on and on.  All
-        behavior of the plot window is relegated to that routine.
-        """
-        pw = self._get_pw(fields, center, width, origin, axes_unit, 'Projection')
-        return pw
-
-    def get_data(self, fields = None):
-        if fields is None: fields = ensure_list(self.fields)[:]
-        else: fields = ensure_list(fields)
-        # We need a new tree for every single set of fields we add
-        self._obtain_fields(fields, self._node_name)
-        fields = [f for f in fields if f not in self.field_data]
-        if len(fields) == 0: return
-        tree = self._get_tree(len(fields))
-        coord_data = []
-        field_data = []
-        dxs = []
-        # We do this here, but I am not convinced it should be done here
-        # It is probably faster, as it consolidates IO, but if we did it in
-        # _project_level, then it would be more memory conservative
-        if self.preload_style == 'all':
-            dependencies = self.get_dependencies(fields, ghost_zones = False)
-            mylog.debug("Preloading %s grids and getting %s",
-                            len(self.source._get_grid_objs()),
-                            dependencies)
-            self.comm.preload([g for g in self._get_grid_objs()],
-                          dependencies, self.hierarchy.io)
-        # By changing the remove-from-tree method to accumulate, we can avoid
-        # having to do this by level, and instead do it by CPU file
-        for level in range(0, self._max_level+1):
-            if self.preload_style == 'level':
-                self.comm.preload([g for g in self._get_grid_objs()
-                                 if g.Level == level],
-                              self.get_dependencies(fields), self.hierarchy.io)
-            self._add_level_to_tree(tree, level, fields)
-            mylog.debug("End of projecting level level %s, memory usage %0.3e",
-                        level, get_memory_usage()/1024.)
-        # Note that this will briefly double RAM usage
-        if self.proj_style == "mip":
-            merge_style = -1
-            op = "max"
-        elif self.proj_style == "integrate":
-            merge_style = 1
-            op = "sum"
-        else:
-            raise NotImplementedError
-        #tree = self.comm.merge_quadtree_buffers(tree, merge_style=merge_style)
-        buf = list(tree.tobuffer())
-        del tree
-        new_buf = [buf.pop(0)]
-        new_buf.append(self.comm.mpi_allreduce(buf.pop(0), op=op))
-        new_buf.append(self.comm.mpi_allreduce(buf.pop(0), op=op))
-        tree = self._get_tree(len(fields))
-        tree.frombuffer(new_buf[0], new_buf[1], new_buf[2], merge_style)
-        coord_data, field_data, weight_data, dxs = [], [], [], []
-        for level in range(0, self._max_level + 1):
-            npos, nvals, nwvals = tree.get_all_from_level(level, False)
-            coord_data.append(npos)
-            if self._weight is not None: nvals /= nwvals[:,None]
-            field_data.append(nvals)
-            weight_data.append(nwvals)
-            gs = self.source.select_grids(level)
-            if len(gs) > 0:
-                ds = gs[0].dds[0]
-            else:
-                ds = 0.0
-            dxs.append(np.ones(nvals.shape[0], dtype='float64') * ds)
-        coord_data = np.concatenate(coord_data, axis=0).transpose()
-        field_data = np.concatenate(field_data, axis=0).transpose()
-        if self._weight is None:
-            dls, convs = self._get_dls(self._grids[0], fields)
-            field_data *= convs[:,None]
-        weight_data = np.concatenate(weight_data, axis=0).transpose()
-        dxs = np.concatenate(dxs, axis=0).transpose()
-        # We now convert to half-widths and center-points
-        data = {}
-        data['pdx'] = dxs
-        ox = self.pf.domain_left_edge[x_dict[self.axis]]
-        oy = self.pf.domain_left_edge[y_dict[self.axis]]
-        data['px'] = (coord_data[0,:]+0.5) * data['pdx'] + ox
-        data['py'] = (coord_data[1,:]+0.5) * data['pdx'] + oy
-        data['weight_field'] = weight_data
-        del coord_data
-        data['pdx'] *= 0.5
-        data['pdy'] = data['pdx'] # generalization is out the window!
-        data['fields'] = field_data
-        # Now we run the finalizer, which is ignored if we don't need it
-        field_data = np.vsplit(data.pop('fields'), len(fields))
-        for fi, field in enumerate(fields):
-            self[field] = field_data[fi].ravel()
-            if self.serialize: self._store_fields(field, self._node_name)
-        for i in data.keys(): self[i] = data.pop(i)
-        mylog.info("Projection completed")
-
-    def _add_grid_to_tree(self, tree, grid, fields, zero_out, dls):
-        # We build up the fields to add
-        if self._weight is None or fields is None:
-            weight_data = np.ones(grid.ActiveDimensions, dtype='float64')
-            if zero_out: weight_data[grid.child_indices] = 0
-            masked_data = [fd.astype('float64') * weight_data
-                           for fd in self._get_data_from_grid(grid, fields)]
-            wdl = 1.0
-        else:
-            fields_to_get = list(set(fields + [self._weight]))
-            field_data = dict(zip(
-                fields_to_get, self._get_data_from_grid(grid, fields_to_get)))
-            weight_data = field_data[self._weight].copy().astype('float64')
-            if zero_out: weight_data[grid.child_indices] = 0
-            masked_data  = [field_data[field].copy().astype('float64') * weight_data
-                                for field in fields]
-            del field_data
-            wdl = dls[-1]
-        full_proj = [self.func(field, axis=self.axis) * dl
-                     for field, dl in zip(masked_data, dls)]
-        weight_proj = self.func(weight_data, axis=self.axis) * wdl
-        if (self._check_region and not self.source._is_fully_enclosed(grid)) or self._field_cuts is not None:
-            used_data = self._get_points_in_region(grid).astype('bool')
-            used_points = np.logical_or.reduce(used_data, self.axis)
-        else:
-            used_data = np.array([1.0], dtype='bool')
-            used_points = slice(None)
-        xind, yind = [arr[used_points].ravel()
-                      for arr in np.indices(full_proj[0].shape)]
-        start_index = grid.get_global_startindex()
-        xpoints = (xind + (start_index[x_dict[self.axis]])).astype('int64')
-        ypoints = (yind + (start_index[y_dict[self.axis]])).astype('int64')
-        to_add = np.array([d[used_points].ravel() for d in full_proj], order='F')
-        tree.add_array_to_tree(grid.Level, xpoints, ypoints,
-                    to_add, weight_proj[used_points].ravel())
-
-    def _add_level_to_tree(self, tree, level, fields):
-        grids_to_project = [g for g in self._get_grid_objs()
-                            if g.Level == level]
-        grids_to_initialize = [g for g in self._grids if (g.Level == level)]
-        zero_out = (level != self._max_level)
-        if len(grids_to_initialize) == 0: return
-        pbar = get_pbar('Initializing tree % 2i / % 2i' \
-                          % (level, self._max_level), len(grids_to_initialize))
-        start_index = np.empty(2, dtype="int64")
-        dims = np.empty(2, dtype="int64")
-        xax = x_dict[self.axis]
-        yax = y_dict[self.axis]
-        for pi, grid in enumerate(grids_to_initialize):
-            dims[0] = grid.ActiveDimensions[xax]
-            dims[1] = grid.ActiveDimensions[yax]
-            ind = grid.get_global_startindex()
-            start_index[0] = ind[xax]
-            start_index[1] = ind[yax]
-            tree.initialize_grid(level, start_index, dims)
-            pbar.update(pi)
-        pbar.finish()
-        if len(grids_to_project) > 0:
-            dls, convs = self._get_dls(grids_to_project[0], fields)
-            pbar = get_pbar('Projecting  level % 2i / % 2i ' \
-                              % (level, self._max_level), len(grids_to_project))
-            for pi, grid in enumerate(grids_to_project):
-                self._add_grid_to_tree(tree, grid, fields, zero_out, dls)
-                pbar.update(pi)
-                grid.clear_data()
-            pbar.finish()
-        return
-
-    def _get_points_in_region(self, grid):
-        pointI = self.source._get_point_indices(grid, use_child_mask=False)
-        point_mask = np.zeros(grid.ActiveDimensions)
-        point_mask[pointI] = 1.0
-        if self._field_cuts is not None:
-            for cut in self._field_cuts:
-                point_mask *= eval(cut)
-        return point_mask
-
-    @restore_grid_state
-    def _get_data_from_grid(self, grid, fields):
-        fields = ensure_list(fields)
-        if self._check_region:
-            bad_points = self._get_points_in_region(grid)
-        else:
-            bad_points = 1.0
-        return [grid[field] * bad_points for field in fields]
-
-    def _gen_node_name(self):
-        return  "%s/%s" % \
-            (self._top_node, self.axis)
-
-
-class AMRProjBase(AMR2DData):
-    """
-    This is a data object corresponding to a line integral through the
-    simulation domain.
-
-    This object is typically accessed through the `proj` object that
-    hangs off of hierarchy objects.  AMRProj is a projection of a `field`
-    along an `axis`.  The field can have an associated `weight_field`, in
-    which case the values are multiplied by a weight before being summed,
-    and then divided by the sum of that weight; the two fundamental modes
-    of operating are direct line integral (no weighting) and average along
-    a line of sight (weighting.)  Note also that lines of sight are
-    integrated at every projected finest-level cell
-
-    Parameters
-    ----------
-    axis : int
-        The axis along which to slice.  Can be 0, 1, or 2 for x, y, z.
-    field : string
-        This is the field which will be "projected" along the axis.  If
-        multiple are specified (in a list) they will all be projected in
-        the first pass.
-    weight_field : string
-        If supplied, the field being projected will be multiplied by this
-        weight value before being integrated, and at the conclusion of the
-        projection the resultant values will be divided by the projected
-        `weight_field`.
-    max_level : int
-        If supplied, only cells at or below this level will be projected.
-    center : array_like, optional
-        The 'center' supplied to fields that use it.  Note that this does
-        not have to have `coord` as one value.  Strictly optional.
-    source : `yt.data_objects.api.AMRData`, optional
-        If specified, this will be the data source used for selecting
-        regions to project.
-    node_name: string, optional
-        The node in the .yt file to find or store this slice at.  Should
-        probably not be used.
-    field_cuts : list of strings, optional
-        If supplied, each of these strings will be evaluated to cut a
-        region of a grid out.  They can be of the form "grid['Temperature']
-        > 100" for instance.
-    preload_style : string
-        Either 'level' (default) or 'all'.  Defines how grids are loaded --
-        either level by level, or all at once.  Only applicable during
-        parallel runs.
-    serialize : bool, optional
-        Whether we should store this projection in the .yt file or not.
-    kwargs : dict of items
-        Any additional values are passed as field parameters that can be
-        accessed by generated fields.
-
-    Examples
-    --------
-
-    >>> pf = load("RedshiftOutput0005")
-    >>> proj = pf.h.proj(0, "Density")
-    >>> print proj["Density"]
-    """
-    _top_node = "/Projections"
-    _key_fields = AMR2DData._key_fields + ['weight_field']
-    _type_name = "overlap_proj"
-    _con_args = ('axis', 'field', 'weight_field')
-    def __init__(self, axis, field, weight_field = None,
-                 max_level = None, center = None, pf = None,
-                 source=None, node_name = None, field_cuts = None,
-                 preload_style='level', serialize=True,**kwargs):
-        AMR2DData.__init__(self, axis, field, pf, node_name = None, **kwargs)
-        self.proj_style = "integrate"
-        self.weight_field = weight_field
-        self._field_cuts = field_cuts
-        self.serialize = serialize
-        self._set_center(center)
-        if center is not None: self.set_field_parameter('center',center)
-        self._node_name = node_name
-        self._initialize_source(source)
-        self._grids = self.source._grids
-        if max_level == None:
-            max_level = self.hierarchy.max_level
-        if self.source is not None:
-            max_level = min(max_level, self.source.grid_levels.max())
-        self._max_level = max_level
-        self._weight = weight_field
-        self.preload_style = preload_style
-        self.func = np.sum # for the future
-        self.__retval_coords = {}
-        self.__retval_fields = {}
-        self.__retval_coarse = {}
-        self.__overlap_masks = {}
-        self._deserialize(node_name)
-        self._refresh_data()
-        if self._okay_to_serialize and self.serialize: self._serialize(node_name=self._node_name)
-
-    def _convert_field_name(self, field):
-        if field == "weight_field": return "weight_field_%s" % self._weight
-        if field in self._key_fields: return field
-        return "%s_%s" % (field, self._weight)
-
-    def _initialize_source(self, source = None):
-        if source is None:
-            check, source = self.partition_hierarchy_2d(self.axis)
-            self._check_region = check
-            #self._okay_to_serialize = (not check)
-        else:
-            self._distributed = False
-            self._okay_to_serialize = False
-            self._check_region = True
-        self.source = source
-        if self._field_cuts is not None:
-            # Override if field cuts are around; we don't want to serialize!
-            self._check_region = True
-            self._okay_to_serialize = False
-        if self._node_name is not None:
-            self._node_name = "%s/%s" % (self._top_node,self._node_name)
-            self._okay_to_serialize = True
-
-    #@time_execution
-    def __calculate_overlap(self, level):
-        s = self.source
-        mylog.info("Generating overlap masks for level %s", level)
-        i = 0
-        pbar = get_pbar("Reading and masking grids ", len(s._grids))
-        mylog.debug("Examining level %s", level)
-        grids = s.select_grid_indices(level)
-        RE = s.grid_right_edge[grids]
-        LE = s.grid_left_edge[grids]
-        for grid in s._grids[grids]:
-            pbar.update(i)
-            self.__overlap_masks[grid.id] = \
-                grid._generate_overlap_masks(self.axis, LE, RE)
-            i += 1
-        pbar.finish()
-        mylog.info("Finished calculating overlap.")
-
-    def _get_dls(self, grid, fields):
-        # Place holder for a time when maybe we will not be doing just
-        # a single dx for every field.
-        dls = []
-        convs = []
-        for field in fields + [self._weight]:
-            if field is None: continue
-            dls.append(just_one(grid['d%s' % axis_names[self.axis]]))
-            convs.append(self.pf.units[self.pf.field_info[field].projection_conversion])
-        return np.array(dls), np.array(convs)
-
-    def __project_level(self, level, fields):
-        grids_to_project = self.source.select_grids(level)
-        dls, convs = self._get_dls(grids_to_project[0], fields)
-        zero_out = (level != self._max_level)
-        pbar = get_pbar('Projecting  level % 2i / % 2i ' \
-                          % (level, self._max_level), len(grids_to_project))
-        for pi, grid in enumerate(grids_to_project):
-            g_coords, g_fields = self._project_grid(grid, fields, zero_out)
-            self.__retval_coords[grid.id] = g_coords
-            self.__retval_fields[grid.id] = g_fields
-            for fi in range(len(fields)): g_fields[fi] *= dls[fi]
-            if self._weight is not None: g_coords[3] *= dls[-1]
-            pbar.update(pi)
-            grid.clear_data()
-        pbar.finish()
-        self.__combine_grids_on_level(level) # In-place
-        if level > 0 and level <= self._max_level:
-            self.__refine_to_level(level) # In-place
-        coord_data = []
-        field_data = []
-        for grid in grids_to_project:
-            coarse = self.__retval_coords[grid.id][2]==0 # Where childmask = 0
-            fine = ~coarse
-            coord_data.append([pi[fine] for pi in self.__retval_coords[grid.id]])
-            field_data.append([pi[fine] for pi in self.__retval_fields[grid.id]])
-            self.__retval_coords[grid.id] = [pi[coarse] for pi in self.__retval_coords[grid.id]]
-            self.__retval_fields[grid.id] = [pi[coarse] for pi in self.__retval_fields[grid.id]]
-        coord_data = np.concatenate(coord_data, axis=1)
-        field_data = np.concatenate(field_data, axis=1)
-        if self._weight is not None:
-            field_data = field_data / coord_data[3,:].reshape((1,coord_data.shape[1]))
-        else:
-            field_data *= convs[...,np.newaxis]
-        mylog.info("Level %s done: %s final", \
-                   level, coord_data.shape[1])
-        pdx = grids_to_project[0].dds[x_dict[self.axis]] # this is our dl
-        pdy = grids_to_project[0].dds[y_dict[self.axis]] # this is our dl
-        return coord_data, pdx, pdy, field_data
-
-    def __combine_grids_on_level(self, level):
-        grids = self.source.select_grids(level)
-        grids_i = self.source.select_grid_indices(level)
-        pbar = get_pbar('Combining   level % 2i / % 2i ' \
-                          % (level, self._max_level), len(grids))
-        # We have an N^2 check, so we try to be as quick as possible
-        # and to skip as many as possible
-        for pi, grid1 in enumerate(grids):
-            pbar.update(pi)
-            if self.__retval_coords[grid1.id][0].shape[0] == 0: continue
-            for grid2 in self.source._grids[grids_i][self.__overlap_masks[grid1.id]]:
-                if self.__retval_coords[grid2.id][0].shape[0] == 0 \
-                  or grid1.id == grid2.id:
-                    continue
-                args = [] # First is source, then destination
-                args += self.__retval_coords[grid2.id] + [self.__retval_fields[grid2.id]]
-                args += self.__retval_coords[grid1.id] + [self.__retval_fields[grid1.id]]
-                args.append(1) # Refinement factor
-                args.append(np.ones(args[0].shape, dtype='int64'))
-                kk = CombineGrids(*args)
-                goodI = args[-1].astype('bool')
-                self.__retval_coords[grid2.id] = \
-                    [coords[goodI] for coords in self.__retval_coords[grid2.id]]
-                self.__retval_fields[grid2.id] = \
-                    [fields[goodI] for fields in self.__retval_fields[grid2.id]]
-        pbar.finish()
-
-    def __refine_to_level(self, level):
-        grids = self.source.select_grids(level)
-        grids_up = self.source.select_grid_indices(level - 1)
-        pbar = get_pbar('Refining to level % 2i / % 2i ' \
-                          % (level, self._max_level), len(grids))
-        for pi, grid1 in enumerate(grids):
-            pbar.update(pi)
-            for parent in ensure_list(grid1.Parent):
-                if parent.id not in self.__overlap_masks: continue
-                for grid2 in self.source._grids[grids_up][self.__overlap_masks[parent.id]]:
-                    if self.__retval_coords[grid2.id][0].shape[0] == 0: continue
-                    args = []
-                    args += self.__retval_coords[grid2.id] + [self.__retval_fields[grid2.id]]
-                    args += self.__retval_coords[grid1.id] + [self.__retval_fields[grid1.id]]
-                    # Refinement factor, which is same in all directions.  Note
-                    # that this complicated rounding is because sometimes
-                    # epsilon differences in dds between the grids causes this
-                    # to round to up or down from the expected value.
-                    args.append(int(np.rint(grid2.dds / grid1.dds)[0]))
-                    args.append(np.ones(args[0].shape, dtype='int64'))
-                    kk = CombineGrids(*args)
-                    goodI = args[-1].astype('bool')
-                    self.__retval_coords[grid2.id] = \
-                        [coords[goodI] for coords in self.__retval_coords[grid2.id]]
-                    self.__retval_fields[grid2.id] = \
-                        [fields[goodI] for fields in self.__retval_fields[grid2.id]]
-        for grid1 in self.source.select_grids(level-1):
-            if not self._check_region and self.__retval_coords[grid1.id][0].size != 0:
-                mylog.error("Something messed up, and %s still has %s points of data",
-                            grid1, self.__retval_coords[grid1.id][0].size)
-                mylog.error("Please contact the yt-users mailing list.")
-                raise ValueError(grid1, self.__retval_coords[grid1.id])
-        pbar.finish()
-
-    #@time_execution
-    def get_data(self, fields = None):
-        if fields is None: fields = ensure_list(self.fields)[:]
-        else: fields = ensure_list(fields)
-        self._obtain_fields(fields, self._node_name)
-        fields = [f for f in fields if f not in self.field_data]
-        if len(fields) == 0: return
-        coord_data = []
-        field_data = []
-        pdxs = []
-        pdys = []
-        # We do this here, but I am not convinced it should be done here
-        # It is probably faster, as it consolidates IO, but if we did it in
-        # _project_level, then it would be more memory conservative
-        if self.preload_style == 'all':
-            print "Preloading %s grids and getting %s" % (
-                    len(self.source._grids), self.get_dependencies(fields))
-            self.comm.preload(self.source._grids,
-                          self.get_dependencies(fields), self.hierarchy.io)
-        for level in range(0, self._max_level+1):
-            if self.preload_style == 'level':
-                self.comm.preload(self.source.select_grids(level),
-                              self.get_dependencies(fields), self.hierarchy.io)
-            self.__calculate_overlap(level)
-            my_coords, my_pdx, my_pdy, my_fields = \
-                self.__project_level(level, fields)
-            coord_data.append(my_coords)
-            field_data.append(my_fields)
-            pdxs.append(my_pdx * np.ones(my_coords.shape[1], dtype='float64'))
-            pdys.append(my_pdx * np.ones(my_coords.shape[1], dtype='float64'))
-            if self._check_region and False:
-                check=self.__cleanup_level(level - 1)
-                if len(check) > 0: all_data.append(check)
-            # Now, we should clean up after ourselves...
-            for grid in self.source.select_grids(level - 1):
-                del self.__retval_coords[grid.id]
-                del self.__retval_fields[grid.id]
-                del self.__overlap_masks[grid.id]
-            mylog.debug("End of projecting level level %s, memory usage %0.3e",
-                        level, get_memory_usage()/1024.)
-        coord_data = np.concatenate(coord_data, axis=1)
-        field_data = np.concatenate(field_data, axis=1)
-        pdxs = np.concatenate(pdxs, axis=1)
-        pdys = np.concatenate(pdys, axis=1)
-        # We now convert to half-widths and center-points
-        data = {}
-        data['pdx'] = pdxs; del pdxs
-        data['pdy'] = pdys; del pdys
-        ox = self.pf.domain_left_edge[x_dict[self.axis]]
-        oy = self.pf.domain_left_edge[y_dict[self.axis]]
-        data['px'] = (coord_data[0,:]+0.5) * data['pdx'] + ox
-        data['py'] = (coord_data[1,:]+0.5) * data['pdx'] + oy
-        data['weight_field'] = coord_data[3,:].copy()
-        del coord_data
-        data['pdx'] *= 0.5
-        data['pdy'] *= 0.5
-        data['fields'] = field_data
-        # Now we run the finalizer, which is ignored if we don't need it
-        data = self.comm.par_combine_object(data, datatype='dict', op='cat')
-        field_data = np.vsplit(data.pop('fields'), len(fields))
-        for fi, field in enumerate(fields):
-            self[field] = field_data[fi].ravel()
-            if self.serialize: self._store_fields(field, self._node_name)
-        for i in data.keys(): self[i] = data.pop(i)
-        mylog.info("Projection completed")
-
-    def add_fields(self, fields, weight = "CellMassMsun"):
-        pass
-
-    def to_pw(self, fields=None, center='c', width=None, axes_unit=None,
-               origin='center-window'):
-        r"""Create a :class:`~yt.visualization.plot_window.PWViewerMPL` from this
-        object.
-
-        This is a bare-bones mechanism of creating a plot window from this
-        object, which can then be moved around, zoomed, and on and on.  All
-        behavior of the plot window is relegated to that routine.
-        """
-        pw = self._get_pw(fields, center, width, origin, axes_unit, 'Projection')
-        return pw
-
-    def _project_grid(self, grid, fields, zero_out):
-        # We split this next bit into two sections to try to limit the IO load
-        # on the system.  This way, we perserve grid state (@restore_grid_state
-        # in _get_data_from_grid *and* we attempt not to load weight data
-        # independently of the standard field data.
-        if self._weight is None:
-            weight_data = np.ones(grid.ActiveDimensions, dtype='float64')
-            if zero_out: weight_data[grid.child_indices] = 0
-            masked_data = [fd.astype('float64') * weight_data
-                           for fd in self._get_data_from_grid(grid, fields)]
-        else:
-            fields_to_get = list(set(fields + [self._weight]))
-            field_data = dict(zip(
-                fields_to_get, self._get_data_from_grid(grid, fields_to_get)))
-            weight_data = field_data[self._weight].copy().astype('float64')
-            if zero_out: weight_data[grid.child_indices] = 0
-            masked_data  = [field_data[field].copy().astype('float64') * weight_data
-                                for field in fields]
-            del field_data
-        # if we zero it out here, then we only have to zero out the weight!
-        full_proj = [self.func(field, axis=self.axis) for field in masked_data]
-        weight_proj = self.func(weight_data, axis=self.axis)
-        if (self._check_region and not self.source._is_fully_enclosed(grid)) or self._field_cuts is not None:
-            used_data = self._get_points_in_region(grid).astype('bool')
-            used_points = np.where(np.logical_or.reduce(used_data, self.axis))
-        else:
-            used_data = np.array([1.0], dtype='bool')
-            used_points = slice(None)
-        if zero_out:
-            subgrid_mask = np.logical_and.reduce(
-                                np.logical_or(grid.child_mask,
-                                             ~used_data),
-                                self.axis).astype('int64')
-        else:
-            subgrid_mask = np.ones(full_proj[0].shape, dtype='int64')
-        xind, yind = [arr[used_points].ravel() for arr in np.indices(full_proj[0].shape)]
-        start_index = grid.get_global_startindex()
-        xpoints = (xind + (start_index[x_dict[self.axis]])).astype('int64')
-        ypoints = (yind + (start_index[y_dict[self.axis]])).astype('int64')
-        return ([xpoints, ypoints,
-                subgrid_mask[used_points].ravel(),
-                weight_proj[used_points].ravel()],
-                [data[used_points].ravel() for data in full_proj])
-
-    def _get_points_in_region(self, grid):
-        pointI = self.source._get_point_indices(grid, use_child_mask=False)
-        point_mask = np.zeros(grid.ActiveDimensions)
-        point_mask[pointI] = 1.0
-        if self._field_cuts is not None:
-            for cut in self._field_cuts:
-                point_mask *= eval(cut)
-        return point_mask
-
-    @restore_grid_state
-    def _get_data_from_grid(self, grid, fields):
-        fields = ensure_list(fields)
-        if self._check_region:
-            bad_points = self._get_points_in_region(grid)
-        else:
-            bad_points = 1.0
-        return [grid[field] * bad_points for field in fields]
-
-    def _gen_node_name(self):
-        return  "%s/%s" % \
-            (self._top_node, self.axis)
-
-class AMRFixedResProjectionBase(AMR2DData):
-    """
-    This is a data structure that projects grids, but only to fixed (rather
-    than variable) resolution.
-
-    This object is typically accessed through the `fixed_res_proj` object
-    that hangs off of hierarchy objects.  This projection mechanism is much
-    simpler than the standard, variable-resolution projection.  Rather than
-    attempt to identify the highest-resolution element along every possible
-    line of sight, this data structure simply deposits every cell into one
-    of a fixed number of bins.  It is suitable for inline analysis, and it
-    should scale nicely.
-
-    Parameters
-    ----------
-    axis : int
-        The axis along which to project.  Can be 0, 1, or 2 for x, y, z.
-    level : int
-        This is the level to which values will be projected.  Note that
-        the pixel size in the projection will be identical to a cell at
-        this level of refinement in the simulation.
-    left_edge : array of ints
-        The left edge, in level-local integer coordinates, of the
-        projection
-    dims : array of ints
-        The dimensions of the projection (which, in concert with the
-        left_edge, serves to define its right edge.)
-    fields : list of strings, optional
-        If you want the object to pre-retrieve a set of fields, supply them
-        here.  This is not necessary.
-    kwargs : dict of items
-        Any additional values are passed as field parameters that can be
-        accessed by generated fields.
-
-    Examples
-    --------
-
-    >>> pf = load("RedshiftOutput0005")
-    >>> fproj = pf.h.fixed_res_proj(1, [0, 0, 0], [64, 64, 64], ["Density"])
-    >>> print fproj["Density"]
-    """
-    _top_node = "/Projections"
-    _type_name = "fixed_res_proj"
-    _con_args = ('axis', 'field', 'weight_field')
-    def __init__(self, axis, level, left_edge, dims,
-                 fields = None, pf=None, **kwargs):
-        AMR2DData.__init__(self, axis, fields, pf, **kwargs)
-        self.left_edge = np.array(left_edge)
-        self.level = level
-        self.dds = self.pf.h.select_grids(self.level)[0].dds.copy()
-        self.dims = np.array([dims]*2)
-        self.ActiveDimensions = np.array([dims]*3, dtype='int32')
-        self.right_edge = self.left_edge + self.ActiveDimensions*self.dds
-        self.global_startindex = np.rint((self.left_edge - self.pf.domain_left_edge)
-                                         /self.dds).astype('int64')
-        self._dls = {}
-        self.domain_width = np.rint((self.pf.domain_right_edge -
-                    self.pf.domain_left_edge)/self.dds).astype('int64')
-        self._refresh_data()
-
-    def _get_list_of_grids(self):
-        if self._grids is not None: return
-        if np.any(self.left_edge < self.pf.domain_left_edge) or \
-           np.any(self.right_edge > self.pf.domain_right_edge):
-            grids,ind = self.pf.hierarchy.get_periodic_box_grids(
-                            self.left_edge, self.right_edge)
-        else:
-            grids,ind = self.pf.hierarchy.get_box_grids(
-                            self.left_edge, self.right_edge)
-        level_ind = (self.pf.hierarchy.grid_levels.ravel()[ind] <= self.level)
-        sort_ind = np.argsort(self.pf.h.grid_levels.ravel()[ind][level_ind])
-        self._grids = self.pf.hierarchy.grids[ind][level_ind][(sort_ind,)][::-1]
-
-    def _generate_coords(self):
-        xax = x_dict[self.axis]
-        yax = y_dict[self.axis]
-        ci = self.left_edge + self.dds*0.5
-        cf = self.left_edge + self.dds*(self.ActiveDimensions-0.5)
-        cx = np.mgrid[ci[xax]:cf[xax]:self.ActiveDimensions[xax]*1j]
-        cy = np.mgrid[ci[yax]:cf[yax]:self.ActiveDimensions[yax]*1j]
-        blank = np.ones( (self.ActiveDimensions[xax],
-                          self.ActiveDimensions[yax]), dtype='float64')
-        self['px'] = cx[None,:] * blank
-        self['py'] = cx[:,None] * blank
-        self['pdx'] = self.dds[xax]
-        self['pdy'] = self.dds[yax]
-
-    #@time_execution
-    def get_data(self, fields = None):
-        """
-        Iterates over the list of fields and generates/reads them all.
-        """
-        self._get_list_of_grids()
-        if not self.has_key('pdx'):
-            self._generate_coords()
-        if fields == None:
-            fields_to_get = [f for f in self.fields if f not in self._key_fields]
-        else:
-            fields_to_get = ensure_list(fields)
-        if len(fields_to_get) == 0: return
-        temp_data = {}
-        for field in fields_to_get:
-            self[field] = np.zeros(self.dims, dtype='float64')
-        dls = self.__setup_dls(fields_to_get)
-        for i,grid in enumerate(self._get_grids()):
-            mylog.debug("Getting fields from %s", i)
-            self._get_data_from_grid(grid, fields_to_get, dls)
-        mylog.info("IO completed; summing")
-        for field in fields_to_get:
-            self[field] = self.comm.mpi_allreduce(self[field], op='sum')
-            conv = self.pf.units[self.pf.field_info[field].projection_conversion]
-            self[field] *= conv
-
-    def __setup_dls(self, fields):
-        dls = {}
-        for level in range(self.level+1):
-            dls[level] = []
-            grid = self.select_grids(level)[0]
-            for field in fields:
-                if field is None: continue
-                dls[level].append(float(just_one(grid['d%s' % axis_names[self.axis]])))
-        return dls
-
-    @restore_grid_state
-    def _get_data_from_grid(self, grid, fields, dls):
-        g_fields = [grid[field].astype("float64") for field in fields]
-        c_fields = [self[field] for field in fields]
-        ref_ratio = self.pf.refine_by**(self.level - grid.Level)
-        FillBuffer(ref_ratio,
-            grid.get_global_startindex(), self.global_startindex,
-            c_fields, g_fields,
-            self.ActiveDimensions, grid.ActiveDimensions,
-            grid.child_mask, self.domain_width, dls[grid.Level],
-            self.axis)
-
-class AMR3DData(AMRData, GridPropertiesMixin, ParallelAnalysisInterface):
-    _key_fields = ['x','y','z','dx','dy','dz']
-    """
-    Class describing a cluster of data points, not necessarily sharing any
-    particular attribute.
-    """
-    _spatial = False
-    _num_ghost_zones = 0
-    def __init__(self, center, fields, pf = None, **kwargs):
-        """
-        Returns an instance of AMR3DData, or prepares one.  Usually only
-        used as a base class.  Note that *center* is supplied, but only used
-        for fields and quantities that require it.
-        """
-        ParallelAnalysisInterface.__init__(self)
-        AMRData.__init__(self, pf, fields, **kwargs)
-        self._set_center(center)
-        self.coords = None
-        self._grids = None
-
-    def _generate_coords(self):
-        mylog.info("Generating coords for %s grids", len(self._grids))
-        points = []
-        for i,grid in enumerate(self._grids):
-            #grid._generate_coords()
-            if ( (i%100) == 0):
-                mylog.info("Working on % 7i / % 7i", i, len(self._grids))
-            grid.set_field_parameter("center", self.center)
-            points.append((np.ones(
-                grid.ActiveDimensions,dtype='float64')*grid['dx'])\
-                    [self._get_point_indices(grid)])
-            t = np.concatenate([t,points])
-            del points
-        self['dx'] = t
-        #self['dy'] = t
-        #self['dz'] = t
-        mylog.info("Done with coordinates")
-
-    @restore_grid_state
-    def _generate_grid_coords(self, grid, field=None):
-        pointI = self._get_point_indices(grid)
-        dx = np.ones(pointI[0].shape[0], 'float64') * grid.dds[0]
-        tr = np.array([grid['x'][pointI].ravel(), \
-                grid['y'][pointI].ravel(), \
-                grid['z'][pointI].ravel(), \
-                grid["RadiusCode"][pointI].ravel(),
-                dx, grid["GridIndices"][pointI].ravel()], 'float64').swapaxes(0,1)
-        return tr
-
-    def get_data(self, fields=None, in_grids=False, force_particle_read = False):
-        if self._grids == None:
-            self._get_list_of_grids()
-        if len(self._grids) == 0:
-            raise YTNoDataInObjectError(self)
-        points = []
-        if not fields:
-            fields_to_get = self.fields[:]
-        else:
-            fields_to_get = ensure_list(fields)
-        mylog.debug("Going to obtain %s", fields_to_get)
-        for field in fields_to_get:
-            if self.field_data.has_key(field):
-                continue
-            # There are a lot of 'ands' here, but I think they are all
-            # necessary.
-            if force_particle_read == False and \
-               self.pf.field_info.has_key(field) and \
-               self.pf.field_info[field].particle_type and \
-               self.pf.h.io._particle_reader and \
-               not isinstance(self, AMRBooleanRegionBase):
-                try:
-                    self.particles.get_data(field)
-                    if field not in self.field_data:
-                        self._generate_field(field)
-                    continue
-                except KeyError:
-                    # This happens for fields like ParticleRadiuskpc
-                    pass
-            if field not in self.hierarchy.field_list and not in_grids:
-                if self._generate_field(field):
-                    continue # True means we already assigned it
-            mylog.info("Getting field %s from %s", field, len(self._grids))
-            self[field] = np.concatenate(
-                [self._get_data_from_grid(grid, field)
-                 for grid in self._grids])
-        for field in fields_to_get:
-            if not self.field_data.has_key(field):
-                continue
-            self[field] = self[field]
-
-    @restore_grid_state
-    def _get_data_from_grid(self, grid, field):
-        if field in self.pf.field_info and self.pf.field_info[field].particle_type:
-            # int64 -> float64 with the first real set of data
-            if grid.NumberOfParticles == 0: return np.array([], dtype='int64')
-            pointI = self._get_particle_indices(grid)
-            if self.pf.field_info[field].vector_field:
-                f = grid[field]
-                return np.array([f[i,:][pointI] for i in range(3)])
-            if self._is_fully_enclosed(grid): return grid[field].ravel()
-            return grid[field][pointI].ravel()
-        if field in self.pf.field_info and self.pf.field_info[field].vector_field:
-            pointI = self._get_point_indices(grid)
-            f = grid[field]
-            return np.array([f[i,:][pointI] for i in range(3)])
-        else:
-            tr = grid[field]
-            if tr.size == 1: # dx, dy, dz, cellvolume
-                tr = tr * np.ones(grid.ActiveDimensions, dtype='float64')
-            if len(grid.Children) == 0 and grid.OverlappingSiblings is None \
-                and self._is_fully_enclosed(grid):
-                return tr.ravel()
-            pointI = self._get_point_indices(grid)
-            return tr[pointI].ravel()
-
-    def _flush_data_to_grids(self, field, default_val, dtype='float32'):
-        """
-        A dangerous, thusly underscored, thing to do to a data object,
-        we can flush back any changes in a given field that have been made
-        with a default value for the rest of the grid.
-        """
-        i = 0
-        for grid in self._grids:
-            pointI = self._get_point_indices(grid)
-            np = pointI[0].ravel().size
-            if grid.has_key(field):
-                new_field = grid[field]
-            else:
-                new_field = np.ones(grid.ActiveDimensions, dtype=dtype) * default_val
-            new_field[pointI] = self[field][i:i+np]
-            grid[field] = new_field
-            i += np
-
-    def _is_fully_enclosed(self, grid):
-        return np.all(self._get_cut_mask)
-
-    def _get_point_indices(self, grid, use_child_mask=True):
-        k = np.zeros(grid.ActiveDimensions, dtype='bool')
-        k = (k | self._get_cut_mask(grid))
-        if use_child_mask: k = (k & grid.child_mask)
-        return np.where(k)
-
-    def _get_cut_particle_mask(self, grid):
-        if self._is_fully_enclosed(grid):
-            return True
-        fake_grid = FakeGridForParticles(grid)
-        return self._get_cut_mask(fake_grid)
-
-    def _get_particle_indices(self, grid):
-        k = np.zeros(grid.NumberOfParticles, dtype='bool')
-        k = (k | self._get_cut_particle_mask(grid))
-        return np.where(k)
-
-    def cut_region(self, field_cuts):
-        """
-        Return an InLineExtractedRegion, where the grid cells are cut on the
-        fly with a set of field_cuts.  It is very useful for applying
-        conditions to the fields in your data object.
-
-        Examples
-        --------
-        To find the total mass of gas above 10^6 K in your volume:
-
-        >>> pf = load("RedshiftOutput0005")
-        >>> ad = pf.h.all_data()
-        >>> cr = ad.cut_region(["grid['Temperature'] > 1e6"])
-        >>> print cr.quantities["TotalQuantity"]("CellMassMsun")
-
-        """
-        return InLineExtractedRegionBase(self, field_cuts)
-
-    def extract_region(self, indices):
-        """
-        Return an ExtractedRegion where the points contained in it are defined
-        as the points in `this` data object with the given *indices*.
-        """
-        fp = self.field_parameters.copy()
-        return ExtractedRegionBase(self, indices, **fp)
-
-    def __get_quantities(self):
-        if self.__quantities is None:
-            self.__quantities = DerivedQuantityCollection(self)
-        return self.__quantities
-    __quantities = None
-    quantities = property(__get_quantities)
-
-    def extract_isocontours(self, field, value, filename = None,
-                            rescale = False, sample_values = None):
-        r"""This identifies isocontours on a cell-by-cell basis, with no
-        consideration of global connectedness, and returns the vertices of the
-        Triangles in that isocontour.
-
-        This function simply returns the vertices of all the triangles
-        calculated by the marching cubes algorithm; for more complex
-        operations, such as identifying connected sets of cells above a given
-        threshold, see the extract_connected_sets function.  This is more
-        useful for calculating, for instance, total isocontour area, or
-        visualizing in an external program (such as `MeshLab
-        <http://meshlab.sf.net>`_.)
-
-        Parameters
-        ----------
-        field : string
-            Any field that can be obtained in a data object.  This is the field
-            which will be isocontoured.
-        value : float
-            The value at which the isocontour should be calculated.
-        filename : string, optional
-            If supplied, this file will be filled with the vertices in .obj
-            format.  Suitable for loading into meshlab.
-        rescale : bool, optional
-            If true, the vertices will be rescaled within their min/max.
-        sample_values : string, optional
-            Any field whose value should be extracted at the center of each
-            triangle.
-
-        Returns
-        -------
-        verts : array of floats
-            The array of vertices, x,y,z.  Taken in threes, these are the
-            triangle vertices.
-        samples : array of floats
-            If `sample_values` is specified, this will be returned and will
-            contain the values of the field specified at the center of each
-            triangle.
-
-        References
-        ----------
-
-        .. [1] Marching Cubes: http://en.wikipedia.org/wiki/Marching_cubes
-
->>>>>>> fc7c5b46
         Examples
         --------
         This will create a data object, find a nice value in the center, and
         output the vertices to "triangles.obj" after rescaling them.
-<<<<<<< HEAD
-=======
 
         >>> dd = pf.h.all_data()
         >>> rho = dd.quantities["WeightedAverageQuantity"](
@@ -2916,6 +783,7 @@
             verts = (verts - mi) / (ma - mi).max()
         if filename is not None and self.comm.rank == 0:
             if hasattr(filename, "write"): f = filename
+            else: f = open(filename, "w")
             for v1 in verts:
                 f.write("v %0.16e %0.16e %0.16e\n" % (v1[0], v1[1], v1[2]))
             for i in range(len(verts)/3):
@@ -2926,7 +794,6 @@
         return verts
 
 
-    @restore_grid_state
     def _extract_isocontours_from_grid(self, grid, field, value,
                                        sample_values = None):
         mask = self._get_cut_mask(grid) * grid.child_mask
@@ -2962,7 +829,7 @@
 
         Additionally, the returned flux is defined as flux *into* the surface,
         not flux *out of* the surface.
-
+        
         Parameters
         ----------
         field : string
@@ -3010,7 +877,6 @@
         flux = self.comm.mpi_allreduce(flux, op="sum")
         return flux
 
-    @restore_grid_state
     def _calculate_flux_in_grid(self, grid, field, value,
                     field_x, field_y, field_z, fluxing_field = None):
         mask = self._get_cut_mask(grid) * grid.child_mask
@@ -3019,7 +885,7 @@
             ff = np.ones(vals.shape, dtype="float64")
         else:
             ff = grid.get_vertex_centered_data(fluxing_field)
-        xv, yv, zv = [grid.get_vertex_centered_data(f) for f in
+        xv, yv, zv = [grid.get_vertex_centered_data(f) for f in 
                      [field_x, field_y, field_z]]
         return march_cubes_grid_flux(value, vals, xv, yv, zv,
                     ff, mask, grid.LeftEdge, grid.dds)
@@ -3089,9 +955,28 @@
         return self.quantities["TotalQuantity"]("CellVolume")[0] * \
             (self.pf[unit] / self.pf['cm']) ** 3.0
 
-class ExtractedRegionBase(AMR3DData):
-    """
-    An arbitrarily defined data container that allows for selection
+def _reconstruct_object(*args, **kwargs):
+    pfid = args[0]
+    dtype = args[1]
+    field_parameters = args[-1]
+    # will be much nicer when we can do pfid, *a, fp = args
+    args, new_args = args[2:-1], []
+    for arg in args:
+        if iterable(arg) and len(arg) == 2 \
+           and not isinstance(arg, types.DictType) \
+           and isinstance(arg[1], YTDataContainer):
+            new_args.append(arg[1])
+        else: new_args.append(arg)
+    pfs = ParameterFileStore()
+    pf = pfs.get_pf_hash(pfid)
+    cls = getattr(pf.h, dtype)
+    obj = cls(*new_args)
+    obj.field_parameters.update(field_parameters)
+    return pf, obj
+
+
+class YTSelectedIndicesBase(YTSelectionContainer3D):
+    """An arbitrarily defined data container that allows for selection
     of all data meeting certain criteria.
 
     In order to create an arbitrarily selected set of data, the
@@ -3121,8 +1006,8 @@
     def __init__(self, base_region, indices, force_refresh=True, **kwargs):
         cen = kwargs.pop("center", None)
         if cen is None: cen = base_region.get_field_parameter("center")
-        AMR3DData.__init__(self, center=cen,
-                            fields=None, pf=base_region.pf, **kwargs)
+        YTSelectionContainer3D.__init__(self, center=cen,
+                            pf=base_region.pf, **kwargs)
         self._base_region = base_region # We don't weakly reference because
                                         # It is not cyclic
         if isinstance(indices, types.DictType):
@@ -3131,7 +1016,6 @@
         else:
             self._grids = None
             self._base_indices = indices
-        if force_refresh: self._refresh_data()
 
     def _get_cut_particle_mask(self, grid):
         # Override to provide a warning
@@ -3229,868 +1113,9 @@
             self._base_region.get_field_parameter("center"), gl)
         return self.pf.h.extracted_region(gc, ng)
 
-class InLineExtractedRegionBase(AMR3DData):
-    """
-    In-line extracted regions accept a base region and a set of field_cuts to
-    determine which points in a grid should be included.
-    """
-    def __init__(self, base_region, field_cuts, **kwargs):
-        cen = base_region.get_field_parameter("center")
-        AMR3DData.__init__(self, center=cen,
-                            fields=None, pf=base_region.pf, **kwargs)
-        self._base_region = base_region # We don't weakly reference because
-                                        # It is not cyclic
-        self._field_cuts = ensure_list(field_cuts)[:]
-        self._refresh_data()
-
-    def _get_list_of_grids(self):
-        self._grids = self._base_region._grids
-
-    def _is_fully_enclosed(self, grid):
-        return False
-
-    @cache_mask
-    def _get_cut_mask(self, grid):
-        point_mask = np.ones(grid.ActiveDimensions, dtype='bool')
-        point_mask *= self._base_region._get_cut_mask(grid)
-        for cut in self._field_cuts:
-            point_mask *= eval(cut)
-        return point_mask
-
-class AMRCylinderBase(AMR3DData):
-    """
-    By providing a *center*, a *normal*, a *radius* and a *height* we
-    can define a cylinder of any proportion.  Only cells whose centers are
-    within the cylinder will be selected.
-    """
-    _type_name = "disk"
-    _con_args = ('center', '_norm_vec', '_radius', '_height')
-    def __init__(self, center, normal, radius, height, fields=None,
-                 pf=None, **kwargs):
-        AMR3DData.__init__(self, center, fields, pf, **kwargs)
-        self._norm_vec = np.array(normal)/np.sqrt(np.dot(normal,normal))
-        self.set_field_parameter("normal", self._norm_vec)
-        self._height = fix_length(height, self.pf)
-        self._radius = fix_length(radius, self.pf)
-        self._d = -1.0 * np.dot(self._norm_vec, self.center)
-        self._refresh_data()
-
-    def _get_list_of_grids(self):
-        H = np.sum(self._norm_vec.reshape((1,3,1)) * self.pf.h.grid_corners,
-                   axis=1) + self._d
-        D = np.sqrt(np.sum((self.pf.h.grid_corners -
-                           self.center.reshape((1,3,1)))**2.0,axis=1))
-        R = np.sqrt(D**2.0-H**2.0)
-        self._grids = self.hierarchy.grids[
-            ( (np.any(np.abs(H)<self._height,axis=0))
-            & (np.any(R<self._radius,axis=0)
-            & (np.logical_not((np.all(H>0,axis=0) | (np.all(H<0, axis=0)))) )
-            ) ) ]
-        self._grids = self.hierarchy.grids
-
-    def _is_fully_enclosed(self, grid):
-        corners = grid._corners.reshape((8,3,1))
-        H = np.sum(self._norm_vec.reshape((1,3,1)) * corners,
-                   axis=1) + self._d
-        D = np.sqrt(np.sum((corners -
-                           self.center.reshape((1,3,1)))**2.0,axis=1))
-        R = np.sqrt(D**2.0-H**2.0)
-        return (np.all(np.abs(H) < self._height, axis=0) \
-            and np.all(R < self._radius, axis=0))
-
-    @cache_mask
-    def _get_cut_mask(self, grid):
-        if self._is_fully_enclosed(grid):
-            return True
-        else:
-            h = grid['x'] * self._norm_vec[0] \
-              + grid['y'] * self._norm_vec[1] \
-              + grid['z'] * self._norm_vec[2] \
-              + self._d
-            d = np.sqrt(
-                (grid['x'] - self.center[0])**2.0
-              + (grid['y'] - self.center[1])**2.0
-              + (grid['z'] - self.center[2])**2.0
-                )
-            r = np.sqrt(d**2.0-h**2.0)
-            cm = ( (np.abs(h) <= self._height)
-                 & (r <= self._radius))
-        return cm
-
-class AMRInclinedBox(AMR3DData):
-    """
-    A rectangular prism with arbitrary alignment to the computational
-    domain.  *origin* is the origin of the box, while *box_vectors* is an
-    array of ordering [ax, ijk] that describes the three vectors that
-    describe the box.  No checks are done to ensure that the box satisfies
-    a right-hand rule, but if it doesn't, behavior is undefined.
-    """
-    _type_name="inclined_box"
-    _con_args = ('origin','box_vectors')
-
-    def __init__(self, origin, box_vectors, fields=None,
-                 pf=None, **kwargs):
-        self.origin = np.array(origin)
-        self.box_vectors = np.array(box_vectors, dtype='float64')
-        self.box_lengths = (self.box_vectors**2.0).sum(axis=1)**0.5
-        center = origin + 0.5*self.box_vectors.sum(axis=0)
-        AMR3DData.__init__(self, center, fields, pf, **kwargs)
-        self._setup_rotation_parameters()
-        self._refresh_data()
-
-    def _setup_rotation_parameters(self):
-        xv = self.box_vectors[0,:]
-        yv = self.box_vectors[1,:]
-        zv = self.box_vectors[2,:]
-        self._x_vec = xv / np.sqrt(np.dot(xv, xv))
-        self._y_vec = yv / np.sqrt(np.dot(yv, yv))
-        self._z_vec = zv / np.sqrt(np.dot(zv, zv))
-        self._rot_mat = np.array([self._x_vec,self._y_vec,self._z_vec])
-        self._inv_mat = np.linalg.pinv(self._rot_mat)
-
-    def _get_list_of_grids(self):
-        if self._grids is not None: return
-        GLE = self.pf.h.grid_left_edge
-        GRE = self.pf.h.grid_right_edge
-        goodI = find_grids_in_inclined_box(self.box_vectors, self.center,
-                                           GLE, GRE)
-        cgrids = self.pf.h.grids[goodI.astype('bool')]
-       # find_grids_in_inclined_box seems to be broken.
-        cgrids = self.pf.h.grids[:]
-        grids = []
-        for i,grid in enumerate(cgrids):
-            v = grid_points_in_volume(self.box_lengths, self.origin,
-                                      self._rot_mat, grid.LeftEdge,
-                                      grid.RightEdge, grid.dds,
-                                      grid.child_mask, 1)
-            if v: grids.append(grid)
-        self._grids = np.empty(len(grids), dtype='object')
-        for gi, g in enumerate(grids): self._grids[gi] = g
-
-
-    def _is_fully_enclosed(self, grid):
-        # This should be written at some point.
-        # We'd rotate all eight corners into the space of the box, then check to
-        # see if all are enclosed.
-        return False
-
-    def _get_cut_mask(self, grid):
-        if self._is_fully_enclosed(grid):
-            return True
-        pm = np.zeros(grid.ActiveDimensions, dtype='int32')
-        grid_points_in_volume(self.box_lengths, self.origin,
-                              self._rot_mat, grid.LeftEdge,
-                              grid.RightEdge, grid.dds, pm, 0)
-        return pm
-
-
-class AMRRegionBase(AMR3DData):
-    """A 3D region of data with an arbitrary center.
-
-    Takes an array of three *left_edge* coordinates, three
-    *right_edge* coordinates, and a *center* that can be anywhere
-    in the domain. If the selected region extends past the edges
-    of the domain, no data will be found there, though the
-    object's `left_edge` or `right_edge` are not modified.
-
-    Parameters
-    ----------
-    center : array_like
-        The center of the region
-    left_edge : array_like
-        The left edge of the region
-    right_edge : array_like
-        The right edge of the region
-    """
-    _type_name = "region"
-    _con_args = ('center', 'left_edge', 'right_edge')
-    _dx_pad = 0.5
-    def __init__(self, center, left_edge, right_edge, fields = None,
-                 pf = None, **kwargs):
-        AMR3DData.__init__(self, center, fields, pf, **kwargs)
-        self.left_edge = left_edge
-        self.right_edge = right_edge
-        self._refresh_data()
-
-    def _get_list_of_grids(self):
-        self._grids, ind = self.pf.hierarchy.get_box_grids(self.left_edge,
-                                                           self.right_edge)
-
-    def _is_fully_enclosed(self, grid):
-        return np.all( (grid._corners <= self.right_edge)
-                     & (grid._corners >= self.left_edge))
-
-    @cache_mask
-    def _get_cut_mask(self, grid):
-        if self._is_fully_enclosed(grid):
-            return True
-        else:
-            dxp, dyp, dzp = self._dx_pad * grid.dds
-            cm = ( (grid['x'] - dxp < self.right_edge[0])
-                 & (grid['x'] + dxp > self.left_edge[0])
-                 & (grid['y'] - dyp < self.right_edge[1])
-                 & (grid['y'] + dyp > self.left_edge[1])
-                 & (grid['z'] - dzp < self.right_edge[2])
-                 & (grid['z'] + dzp > self.left_edge[2]) )
-        return cm
-
-class AMRRegionStrictBase(AMRRegionBase):
-    """
-    AMRRegion without any dx padding for cell selection
-    """
-    _type_name = "region_strict"
-    _dx_pad = 0.0
-
-class AMRPeriodicRegionBase(AMR3DData):
-    """
-    AMRRegions are rectangular prisms of data.
-    """
-    _type_name = "periodic_region"
-    _con_args = ('center', 'left_edge', 'right_edge')
-    _dx_pad = 0.5
-    def __init__(self, center, left_edge, right_edge, fields = None,
-                 pf = None, **kwargs):
-        """A 3D region of data that with periodic boundary
-        conditions if the selected region extends beyond the
-        simulation domain.
-
-        Takes an array of three *left_edge* coordinates, three
-        *right_edge* coordinates, and a *center* that can be anywhere
-        in the domain. The selected region can extend past the edges
-        of the domain, in which case periodic boundary conditions will
-        be applied to fill the region.
-
-        Parameters
-        ----------
-        center : array_like
-            The center of the region
-        left_edge : array_like
-            The left edge of the region
-        right_edge : array_like
-            The right edge of the region
->>>>>>> fc7c5b46
-
-        >>> dd = pf.h.all_data()
-        >>> rho = dd.quantities["WeightedAverageQuantity"](
-        ...     "Density", weight="CellMassMsun")
-        >>> verts = dd.extract_isocontours("Density", rho,
-        ...             "triangles.obj", True)
-        """
-        verts = []
-        samples = []
-        pb = get_pbar("Extracting ", len(list(self._get_grid_objs())))
-        for i, g in enumerate(self._get_grid_objs()):
-            pb.update(i)
-            my_verts = self._extract_isocontours_from_grid(
-                            g, field, value, sample_values)
-            if sample_values is not None:
-                my_verts, svals = my_verts
-                samples.append(svals)
-            verts.append(my_verts)
-        pb.finish()
-        verts = np.concatenate(verts).transpose()
-        verts = self.comm.par_combine_object(verts, op='cat', datatype='array')
-        verts = verts.transpose()
-        if sample_values is not None:
-            samples = np.concatenate(samples)
-            samples = self.comm.par_combine_object(samples, op='cat',
-                                datatype='array')
-        if rescale:
-            mi = np.min(verts, axis=0)
-            ma = np.max(verts, axis=0)
-            verts = (verts - mi) / (ma - mi).max()
-        if filename is not None and self.comm.rank == 0:
-            if hasattr(filename, "write"): f = filename
-            else: f = open(filename, "w")
-            for v1 in verts:
-                f.write("v %0.16e %0.16e %0.16e\n" % (v1[0], v1[1], v1[2]))
-            for i in range(len(verts)/3):
-                f.write("f %s %s %s\n" % (i*3+1, i*3+2, i*3+3))
-            if not hasattr(filename, "write"): f.close()
-        if sample_values is not None:
-            return verts, samples
-        return verts
-
-
-    def _extract_isocontours_from_grid(self, grid, field, value,
-                                       sample_values = None):
-        mask = self._get_cut_mask(grid) * grid.child_mask
-        vals = grid.get_vertex_centered_data(field, no_ghost = False)
-        if sample_values is not None:
-            svals = grid.get_vertex_centered_data(sample_values)
-        else:
-<<<<<<< HEAD
-            svals = None
-        my_verts = march_cubes_grid(value, vals, mask, grid.LeftEdge,
-                                    grid.dds, svals)
-        return my_verts
-=======
-            cm = np.zeros(grid.ActiveDimensions,dtype='bool')
-            dxp, dyp, dzp = self._dx_pad * grid.dds
-            for off_x, off_y, off_z in self.offsets:
-                cm = cm | ( (grid['x'] - dxp + off_x < self.right_edge[0])
-                          & (grid['x'] + dxp + off_x > self.left_edge[0])
-                          & (grid['y'] - dyp + off_y < self.right_edge[1])
-                          & (grid['y'] + dyp + off_y > self.left_edge[1])
-                          & (grid['z'] - dzp + off_z < self.right_edge[2])
-                          & (grid['z'] + dzp + off_z > self.left_edge[2]) )
-            return cm
-
-class AMRPeriodicRegionStrictBase(AMRPeriodicRegionBase):
-    """
-    AMRPeriodicRegion without any dx padding for cell selection
-    """
-    _type_name = "periodic_region_strict"
-    _dx_pad = 0.0
-    def __init__(self, center, left_edge, right_edge, fields = None,
-                 pf = None, **kwargs):
-        AMRPeriodicRegionBase.__init__(self, center, left_edge, right_edge,
-                                       fields = None, pf = None, **kwargs)
-
-
-class AMRGridCollectionBase(AMR3DData):
-    """
-    By selecting an arbitrary *grid_list*, we can act on those grids.
-    Child cells are not returned.
-    """
-    _type_name = "grid_collection"
-    _con_args = ("center", "grid_list")
-    def __init__(self, center, grid_list, fields = None,
-                 pf = None, **kwargs):
-        AMR3DData.__init__(self, center, fields, pf, **kwargs)
-        self._grids = np.array(grid_list)
-        self.grid_list = self._grids
-
-    def _get_list_of_grids(self):
-        pass
-
-    def _is_fully_enclosed(self, grid):
-        return True
-
-    @cache_mask
-    def _get_cut_mask(self, grid):
-        return np.ones(grid.ActiveDimensions, dtype='bool')
-
-    def _get_point_indices(self, grid, use_child_mask=True):
-        k = np.ones(grid.ActiveDimensions, dtype='bool')
-        if use_child_mask:
-            k[grid.child_indices] = False
-        pointI = np.where(k == True)
-        return pointI
-
-class AMRMaxLevelCollection(AMR3DData):
-    """
-    By selecting an arbitrary *max_level*, we can act on those grids.
-    Child cells are masked when the level of the grid is below the max
-    level.
-    """
-    _type_name = "grid_collection_max_level"
-    _con_args = ("center", "max_level")
-    def __init__(self, center, max_level, fields = None,
-                 pf = None, **kwargs):
-        AMR3DData.__init__(self, center, fields, pf, **kwargs)
-        self.max_level = max_level
-        self._refresh_data()
->>>>>>> fc7c5b46
-
-    def calculate_isocontour_flux(self, field, value,
-                    field_x, field_y, field_z, fluxing_field = None):
-        r"""This identifies isocontours on a cell-by-cell basis, with no
-        consideration of global connectedness, and calculates the flux over
-        those contours.
-
-        This function will conduct marching cubes on all the cells in a given
-        data container (grid-by-grid), and then for each identified triangular
-        segment of an isocontour in a given cell, calculate the gradient (i.e.,
-        normal) in the isocontoured field, interpolate the local value of the
-        "fluxing" field, the area of the triangle, and then return:
-
-        area * local_flux_value * (n dot v)
-
-        Where area, local_value, and the vector v are interpolated at the barycenter
-        (weighted by the vertex values) of the triangle.  Note that this
-        specifically allows for the field fluxing across the surface to be
-        *different* from the field being contoured.  If the fluxing_field is
-        not specified, it is assumed to be 1.0 everywhere, and the raw flux
-        with no local-weighting is returned.
-
-        Additionally, the returned flux is defined as flux *into* the surface,
-        not flux *out of* the surface.
-        
-        Parameters
-        ----------
-        field : string
-            Any field that can be obtained in a data object.  This is the field
-            which will be isocontoured and used as the "local_value" in the
-            flux equation.
-        value : float
-            The value at which the isocontour should be calculated.
-        field_x : string
-            The x-component field
-        field_y : string
-            The y-component field
-        field_z : string
-            The z-component field
-        fluxing_field : string, optional
-            The field whose passage over the surface is of interest.  If not
-            specified, assumed to be 1.0 everywhere.
-
-        Returns
-        -------
-        flux : float
-            The summed flux.  Note that it is not currently scaled; this is
-            simply the code-unit area times the fields.
-
-        References
-        ----------
-
-        .. [1] Marching Cubes: http://en.wikipedia.org/wiki/Marching_cubes
-
-        Examples
-        --------
-        This will create a data object, find a nice value in the center, and
-        calculate the metal flux over it.
-
-        >>> dd = pf.h.all_data()
-        >>> rho = dd.quantities["WeightedAverageQuantity"](
-        ...     "Density", weight="CellMassMsun")
-        >>> flux = dd.calculate_isocontour_flux("Density", rho,
-        ...     "x-velocity", "y-velocity", "z-velocity", "Metal_Density")
-        """
-        flux = 0.0
-        for g in self._get_grid_objs():
-            flux += self._calculate_flux_in_grid(g, field, value,
-                    field_x, field_y, field_z, fluxing_field)
-        flux = self.comm.mpi_allreduce(flux, op="sum")
-        return flux
-
-    def _calculate_flux_in_grid(self, grid, field, value,
-                    field_x, field_y, field_z, fluxing_field = None):
-        mask = self._get_cut_mask(grid) * grid.child_mask
-        vals = grid.get_vertex_centered_data(field)
-        if fluxing_field is None:
-            ff = np.ones(vals.shape, dtype="float64")
-        else:
-            ff = grid.get_vertex_centered_data(fluxing_field)
-        xv, yv, zv = [grid.get_vertex_centered_data(f) for f in 
-                     [field_x, field_y, field_z]]
-        return march_cubes_grid_flux(value, vals, xv, yv, zv,
-                    ff, mask, grid.LeftEdge, grid.dds)
-
-    def extract_connected_sets(self, field, num_levels, min_val, max_val,
-                                log_space=True, cumulative=True, cache=False):
-        """
-        This function will create a set of contour objects, defined
-        by having connected cell structures, which can then be
-        studied and used to 'paint' their source grids, thus enabling
-        them to be plotted.
-        """
-        if log_space:
-            cons = np.logspace(np.log10(min_val),np.log10(max_val),
-                               num_levels+1)
-        else:
-            cons = np.linspace(min_val, max_val, num_levels+1)
-        contours = {}
-        if cache: cached_fields = defaultdict(lambda: dict())
-        else: cached_fields = None
-        for level in range(num_levels):
-            contours[level] = {}
-            if cumulative:
-                mv = max_val
-            else:
-                mv = cons[level+1]
-            from yt.analysis_modules.level_sets.api import identify_contours
-            cids = identify_contours(self, field, cons[level], mv,
-                                     cached_fields)
-            for cid, cid_ind in cids.items():
-                contours[level][cid] = self.extract_region(cid_ind)
-        return cons, contours
-
-<<<<<<< HEAD
-    def paint_grids(self, field, value, default_value=None):
-        """
-        This function paints every cell in our dataset with a given *value*.
-        If default_value is given, the other values for the given in every grid
-        are discarded and replaced with *default_value*.  Otherwise, the field is
-        mandated to 'know how to exist' in the grid.
-
-        Note that this only paints the cells *in the dataset*, so cells in grids
-        with child cells are left untouched.
-=======
-    Parameters
-    ----------
-    center : array_like
-        The center of the ellipsoid.
-    A : float
-        The magnitude of the largest semi-major axis of the ellipsoid.
-    B : float
-        The magnitude of the medium semi-major axis of the ellipsoid.
-    C : float
-        The magnitude of the smallest semi-major axis of the ellipsoid.
-    e0 : array_like (automatically normalized)
-        the direction of the largest semi-major axis of the ellipsoid
-    tilt : float
-        After the rotation about the z-axis to allign e0 to x in the x-y
-        plane, and then rotating about the y-axis to align e0 completely
-        to the x-axis, tilt is the angle in radians remaining to
-        rotate about the x-axis to align both e1 to the y-axis and e2 to
-        the z-axis.
-    Examples
-    --------
-    >>> pf = load("DD####/DD####")
-    >>> c = [0.5,0.5,0.5]
-    >>> ell = pf.h.ellipsoid(c, 0.1, 0.1, 0.1, np.array([0.1, 0.1, 0.1]), 0.2)
-    """
-    _type_name = "ellipsoid"
-    _con_args = ('center', '_A', '_B', '_C', '_e0', '_tilt')
-    def __init__(self, center, A, B, C, e0, tilt, fields=None,
-                 pf=None, **kwargs):
-        AMR3DData.__init__(self, np.array(center), fields, pf, **kwargs)
-        # make sure the magnitudes of semi-major axes are in order
-        if A<B or B<C:
-            raise YTEllipsoidOrdering(pf, A, B, C)
-        # make sure the smallest side is not smaller than dx
-        if C < self.hierarchy.get_smallest_dx():
-            raise YTSphereTooSmall(pf, C, self.hierarchy.get_smallest_dx())
-        self._A = A
-        self._B = B
-        self._C = C
-        self._e0 = e0 = e0 / (e0**2.0).sum()**0.5
-        self._tilt = tilt
-
-        # find the t1 angle needed to rotate about z axis to align e0 to x
-        t1 = np.arctan(e0[1] / e0[0])
-        # rotate e0 by -t1
-        RZ = get_rotation_matrix(t1, (0,0,1)).transpose()
-        r1 = (e0 * RZ).sum(axis = 1)
-        # find the t2 angle needed to rotate about y axis to align e0 to x
-        t2 = np.arctan(-r1[2] / r1[0])
-        """
-        calculate the original e1
-        given the tilt about the x axis when e0 was aligned
-        to x after t1, t2 rotations about z, y
->>>>>>> fc7c5b46
-        """
-        for grid in self._grids:
-            if default_value != None:
-                grid[field] = np.ones(grid.ActiveDimensions)*default_value
-            grid[field][self._get_point_indices(grid)] = value
-
-    _particle_handler = None
-
-    @property
-    def particles(self):
-        if self._particle_handler is None:
-            self._particle_handler = \
-                particle_handler_registry[self._type_name](self.pf, self)
-        return self._particle_handler
-
-<<<<<<< HEAD
-=======
-        """
-        Having another function find_ellipsoid_grids is too much work,
-        can just use the sphere one and forget about checking orientation
-        but feed in the A parameter for radius
-        """
-    def _get_list_of_grids(self, field = None):
-        """
-        This returns the grids that are possibly within the ellipse
-        """
-        grids,ind = self.hierarchy.find_sphere_grids(self.center, self._A)
-        # Now we sort by level
-        grids = grids.tolist()
-        grids.sort(key=lambda x: (x.Level, \
-                                  x.LeftEdge[0], \
-                                  x.LeftEdge[1], \
-                                  x.LeftEdge[2]))
-        self._grids = np.array(grids, dtype = 'object')
->>>>>>> fc7c5b46
-
-    def volume(self, unit = "unitary"):
-        """
-        Return the volume of the data container in units *unit*.
-        This is found by adding up the volume of the cells with centers
-        in the container, rather than using the geometric shape of
-        the container, so this may vary very slightly
-        from what might be expected from the geometric volume.
-        """
-        return self.quantities["TotalQuantity"]("CellVolume")[0] * \
-            (self.pf[unit] / self.pf['cm']) ** 3.0
-
-def _reconstruct_object(*args, **kwargs):
-    pfid = args[0]
-    dtype = args[1]
-    field_parameters = args[-1]
-    # will be much nicer when we can do pfid, *a, fp = args
-    args, new_args = args[2:-1], []
-    for arg in args:
-        if iterable(arg) and len(arg) == 2 \
-           and not isinstance(arg, types.DictType) \
-           and isinstance(arg[1], YTDataContainer):
-            new_args.append(arg[1])
-        else: new_args.append(arg)
-    pfs = ParameterFileStore()
-    pf = pfs.get_pf_hash(pfid)
-    cls = getattr(pf.h, dtype)
-    obj = cls(*new_args)
-    obj.field_parameters.update(field_parameters)
-    return pf, obj
-
-
-<<<<<<< HEAD
-class YTSelectedIndicesBase(YTSelectionContainer3D):
-    """An arbitrarily defined data container that allows for selection
-    of all data meeting certain criteria.
-
-    In order to create an arbitrarily selected set of data, the
-    ExtractedRegion takes a `base_region` and a set of `indices`
-    and creates a region within the `base_region` consisting of
-    all data indexed by the `indices`. Note that `indices` must be
-    precomputed. This does not work well for parallelized
-    operations.
-=======
-class AMRCoveringGridBase(AMR3DData):
-    """A 3D region with all data extracted to a single, specified
-    resolution.
->>>>>>> fc7c5b46
-
-    Parameters
-    ----------
-    base_region : yt data source
-        A previously selected data source.
-    indices : array_like
-        An array of indices
-
-    Other Parameters
-    ----------------
-    force_refresh : bool
-       Force a refresh of the data. Defaults to True.
-
-    Examples
-    --------
-    """
-    _type_name = "extracted_region"
-    _con_args = ('_base_region', '_indices')
-    def __init__(self, base_region, indices, force_refresh=True, **kwargs):
-        cen = kwargs.pop("center", None)
-        if cen is None: cen = base_region.get_field_parameter("center")
-        YTSelectionContainer3D.__init__(self, center=cen,
-                            pf=base_region.pf, **kwargs)
-        self._base_region = base_region # We don't weakly reference because
-                                        # It is not cyclic
-        if isinstance(indices, types.DictType):
-            self._indices = indices
-            self._grids = self._base_region.pf.h.grids[self._indices.keys()]
-        else:
-            self._grids = None
-            self._base_indices = indices
-
-<<<<<<< HEAD
-    def _get_cut_particle_mask(self, grid):
-        # Override to provide a warning
-        mylog.warning("Returning all particles from an Extracted Region.  This could be incorrect!")
-        return True
-=======
-    def get_data(self, fields=None):
-        if self._grids is None:
-            self._get_list_of_grids()
-        if fields is None:
-            fields = self.fields[:]
-        else:
-            fields = ensure_list(fields)
-        obtain_fields = []
-        for field in fields:
-            if self.field_data.has_key(field): continue
-            if field not in self.hierarchy.field_list:
-                try:
-                    #print "Generating", field
-                    self._generate_field(field)
-                    continue
-                except NeedsOriginalGrid, ngt_exception:
-                    pass
-            elif self.pf.field_info[field].particle_type:
-                region = self.pf.h.region(self.center,
-                            self.left_edge, self.right_edge)
-                self.field_data[field] = region[field]
-                continue
-            obtain_fields.append(field)
-            self[field] = np.zeros(self.ActiveDimensions, dtype='float64') -999
-        if len(obtain_fields) == 0: return
-        mylog.debug("Getting fields %s from %s possible grids",
-                   obtain_fields, len(self._grids))
-        if self._use_pbar: pbar = \
-                get_pbar('Searching grids for values ', len(self._grids))
-        count = self.ActiveDimensions.prod()
-        for i, grid in enumerate(self._grids):
-            if self._use_pbar: pbar.update(i)
-            count -= self._get_data_from_grid(grid, obtain_fields)
-            if count <= 0: break
-        if self._use_pbar: pbar.finish()
-        if count > 0 or np.any(self[obtain_fields[0]] == -999):
-            # and self.dx < self.hierarchy.grids[0].dx:
-            n_bad = np.where(self[obtain_fields[0]]==-999)[0].size
-            mylog.error("Covering problem: %s cells are uncovered", n_bad)
-            raise KeyError(n_bad)
-
-    def _generate_field(self, field):
-        if self.pf.field_info.has_key(field):
-            # First we check the validator; this might even raise!
-            self.pf.field_info[field].check_available(self)
-            self[field] = self.pf.field_info[field](self)
-        else: # Can't find the field, try as it might
-            raise KeyError(field)
->>>>>>> fc7c5b46
-
-    def _get_list_of_grids(self):
-        # Okay, so what we're going to want to do is get the pointI from
-        # region._get_point_indices(grid) for grid in base_region._grids,
-        # and then construct an array of those, which we will select along indices.
-        if self._grids != None: return
-        grid_vals, xi, yi, zi = [], [], [], []
-        for grid in self._base_region._grids:
-            xit,yit,zit = self._base_region._get_point_indices(grid)
-            grid_vals.append(np.ones(xit.shape, dtype='int') * (grid.id-grid._id_offset))
-            xi.append(xit)
-            yi.append(yit)
-            zi.append(zit)
-        grid_vals = np.concatenate(grid_vals)[self._base_indices]
-        grid_order = np.argsort(grid_vals)
-        # Note: grid_vals is still unordered
-        grid_ids = np.unique(grid_vals)
-        xi = np.concatenate(xi)[self._base_indices][grid_order]
-        yi = np.concatenate(yi)[self._base_indices][grid_order]
-        zi = np.concatenate(zi)[self._base_indices][grid_order]
-        bc = np.bincount(grid_vals)
-        splits = []
-        for i,v in enumerate(bc):
-            if v > 0: splits.append(v)
-        splits = np.add.accumulate(splits)
-        xis, yis, zis = [np.array_split(aa, splits) for aa in [xi,yi,zi]]
-        self._indices = {}
-        h = self._base_region.pf.h
-        for grid_id, x, y, z in itertools.izip(grid_ids, xis, yis, zis):
-            # grid_id needs no offset
-            ll = h.grids[grid_id].ActiveDimensions.prod() \
-               - (np.logical_not(h.grids[grid_id].child_mask)).sum()
-            # This means we're completely enclosed, except for child masks
-            if x.size == ll:
-                self._indices[grid_id] = None
-            else:
-                # This will slow things down a bit, but conserve memory
-                self._indices[grid_id] = \
-                    np.zeros(h.grids[grid_id].ActiveDimensions, dtype='bool')
-                self._indices[grid_id][(x,y,z)] = True
-        self._grids = h.grids[self._indices.keys()]
-
-<<<<<<< HEAD
-    def _is_fully_enclosed(self, grid):
-        if self._indices[grid.id-grid._id_offset] is None or \
-            (self._indices[grid.id-grid._id_offset][0].size ==
-             grid.ActiveDimensions.prod()):
-            return True
-        return False
-
-    def _get_cut_mask(self, grid):
-        cm = np.zeros(grid.ActiveDimensions, dtype='bool')
-        cm[self._get_point_indices(grid, False)] = True
-        return cm
-=======
-    @restore_grid_state
-    def _get_data_from_grid(self, grid, fields):
-        ll = int(grid.Level == self.level)
-        ref_ratio = self.pf.refine_by**(self.level - grid.Level)
-        g_fields = [gf.astype("float64")
-                    if gf.dtype != "float64"
-                    else gf for gf in (grid[field] for field in fields)]
-        c_fields = [self[field] for field in fields]
-        count = FillRegion(ref_ratio,
-            grid.get_global_startindex(), self.global_startindex,
-            c_fields, g_fields,
-            self.ActiveDimensions, grid.ActiveDimensions,
-            grid.child_mask, self.domain_width, ll, 0)
-        return count
-
-    def _flush_data_to_grid(self, grid, fields):
-        ll = int(grid.Level == self.level)
-        ref_ratio = self.pf.refine_by**(self.level - grid.Level)
-        g_fields = []
-        for field in fields:
-            if not grid.has_key(field): grid[field] = \
-               np.zeros(grid.ActiveDimensions, dtype=self[field].dtype)
-            g_fields.append(grid[field])
-        c_fields = [self[field] for field in fields]
-        FillRegion(ref_ratio,
-            grid.get_global_startindex(), self.global_startindex,
-            c_fields, g_fields,
-            self.ActiveDimensions, grid.ActiveDimensions,
-            grid.child_mask, self.domain_width, ll, 1)
->>>>>>> fc7c5b46
-
-    __empty_array = np.array([], dtype='bool')
-    def _get_point_indices(self, grid, use_child_mask=True):
-        # Yeah, if it's not true, we don't care.
-        tr = self._indices.get(grid.id-grid._id_offset, self.__empty_array)
-        if tr is None: tr = np.where(grid.child_mask)
-        else: tr = np.where(tr)
-        return tr
-
-    def __repr__(self):
-        # We'll do this the slow way to be clear what's going on
-        s = "%s (%s): " % (self.__class__.__name__, self.pf)
-        s += ", ".join(["%s=%s" % (i, getattr(self,i))
-                       for i in self._con_args if i != "_indices"])
-        return s
-
-    def join(self, other):
-        ng = {}
-        gs = set(self._indices.keys() + other._indices.keys())
-        for g in gs:
-            grid = self.pf.h.grids[g]
-            if g in other._indices and g in self._indices:
-                # We now join the indices
-                ind = np.zeros(grid.ActiveDimensions, dtype='bool')
-                ind[self._indices[g]] = True
-                ind[other._indices[g]] = True
-                if ind.prod() == grid.ActiveDimensions.prod(): ind = None
-            elif g in self._indices:
-                ind = self._indices[g]
-            elif g in other._indices:
-                ind = other._indices[g]
-            # Okay we have indices
-            if ind is not None: ind = ind.copy()
-            ng[g] = ind
-        gl = self.pf.h.grids[list(gs)]
-        gc = self.pf.h.grid_collection(
-            self._base_region.get_field_parameter("center"), gl)
-        return self.pf.h.extracted_region(gc, ng)
-
-<<<<<<< HEAD
 
 class YTValueCutExtractionBase(YTSelectionContainer3D):
     _type_name = "cut_region"
-=======
-    Smoothed covering grids start at level 0, interpolating to
-    fill the region to level 1, replacing any cells actually
-    covered by level 1 data, and then recursively repeating this
-    process until it reaches the specified `level`.
-
-    Parameters
-    ----------
-    level : int
-        The resolution level data is uniformly gridded at
-    left_edge : array_like
-        The left edge of the region to be extracted
-    dims : array_like
-        Number of cells along each axis of resulting covering_grid.
-    fields : array_like, optional
-        A list of fields that you'd like pre-generated for your object
-
-    Examples
-    --------
-
-    >>> cube = pf.h.smoothed_covering_grid(2, left_edge=[0.0, 0.0, 0.0], \
-    ...                          dims=[128, 128, 128])
->>>>>>> fc7c5b46
     """
     In-line extracted regions accept a base region and a set of field_cuts to
     determine which points in a grid should be included.
@@ -4104,131 +1129,10 @@
         self._field_cuts = ensure_list(field_cuts)[:]
 
     def _get_list_of_grids(self):
-<<<<<<< HEAD
         self._grids = self._base_region._grids
 
     def _is_fully_enclosed(self, grid):
         return False
-=======
-        if self._grids is not None: return
-        buffer = ((self.pf.domain_right_edge - self.pf.domain_left_edge)
-                 / self.pf.domain_dimensions).max()
-        AMRCoveringGridBase._get_list_of_grids(self, buffer)
-        # We reverse the order to ensure that coarse grids are first
-        self._grids = self._grids[::-1]
-
-    def get_data(self, field=None):
-        self._get_list_of_grids()
-        # We don't generate coordinates here.
-        if field == None:
-            fields = self.fields[:]
-        else:
-            fields = ensure_list(field)
-        fields_to_get = []
-        for field in fields:
-            if self.field_data.has_key(field): continue
-            if field not in self.hierarchy.field_list:
-                try:
-                    #print "Generating", field
-                    self._generate_field(field)
-                    continue
-                except NeedsOriginalGrid, ngt_exception:
-                    pass
-            elif self.pf.field_info[field].particle_type:
-                region = self.pf.h.region(self.center,
-                            self.left_edge, self.right_edge)
-                self.field_data[field] = region[field]
-                continue
-            fields_to_get.append(field)
-        if len(fields_to_get) == 0: return
-        # Note that, thanks to some trickery, we have different dimensions
-        # on the field than one might think from looking at the dx and the
-        # L/R edges.
-        # We jump-start our task here
-        mylog.debug("Getting fields %s from %s possible grids",
-                   fields_to_get, len(self._grids))
-        self._update_level_state(0, fields_to_get)
-        if self._use_pbar: pbar = \
-                get_pbar('Searching grids for values ', len(self._grids))
-        # The grids are assumed to be pre-sorted
-        last_level = 0
-        for gi, grid in enumerate(self._grids):
-            if self._use_pbar: pbar.update(gi)
-            if grid.Level > last_level and grid.Level <= self.level:
-                mylog.debug("Updating level state to %s", last_level + 1)
-                self._update_level_state(last_level + 1)
-                self._refine(1, fields_to_get)
-                last_level = grid.Level
-            self._get_data_from_grid(grid, fields_to_get)
-        while last_level < self.level:
-            mylog.debug("Grid-free refinement %s to %s", last_level, last_level + 1)
-            self._update_level_state(last_level + 1)
-            self._refine(1, fields_to_get)
-            last_level += 1
-        if self.level > 0:
-            for field in fields_to_get:
-                self[field] = self[field][1:-1,1:-1,1:-1]
-                if np.any(self[field] == -999):
-                    # and self.dx < self.hierarchy.grids[0].dx:
-                    n_bad = (self[field]==-999).sum()
-                    mylog.error("Covering problem: %s cells are uncovered", n_bad)
-                    raise KeyError(n_bad)
-        if self._use_pbar: pbar.finish()
-
-    def _update_level_state(self, level, fields = None):
-        dx = self._base_dx / self.pf.refine_by**level
-        self.field_data['cdx'] = dx[0]
-        self.field_data['cdy'] = dx[1]
-        self.field_data['cdz'] = dx[2]
-        LL = self.left_edge - self.pf.domain_left_edge
-        self._old_global_startindex = self.global_startindex
-        self.global_startindex = np.rint(LL / dx).astype('int64') - 1
-        self.domain_width = np.rint((self.pf.domain_right_edge -
-                    self.pf.domain_left_edge)/dx).astype('int64')
-        if level == 0 and self.level > 0:
-            # We use one grid cell at LEAST, plus one buffer on all sides
-            idims = np.rint((self.ActiveDimensions*self.dds)/dx).astype('int64') + 2
-            fields = ensure_list(fields)
-            for field in fields:
-                self.field_data[field] = np.zeros(idims,dtype='float64')-999
-            self._cur_dims = idims.astype("int32")
-        elif level == 0 and self.level == 0:
-            DLE = self.pf.domain_left_edge
-            self.global_startindex = np.array(np.floor(LL/ dx), dtype='int64')
-            idims = np.rint((self.ActiveDimensions*self.dds)/dx).astype('int64')
-            fields = ensure_list(fields)
-            for field in fields:
-                self.field_data[field] = np.zeros(idims,dtype='float64')-999
-            self._cur_dims = idims.astype("int32")
-
-    def _refine(self, dlevel, fields):
-        rf = float(self.pf.refine_by**dlevel)
-
-        input_left = (self._old_global_startindex + 0.5) * rf
-        dx = np.fromiter((self['cd%s' % ax] for ax in 'xyz'), count=3, dtype='float64')
-        output_dims = np.rint((self.ActiveDimensions*self.dds)/dx+0.5).astype('int32') + 2
-        self._cur_dims = output_dims
-
-        for field in fields:
-            output_field = np.zeros(output_dims, dtype="float64")
-            output_left = self.global_startindex + 0.5
-            ghost_zone_interpolate(rf, self[field], input_left,
-                                   output_field, output_left)
-            self.field_data[field] = output_field
-
-    @restore_field_information_state
-    def _get_data_from_grid(self, grid, fields):
-        g_fields = [gf.astype("float64")
-                    if gf.dtype != "float64"
-                    else gf for gf in (grid[field] for field in fields)]
-        c_fields = [self.field_data[field] for field in fields]
-        count = FillRegion(1,
-            grid.get_global_startindex(), self.global_startindex,
-            c_fields, g_fields,
-            self._cur_dims, grid.ActiveDimensions,
-            grid.child_mask, self.domain_width, 1, 0)
-        return count
->>>>>>> fc7c5b46
 
     def _get_cut_mask(self, grid):
         point_mask = np.ones(grid.ActiveDimensions, dtype='bool')
@@ -4241,14 +1145,14 @@
     """
     This will build a hybrid region based on the boolean logic
     of the regions.
-
+    
     Parameters
     ----------
     regions : list
         A list of region objects and strings describing the boolean logic
         to use when building the hybrid region. The boolean logic can be
         nested using parentheses.
-
+    
     Examples
     --------
     >>> re1 = pf.h.region([0.5, 0.5, 0.5], [0.4, 0.4, 0.4],
@@ -4273,7 +1177,7 @@
         self._get_all_regions()
         self._make_overlaps()
         self._get_list_of_grids()
-
+    
     def _get_all_regions(self):
         # Before anything, we simply find out which regions are involved in all
         # of this process, uniquely.
@@ -4283,7 +1187,7 @@
             # So cut_masks don't get messed up.
             item._boolean_touched = True
         self._all_regions = np.unique(self._all_regions)
-
+    
     def _make_overlaps(self):
         # Using the processed cut_masks, we'll figure out what grids
         # are left in the hybrid region.
@@ -4317,7 +1221,7 @@
                     continue
             pbar.update(i)
         pbar.finish()
-
+    
     def __repr__(self):
         # We'll do this the slow way to be clear what's going on
         s = "%s (%s): " % (self.__class__.__name__, self.pf)
@@ -4330,7 +1234,7 @@
             if i < (len(self.regions) - 1): s += ", "
         s += "]"
         return s
-
+    
     def _is_fully_enclosed(self, grid):
         return (grid in self._all_overlap)
 
@@ -4401,456 +1305,4 @@
                 np.bitwise_or(this_cut_mask, level_masks[i+1], this_cut_mask)
         if not isinstance(grid, FakeGridForParticles):
             self._cut_masks[grid.id] = this_cut_mask
-<<<<<<< HEAD
-        return this_cut_mask
-=======
-        return this_cut_mask
-
-class AMRSurfaceBase(AMRData, ParallelAnalysisInterface):
-    r"""This surface object identifies isocontours on a cell-by-cell basis,
-    with no consideration of global connectedness, and returns the vertices
-    of the Triangles in that isocontour.
-
-    This object simply returns the vertices of all the triangles
-    calculated by the marching cubes algorithm; for more complex
-    operations, such as identifying connected sets of cells above a given
-    threshold, see the extract_connected_sets function.  This is more
-    useful for calculating, for instance, total isocontour area, or
-    visualizing in an external program (such as `MeshLab
-    <http://meshlab.sf.net>`_.)  The object has the properties .vertices
-    and will sample values if a field is requested.  The values are
-    interpolated to the center of a given face.
-
-    Parameters
-    ----------
-    data_source : AMR3DDataObject
-        This is the object which will used as a source
-    surface_field : string
-        Any field that can be obtained in a data object.  This is the field
-        which will be isocontoured.
-    field_value : float
-        The value at which the isocontour should be calculated.
-
-    References
-    ----------
-
-    .. [1] Marching Cubes: http://en.wikipedia.org/wiki/Marching_cubes
-
-    Examples
-    --------
-    This will create a data object, find a nice value in the center, and
-    output the vertices to "triangles.obj" after rescaling them.
-
-    >>> sp = pf.h.sphere("max", (10, "kpc")
-    >>> surf = pf.h.surface(sp, "Density", 5e-27)
-    >>> print surf["Temperature"]
-    >>> print surf.vertices
-    >>> bounds = [(sp.center[i] - 5.0/pf['kpc'],
-    ...            sp.center[i] + 5.0/pf['kpc']) for i in range(3)]
-    >>> surf.export_ply("my_galaxy.ply", bounds = bounds)
-    """
-    _type_name = "surface"
-    _con_args = ("data_source", "surface_field", "field_value")
-    vertices = None
-    def __init__(self, data_source, surface_field, field_value):
-        ParallelAnalysisInterface.__init__(self)
-        self.data_source = data_source
-        self.surface_field = surface_field
-        self.field_value = field_value
-        self.vertex_samples = YTFieldData()
-        center = data_source.get_field_parameter("center")
-        AMRData.__init__(self, center = center, fields = None, pf =
-                         data_source.pf)
-        self._grids = self.data_source._grids.copy()
-
-    def get_data(self, fields = None, sample_type = "face"):
-        if isinstance(fields, list) and len(fields) > 1:
-            for field in fields: self.get_data(field)
-            return
-        elif isinstance(fields, list):
-            fields = fields[0]
-        # Now we have a "fields" value that is either a string or None
-        pb = get_pbar("Extracting (sampling: %s)" % fields,
-                      len(list(self._get_grid_objs())))
-        verts = []
-        samples = []
-        for i,g in enumerate(self._get_grid_objs()):
-            pb.update(i)
-            my_verts = self._extract_isocontours_from_grid(
-                            g, self.surface_field, self.field_value,
-                            fields, sample_type)
-            if fields is not None:
-                my_verts, svals = my_verts
-                samples.append(svals)
-            verts.append(my_verts)
-        pb.finish()
-        verts = np.concatenate(verts).transpose()
-        verts = self.comm.par_combine_object(verts, op='cat', datatype='array')
-        self.vertices = verts
-        if fields is not None:
-            samples = np.concatenate(samples)
-            samples = self.comm.par_combine_object(samples, op='cat',
-                                datatype='array')
-            if sample_type == "face":
-                self[fields] = samples
-            elif sample_type == "vertex":
-                self.vertex_samples[fields] = samples
-
-
-    @restore_grid_state
-    def _extract_isocontours_from_grid(self, grid, field, value,
-                                       sample_values = None,
-                                       sample_type = "face"):
-        mask = self.data_source._get_cut_mask(grid) * grid.child_mask
-        vals = grid.get_vertex_centered_data(field, no_ghost = False)
-        if sample_values is not None:
-            svals = grid.get_vertex_centered_data(sample_values)
-        else:
-            svals = None
-        sample_type = {"face":1, "vertex":2}[sample_type]
-        my_verts = march_cubes_grid(value, vals, mask, grid.LeftEdge,
-                                    grid.dds, svals, sample_type)
-        return my_verts
-
-    def calculate_flux(self, field_x, field_y, field_z, fluxing_field = None):
-        r"""This calculates the flux over the surface.
-
-        This function will conduct marching cubes on all the cells in a given
-        data container (grid-by-grid), and then for each identified triangular
-        segment of an isocontour in a given cell, calculate the gradient (i.e.,
-        normal) in the isocontoured field, interpolate the local value of the
-        "fluxing" field, the area of the triangle, and then return:
-
-        area * local_flux_value * (n dot v)
-
-        Where area, local_value, and the vector v are interpolated at the barycenter
-        (weighted by the vertex values) of the triangle.  Note that this
-        specifically allows for the field fluxing across the surface to be
-        *different* from the field being contoured.  If the fluxing_field is
-        not specified, it is assumed to be 1.0 everywhere, and the raw flux
-        with no local-weighting is returned.
-
-        Additionally, the returned flux is defined as flux *into* the surface,
-        not flux *out of* the surface.
-
-        Parameters
-        ----------
-        field_x : string
-            The x-component field
-        field_y : string
-            The y-component field
-        field_z : string
-            The z-component field
-        fluxing_field : string, optional
-            The field whose passage over the surface is of interest.  If not
-            specified, assumed to be 1.0 everywhere.
-
-        Returns
-        -------
-        flux : float
-            The summed flux.  Note that it is not currently scaled; this is
-            simply the code-unit area times the fields.
-
-        References
-        ----------
-
-        .. [1] Marching Cubes: http://en.wikipedia.org/wiki/Marching_cubes
-
-        Examples
-        --------
-
-        This will create a data object, find a nice value in the center, and
-        calculate the metal flux over it.
-
-        >>> sp = pf.h.sphere("max", (10, "kpc")
-        >>> surf = pf.h.surface(sp, "Density", 5e-27)
-        >>> flux = surf.calculate_flux(
-        ...     "x-velocity", "y-velocity", "z-velocity", "Metal_Density")
-        """
-        flux = 0.0
-        pb = get_pbar("Fluxing %s" % fluxing_field,
-                len(list(self._get_grid_objs())))
-        for i, g in enumerate(self._get_grid_objs()):
-            pb.update(i)
-            flux += self._calculate_flux_in_grid(g,
-                    field_x, field_y, field_z, fluxing_field)
-        pb.finish()
-        flux = self.comm.mpi_allreduce(flux, op="sum")
-        return flux
-
-    @restore_grid_state
-    def _calculate_flux_in_grid(self, grid,
-                    field_x, field_y, field_z, fluxing_field = None):
-        mask = self.data_source._get_cut_mask(grid) * grid.child_mask
-        vals = grid.get_vertex_centered_data(self.surface_field)
-        if fluxing_field is None:
-            ff = np.ones(vals.shape, dtype="float64")
-        else:
-            ff = grid.get_vertex_centered_data(fluxing_field)
-        xv, yv, zv = [grid.get_vertex_centered_data(f) for f in
-                     [field_x, field_y, field_z]]
-        return march_cubes_grid_flux(self.field_value, vals, xv, yv, zv,
-                    ff, mask, grid.LeftEdge, grid.dds)
-
-    @property
-    def triangles(self):
-        if self.vertices is None:
-            self.get_data()
-        vv = np.empty((self.vertices.shape[1]/3, 3, 3), dtype="float64")
-        for i in range(3):
-            for j in range(3):
-                vv[:,i,j] = self.vertices[j,i::3]
-        return vv
-
-    def export_ply(self, filename, bounds = None, color_field = None,
-                   color_map = "algae", color_log = True, sample_type = "face"):
-        r"""This exports the surface to the PLY format, suitable for visualization
-        in many different programs (e.g., MeshLab).
-
-        Parameters
-        ----------
-        filename : string
-            The file this will be exported to.  This cannot be a file-like object.
-        bounds : list of tuples
-            The bounds the vertices will be normalized to.  This is of the format:
-            [(xmin, xmax), (ymin, ymax), (zmin, zmax)].  Defaults to the full
-            domain.
-        color_field : string
-            Should a field be sample and colormapped?
-        color_map : string
-            Which color map should be applied?
-        color_log : bool
-            Should the color field be logged before being mapped?
-
-        Examples
-        --------
-
-        >>> sp = pf.h.sphere("max", (10, "kpc")
-        >>> surf = pf.h.surface(sp, "Density", 5e-27)
-        >>> print surf["Temperature"]
-        >>> print surf.vertices
-        >>> bounds = [(sp.center[i] - 5.0/pf['kpc'],
-        ...            sp.center[i] + 5.0/pf['kpc']) for i in range(3)]
-        >>> surf.export_ply("my_galaxy.ply", bounds = bounds)
-        """
-        if self.vertices is None:
-            self.get_data(color_field, sample_type)
-        elif color_field is not None:
-            if sample_type == "face" and \
-                color_field not in self.field_data:
-                self[color_field]
-            elif sample_type == "vertex" and \
-                color_field not in self.vertex_data:
-                self.get_data(color_field, sample_type)
-        self._export_ply(filename, bounds, color_field, color_map, color_log,
-                         sample_type)
-
-    def _color_samples(self, cs, color_log, color_map, arr):
-            if color_log: cs = np.log10(cs)
-            mi, ma = cs.min(), cs.max()
-            cs = (cs - mi) / (ma - mi)
-            from yt.visualization.image_writer import map_to_colors
-            cs = map_to_colors(cs, color_map)
-            arr["red"][:] = cs[0,:,0]
-            arr["green"][:] = cs[0,:,1]
-            arr["blue"][:] = cs[0,:,2]
-
-    @parallel_root_only
-    def _export_ply(self, filename, bounds = None, color_field = None,
-                   color_map = "algae", color_log = True, sample_type = "face"):
-        if isinstance(filename, file):
-            f = filename
-        else:
-            f = open(filename, "wb")
-        if bounds is None:
-            DLE = self.pf.domain_left_edge
-            DRE = self.pf.domain_right_edge
-            bounds = [(DLE[i], DRE[i]) for i in range(3)]
-        nv = self.vertices.shape[1]
-        vs = [("x", "<f"), ("y", "<f"), ("z", "<f"),
-              ("red", "uint8"), ("green", "uint8"), ("blue", "uint8") ]
-        fs = [("ni", "uint8"), ("v1", "<i4"), ("v2", "<i4"), ("v3", "<i4"),
-              ("red", "uint8"), ("green", "uint8"), ("blue", "uint8") ]
-        f.write("ply\n")
-        f.write("format binary_little_endian 1.0\n")
-        f.write("element vertex %s\n" % (nv))
-        f.write("property float x\n")
-        f.write("property float y\n")
-        f.write("property float z\n")
-        if color_field is not None and sample_type == "vertex":
-            f.write("property uchar red\n")
-            f.write("property uchar green\n")
-            f.write("property uchar blue\n")
-            v = np.empty(self.vertices.shape[1], dtype=vs)
-            cs = self.vertex_samples[color_field]
-            self._color_samples(cs, color_log, color_map, v)
-        else:
-            v = np.empty(self.vertices.shape[1], dtype=vs[:3])
-        f.write("element face %s\n" % (nv/3))
-        f.write("property list uchar int vertex_indices\n")
-        if color_field is not None and sample_type == "face":
-            f.write("property uchar red\n")
-            f.write("property uchar green\n")
-            f.write("property uchar blue\n")
-            # Now we get our samples
-            cs = self[color_field]
-            arr = np.empty(cs.shape[0], dtype=np.dtype(fs))
-            self._color_samples(cs, color_log, color_map, arr)
-        else:
-            arr = np.empty(nv/3, np.dtype(fs[:-3]))
-        for i, ax in enumerate("xyz"):
-            # Do the bounds first since we cast to f32
-            tmp = self.vertices[i,:]
-            np.subtract(tmp, bounds[i][0], tmp)
-            w = bounds[i][1] - bounds[i][0]
-            np.divide(tmp, w, tmp)
-            np.subtract(tmp, 0.5, tmp) # Center at origin.
-            v[ax][:] = tmp
-        f.write("end_header\n")
-        v.tofile(f)
-        arr["ni"][:] = 3
-        vi = np.arange(nv, dtype="<i")
-        vi.shape = (nv/3, 3)
-        arr["v1"][:] = vi[:,0]
-        arr["v2"][:] = vi[:,1]
-        arr["v3"][:] = vi[:,2]
-        arr.tofile(f)
-        if filename is not f:
-            f.close()
-
-    def export_sketchfab(self, title, description, api_key = None,
-                            color_field = None, color_map = "algae",
-                            color_log = True, bounds = None):
-        r"""This exports Surfaces to SketchFab.com, where they can be viewed
-        interactively in a web browser.
-
-        SketchFab.com is a proprietary web service that provides WebGL
-        rendering of models.  This routine will use temporary files to
-        construct a compressed binary representation (in .PLY format) of the
-        Surface and any optional fields you specify and upload it to
-        SketchFab.com.  It requires an API key, which can be found on your
-        SketchFab.com dashboard.  You can either supply the API key to this
-        routine directly or you can place it in the variable
-        "sketchfab_api_key" in your ~/.yt/config file.  This function is
-        parallel-safe.
-
-        Parameters
-        ----------
-        title : string
-            The title for the model on the website
-        description : string
-            How you want the model to be described on the website
-        api_key : string
-            Optional; defaults to using the one in the config file
-        color_field : string
-            If specified, the field by which the surface will be colored
-        color_map : string
-            The name of the color map to use to map the color field
-        color_log : bool
-            Should the field be logged before being mapped to RGB?
-        bounds : list of tuples
-            [ (xmin, xmax), (ymin, ymax), (zmin, zmax) ] within which the model
-            will be scaled and centered.  Defaults to the full domain.
-
-        Returns
-        -------
-        URL : string
-            The URL at which your model can be viewed.
-
-        Examples
-        --------
-
-        >>> from yt.mods import *
-        >>> pf = load("redshift0058")
-        >>> dd = pf.h.sphere("max", (200, "kpc"))
-        >>> rho = 5e-27
-        >>> bounds = [(dd.center[i] - 100.0/pf['kpc'],
-        ...            dd.center[i] + 100.0/pf['kpc']) for i in range(3)]
-        ...
-        >>> surf = pf.h.surface(dd, "Density", rho)
-        >>> rv = surf.export_sketchfab(
-        ...     title = "Testing Upload",
-        ...     description = "A simple test of the uploader",
-        ...     color_field = "Temperature",
-        ...     color_map = "hot",
-        ...     color_log = True,
-        ...     bounds = bounds)
-        ...
-        """
-        api_key = api_key or ytcfg.get("yt","sketchfab_api_key")
-        if api_key in (None, "None"):
-            raise YTNoAPIKey("SketchFab.com", "sketchfab_api_key")
-        import zipfile, json
-        from tempfile import TemporaryFile
-
-        ply_file = TemporaryFile()
-        self.export_ply(ply_file, bounds, color_field, color_map, color_log,
-                        sample_type = "vertex")
-        ply_file.seek(0)
-        # Greater than ten million vertices and we throw an error but dump
-        # to a file.
-        if self.vertices.shape[1] > 1e7:
-            tfi = 0
-            fn = "temp_model_%03i.ply" % tfi
-            while os.path.exists(fn):
-                fn = "temp_model_%03i.ply" % tfi
-                tfi += 1
-            open(fn, "wb").write(ply_file.read())
-            raise YTTooManyVertices(self.vertices.shape[1], fn)
-
-        zfs = TemporaryFile()
-        with zipfile.ZipFile(zfs, "w", zipfile.ZIP_DEFLATED) as zf:
-            zf.writestr("yt_export.ply", ply_file.read())
-        zfs.seek(0)
-
-        zfs.seek(0)
-        data = {
-            'title': title,
-            'token': api_key,
-            'description': description,
-            'fileModel': zfs,
-            'filenameModel': "yt_export.zip",
-        }
-        upload_id = self._upload_to_sketchfab(data)
-        upload_id = self.comm.mpi_bcast(upload_id, root = 0)
-        return upload_id
-
-    @parallel_root_only
-    def _upload_to_sketchfab(self, data):
-        import urllib2, json
-        from yt.utilities.poster.encode import multipart_encode
-        from yt.utilities.poster.streaminghttp import register_openers
-        register_openers()
-        datamulti, headers = multipart_encode(data)
-        request = urllib2.Request("https://api.sketchfab.com/v1/models",
-                        datamulti, headers)
-        rv = urllib2.urlopen(request).read()
-        rv = json.loads(rv)
-        upload_id = rv.get("result", {}).get("id", None)
-        if upload_id:
-            mylog.info("Model uploaded to: https://sketchfab.com/show/%s",
-                       upload_id)
-        else:
-            mylog.error("Problem uploading.")
-        return upload_id
-
-
-def _reconstruct_object(*args, **kwargs):
-    pfid = args[0]
-    dtype = args[1]
-    field_parameters = args[-1]
-    # will be much nicer when we can do pfid, *a, fp = args
-    args, new_args = args[2:-1], []
-    for arg in args:
-        if iterable(arg) and len(arg) == 2 \
-           and not isinstance(arg, types.DictType) \
-           and isinstance(arg[1], AMRData):
-            new_args.append(arg[1])
-        else: new_args.append(arg)
-    pfs = ParameterFileStore()
-    pf = pfs.get_pf_hash(pfid)
-    cls = getattr(pf.h, dtype)
-    obj = cls(*new_args)
-    obj.field_parameters.update(field_parameters)
-    return pf, obj
->>>>>>> fc7c5b46
+        return this_cut_mask