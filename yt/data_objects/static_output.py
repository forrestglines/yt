--- conflicted
+++ resolved
@@ -10,11 +10,7 @@
 from collections import defaultdict
 from importlib.util import find_spec
 from stat import ST_CTIME
-<<<<<<< HEAD
-from typing import Optional
-=======
 from typing import Optional, Tuple, Type, Union
->>>>>>> 7d8cbd4f
 
 import numpy as np
 from unyt.exceptions import UnitConversionError, UnitParseError
