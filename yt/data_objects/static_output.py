"""
Generalized Enzo output objects, both static and time-series.

Presumably at some point EnzoRun will be absorbed into here.


"""

#-----------------------------------------------------------------------------
# Copyright (c) 2013, yt Development Team.
#
# Distributed under the terms of the Modified BSD License.
#
# The full license is in the file COPYING.txt, distributed with this software.
#-----------------------------------------------------------------------------

import string, re, gc, time, os, os.path, weakref

from yt.funcs import *

from yt.config import ytcfg
from yt.utilities.parallel_tools.parallel_analysis_interface import \
    parallel_root_only
from yt.utilities.parameter_file_storage import \
    ParameterFileStore, \
    NoParameterShelf, \
    output_type_registry
from yt.utilities.units import Unit, UnitRegistry, dimensionless
from yt.data_objects.field_info_container import \
    FieldInfoContainer, NullFunc
from yt.data_objects.particle_filters import \
    filter_registry
from yt.utilities.minimal_representation import \
    MinimalStaticOutput

from yt.geometry.coordinate_handler import \
    CartesianCoordinateHandler, \
    PolarCoordinateHandler, \
    CylindricalCoordinateHandler

# We want to support the movie format in the future.
# When such a thing comes to pass, I'll move all the stuff that is contant up
# to here, and then have it instantiate EnzoStaticOutputs as appropriate.

_cached_pfs = weakref.WeakValueDictionary()
_pf_store = ParameterFileStore()

class StaticOutput(object):

    default_fluid_type = "gas"
    fluid_types = ("gas","deposit")
    particle_types = ("all",)
    geometry = "cartesian"
    coordinates = None
    max_level = 99
    storage_filename = None
    _particle_mass_name = None
    _particle_coordinates_name = None

    class __metaclass__(type):
        def __init__(cls, name, b, d):
            type.__init__(cls, name, b, d)
            output_type_registry[name] = cls
            mylog.debug("Registering: %s as %s", name, cls)

    def __new__(cls, filename=None, *args, **kwargs):
        from yt.frontends.stream.data_structures import StreamHandler
        if not isinstance(filename, types.StringTypes):
            obj = object.__new__(cls)
<<<<<<< HEAD
            if not isinstance(filename, StreamHandler):
=======
            # The Stream frontend uses a StreamHandler object to pass metadata
            # to __init__.
            is_stream = (hasattr(filename, 'get_fields') and
                         hasattr(filename, 'get_particle_type'))
            if not is_stream:
>>>>>>> 1f56f985
                obj.__init__(filename, *args, **kwargs)
            return obj
        apath = os.path.abspath(filename)
        if not os.path.exists(apath): raise IOError(filename)
        if apath not in _cached_pfs:
            obj = object.__new__(cls)
            if obj._skip_cache is False:
                _cached_pfs[apath] = obj
        else:
            obj = _cached_pfs[apath]
        return obj

    def __init__(self, filename, data_style=None, file_style=None):
        """
        Base class for generating new output types.  Principally consists of
        a *filename* and a *data_style* which will be passed on to children.
        """
        self.data_style = data_style
        self.file_style = file_style
        self.conversion_factors = {}
        self.parameters = {}
        self.known_filters = {}

        # path stuff
        self.parameter_filename = str(filename)
        self.basename = os.path.basename(filename)
        self.directory = os.path.expanduser(os.path.dirname(filename))
        self.fullpath = os.path.abspath(self.directory)
        self.backup_filename = self.parameter_filename + '_backup.gdf'
        self.read_from_backup = False
        if os.path.exists(self.backup_filename):
            self.read_from_backup = True
        if len(self.directory) == 0:
            self.directory = "."

        # to get the timing right, do this before the heavy lifting
        self._instantiated = time.time()

        self.min_level = 0

        self._parse_parameter_file()
        self._setup_coordinate_handler()
        self._set_units()
        self._set_derived_attrs()

        # Because we need an instantiated class to check the pf's existence in
        # the cache, we move that check to here from __new__.  This avoids
        # double-instantiation.
        try:
            _pf_store.check_pf(self)
        except NoParameterShelf:
            pass
        self.print_key_parameters()

        self.create_field_info()

        self.set_units()

    def _set_derived_attrs(self):
        self.domain_center = 0.5 * (self.domain_right_edge + self.domain_left_edge)
        self.domain_width = self.domain_right_edge - self.domain_left_edge

    def __reduce__(self):
        args = (self._hash(),)
        return (_reconstruct_pf, args)

    def __repr__(self):
        return self.basename

    def _hash(self):
        s = "%s;%s;%s" % (self.basename,
            self.current_time, self.unique_identifier)
        try:
            import hashlib
            return hashlib.md5(s).hexdigest()
        except ImportError:
            return s.replace(";", "*")

    @property
    def _mrep(self):
        return MinimalStaticOutput(self)

    @property
    def _skip_cache(self):
        return False

    def hub_upload(self):
        self._mrep.upload()

    @classmethod
    def _is_valid(cls, *args, **kwargs):
        return False

    def __getitem__(self, key):
        """ Returns units, parameters, or conversion_factors in that order. """
        return self.parameters[key]

    def keys(self):
        """
        Returns a list of possible keys, from units, parameters and
        conversion_factors.

        """
        return self.units.keys() \
             + self.time_units.keys() \
             + self.parameters.keys() \
             + self.conversion_factors.keys()

    def __iter__(self):
        for ll in [self.units, self.time_units,
                   self.parameters, self.conversion_factors]:
            for i in ll.keys(): yield i

    def get_smallest_appropriate_unit(self, v):
        max_nu = 1e30
        good_u = None
        for unit in ['mpc', 'kpc', 'pc', 'au', 'rsun', 'km', 'cm']:
            vv = v*self[unit]
            if vv < max_nu and vv > 1.0:
                good_u = unit
                max_nu = v*self[unit]
        if good_u is None : good_u = 'cm'
        return good_u

    def has_key(self, key):
        """
        Checks units, parameters, and conversion factors. Returns a boolean.

        """
        return key in self.parameters

    _instantiated_hierarchy = None
    @property
    def hierarchy(self):
        if self._instantiated_hierarchy is None:
            if self._hierarchy_class == None:
                raise RuntimeError("You should not instantiate StaticOutput.")
            self._instantiated_hierarchy = self._hierarchy_class(
                self, data_style=self.data_style)
        return self._instantiated_hierarchy
    h = hierarchy  # alias

    @parallel_root_only
    def print_key_parameters(self):
        for a in ["current_time", "domain_dimensions", "domain_left_edge",
                  "domain_right_edge", "cosmological_simulation"]:
            if not hasattr(self, a):
                mylog.error("Missing %s in parameter file definition!", a)
                continue
            v = getattr(self, a)
            mylog.info("Parameters: %-25s = %s", a, v)
        if hasattr(self, "cosmological_simulation") and \
           getattr(self, "cosmological_simulation"):
            for a in ["current_redshift", "omega_lambda", "omega_matter",
                      "hubble_constant"]:
                if not hasattr(self, a):
                    mylog.error("Missing %s in parameter file definition!", a)
                    continue
                v = getattr(self, a)
                mylog.info("Parameters: %-25s = %s", a, v)

    def create_field_info(self):
        if getattr(self, "field_info", None) is None:
            # The setting up of fields occurs in the hierarchy, which is only
            # instantiated once.  So we have to double check to make sure that,
            # in the event of double-loads of a parameter file, we do not blow
            # away the exising field_info.
            self.field_info = FieldInfoContainer.create_with_fallback(
                                self._fieldinfo_fallback)
            self.field_info.update(self.coordinates.coordinate_fields())
        if getattr(self, "field_dependencies", None) is None:
            self.field_dependencies = {}

    def _setup_coordinate_handler(self):
        if self.geometry == "cartesian":
            self.coordinates = CartesianCoordinateHandler(self)
        elif self.geometry == "cylindrical":
            self.coordinates = CylindricalCoordinateHandler(self)
        elif self.geometry == "polar":
            self.coordinates = PolarCoordinateHandler(self)
        else:
            raise YTGeometryNotSupported(self.geometry)

    def add_particle_filter(self, filter):
        # This is a dummy, which we set up to enable passthrough of "all"
        # concatenation fields.
        n = getattr(filter, "name", filter)
        self.known_filters[n] = None
        if isinstance(filter, types.StringTypes):
            used = False
            for f in filter_registry[filter]:
                used = self.h._setup_filtered_type(f)
                if used:
                    filter = f
                    break
        else:
            used = self.h._setup_filtered_type(filter)
        if not used:
            self.known_filters.pop(n, None)
            return False
        self.known_filters[filter.name] = filter
        return True

    _last_freq = (None, None)
    _last_finfo = None
    def _get_field_info(self, ftype, fname):
        guessing_type = False
        if ftype == "unknown" and self._last_freq[0] != None:
            ftype = self._last_freq[0]
            guessing_type = True
        field = (ftype, fname)
        if field == self._last_freq:
            return self._last_finfo
        if field in self.field_info:
            self._last_freq = field
            self._last_finfo = self.field_info[(ftype, fname)]
            return self._last_finfo
        if fname == self._last_freq[1]:
            return self._last_finfo
        if fname in self.field_info:
            # Sometimes, if guessing_type == True, this will be switched for
            # the type of field it is.  So we look at the field type and
            # determine if we need to change the type.
            fi = self._last_finfo = self.field_info[fname]
            if fi.particle_type and self._last_freq[0] \
                not in self.particle_types:
                    field = "all", field[1]
            elif not fi.particle_type and self._last_freq[0] \
                not in self.fluid_types:
                    field = self.default_fluid_type, field[1]
            self._last_freq = field
            return self._last_finfo
        # We also should check "all" for particles, which can show up if you're
        # mixing deposition/gas fields with particle fields.
        if guessing_type and ("all", fname) in self.field_info:
            self._last_freq = ("all", fname)
            self._last_finfo = self.field_info["all", fname]
            return self._last_finfo
        raise YTFieldNotFound((ftype, fname), self)

<<<<<<< HEAD
    def set_units(self):
        """
        Creates the unit registry for this dataset.

        """
        self.unit_registry = UnitRegistry()

        self.set_code_units()

        if hasattr(self, "cosmological_simulation") \
           and getattr(self, "cosmological_simulation"):
            # this dataset is cosmological, so add cosmological units.
            self.unit_registry.add("h", self.hubble_constant, dimensionless)
            # Comoving lengths: pc, AU, m... anything else?
            #self.unit_registry.add("pccm", ...)

        # @todo: Can we remove this now?
        for field in self.field_info.values():
            field.unit_obj = self.get_unit_from_registry(field.units)

    def get_unit_from_registry(self, unit_str):
        """
        Creates a unit object matching the string expression, using this
        dataset's unit registry.

        Parameters
        ----------
        unit_str : str
            string that we can parse for a sympy Expr.

        """
        new_unit = Unit(unit_str, registry=self.unit_registry)
        return new_unit

=======
    @property
    def ires_factor(self):
        o2 = np.log2(self.refine_by)
        if o2 != int(o2):
            raise RuntimeError
        return int(o2)

    def relative_refinement(self, l0, l1):
        return self.refine_by**(l1-l0)
>>>>>>> 1f56f985

def _reconstruct_pf(*args, **kwargs):
    pfs = ParameterFileStore()
    pf = pfs.get_pf_hash(*args)
    return pf<|MERGE_RESOLUTION|>--- conflicted
+++ resolved
@@ -67,15 +67,11 @@
         from yt.frontends.stream.data_structures import StreamHandler
         if not isinstance(filename, types.StringTypes):
             obj = object.__new__(cls)
-<<<<<<< HEAD
-            if not isinstance(filename, StreamHandler):
-=======
             # The Stream frontend uses a StreamHandler object to pass metadata
             # to __init__.
             is_stream = (hasattr(filename, 'get_fields') and
                          hasattr(filename, 'get_particle_type'))
             if not is_stream:
->>>>>>> 1f56f985
                 obj.__init__(filename, *args, **kwargs)
             return obj
         apath = os.path.abspath(filename)
@@ -316,7 +312,16 @@
             return self._last_finfo
         raise YTFieldNotFound((ftype, fname), self)
 
-<<<<<<< HEAD
+    @property
+    def ires_factor(self):
+        o2 = np.log2(self.refine_by)
+        if o2 != int(o2):
+            raise RuntimeError
+        return int(o2)
+
+    def relative_refinement(self, l0, l1):
+        return self.refine_by**(l1-l0)
+
     def set_units(self):
         """
         Creates the unit registry for this dataset.
@@ -351,17 +356,6 @@
         new_unit = Unit(unit_str, registry=self.unit_registry)
         return new_unit
 
-=======
-    @property
-    def ires_factor(self):
-        o2 = np.log2(self.refine_by)
-        if o2 != int(o2):
-            raise RuntimeError
-        return int(o2)
-
-    def relative_refinement(self, l0, l1):
-        return self.refine_by**(l1-l0)
->>>>>>> 1f56f985
 
 def _reconstruct_pf(*args, **kwargs):
     pfs = ParameterFileStore()
