# We don't need to import 'exceptions'
import os.path

from unyt.exceptions import UnitOperationError


class YTException(Exception):
    def __init__(self, message=None, ds=None):
        Exception.__init__(self, message)
        self.ds = ds


# Data access exceptions:


class YTUnidentifiedDataType(YTException):
    def __init__(self, filename, *args, **kwargs):
        self.filename = filename
        self.args = args
        self.kwargs = kwargs

    def __str__(self):
        msg = [f"Could not determine input format from `'{self.filename}'"]
        if self.args:
            msg.append(", ".join(str(a) for a in self.args))
        if self.kwargs:
            msg.append(", ".join(f"{k}={v}" for k, v in self.kwargs.items()))
        msg = ", ".join(msg) + "`."
        return msg


class YTOutputNotIdentified(YTUnidentifiedDataType):
    def __init__(self, filename, args=None, kwargs=None):
        super(YTUnidentifiedDataType, self).__init__(filename, args, kwargs)
        # this cannot be imported at the module level (creates circular imports)
        from yt._maintenance.deprecation import issue_deprecation_warning

        issue_deprecation_warning(
            "YTOutputNotIdentified is a deprecated alias for YTUnidentifiedDataType",
            since="4.0.0",
            removal="4.1.0",
        )


class YTAmbiguousDataType(YTUnidentifiedDataType):
    def __init__(self, filename, candidates):
        self.filename = filename
        self.candidates = candidates

    def __str__(self):
        msg = f"Multiple data type candidates for {self.filename}\n"
        msg += "The following independent classes were detected as valid :\n"
        for c in self.candidates:
            msg += f"{c}\n"
        msg += "A possible workaround is to directly instantiate one of the above.\n"
        msg += "Please report this to https://github.com/yt-project/yt/issues/new"
        return msg


class YTSphereTooSmall(YTException):
    def __init__(self, ds, radius, smallest_cell):
        YTException.__init__(self, ds=ds)
        self.radius = radius
        self.smallest_cell = smallest_cell

    def __str__(self):
        return f"{self.radius:0.5e} < {self.smallest_cell:0.5e}"


class YTAxesNotOrthogonalError(YTException):
    def __init__(self, axes):
        self.axes = axes

    def __str__(self):
        return f"The supplied axes are not orthogonal.  {self.axes}"


class YTNoDataInObjectError(YTException):
    def __init__(self, obj):
        self.obj_type = getattr(obj, "_type_name", "")

    def __str__(self):
        s = "The object requested has no data included in it."
        if self.obj_type == "slice":
            s += "  It may lie on a grid face.  Try offsetting slightly."
        return s


class YTFieldNotFound(YTException):
    def __init__(self, field, ds):
        self.field = field
        self.ds = ds

    def __str__(self):
        return f"Could not find field {self.field} in {self.ds}."


class YTParticleTypeNotFound(YTException):
    def __init__(self, fname, ds):
        self.fname = fname
        self.ds = ds

    def __str__(self):
        return f"Could not find particle_type '{self.fname}' in {self.ds}."


class YTSceneFieldNotFound(YTException):
    pass


class YTCouldNotGenerateField(YTFieldNotFound):
    def __str__(self):
        return f"Could field '{self.fname}' in {self.ds} could not be generated."


class YTFieldTypeNotFound(YTException):
    def __init__(self, ftype, ds=None):
        self.ftype = ftype
        self.ds = ds

    def __str__(self):
        if self.ds is not None and self.ftype in self.ds.particle_types:
            return (
                "Could not find field type '%s'.  "
                + "This field type is a known particle type for this dataset.  "
                + "Try adding this field with particle_type=True."
            ) % self.ftype
        else:
            return f"Could not find field type '{self.ftype}'."


class YTSimulationNotIdentified(YTException):
    def __init__(self, sim_type):
        YTException.__init__(self)
        self.sim_type = sim_type

    def __str__(self):
        return f"Simulation time-series type {self.sim_type} not defined."


class YTCannotParseFieldDisplayName(YTException):
    def __init__(self, field_name, display_name, mathtext_error):
        self.field_name = field_name
        self.display_name = display_name
        self.mathtext_error = mathtext_error

    def __str__(self):
        return (
            'The display name "%s" '
            "of the derived field %s "
            "contains the following LaTeX parser errors:\n"
        ) % (self.display_name, self.field_name) + self.mathtext_error


class YTCannotParseUnitDisplayName(YTException):
    def __init__(self, field_name, unit_name, mathtext_error):
        self.field_name = field_name
        self.unit_name = unit_name
        self.mathtext_error = mathtext_error

    def __str__(self):
        return (
            'The unit display name "%s" '
            "of the derived field %s "
            "contains the following LaTeX parser errors:\n"
        ) % (self.unit_name, self.field_name) + self.mathtext_error


class InvalidSimulationTimeSeries(YTException):
    def __init__(self, message):
        self.message = message

    def __str__(self):
        return self.message


class MissingParameter(YTException):
    def __init__(self, ds, parameter):
        YTException.__init__(self, ds=ds)
        self.parameter = parameter

    def __str__(self):
        return f"dataset {self.ds} is missing {self.parameter} parameter."


class NoStoppingCondition(YTException):
    def __init__(self, ds):
        YTException.__init__(self, ds=ds)

    def __str__(self):
        return (
            "Simulation %s has no stopping condition. "
            "StopTime or StopCycle should be set." % self.ds
        )


class YTNotInsideNotebook(YTException):
    def __str__(self):
        return "This function only works from within an IPython Notebook."


class YTGeometryNotSupported(YTException):
    def __init__(self, geom):
        self.geom = geom

    def __str__(self):
        return f"We don't currently support {self.geom} geometry"


class YTCoordinateNotImplemented(YTException):
    def __str__(self):
        return "This coordinate is not implemented for this geometry type."


# define for back compat reasons for code written before yt 4.0
YTUnitOperationError = UnitOperationError


class YTUnitNotRecognized(YTException):
    def __init__(self, unit):
        self.unit = unit

    def __str__(self):
        return f"This dataset doesn't recognize {self.unit}"


class YTFieldUnitError(YTException):
    def __init__(self, field_info, returned_units):
        self.msg = (
            "The field function associated with the field '%s' returned "
            "data with units '%s' but was defined with units '%s'."
        )
        self.msg = self.msg % (field_info.name, returned_units, field_info.units)

    def __str__(self):
        return self.msg


class YTFieldUnitParseError(YTException):
    def __init__(self, field_info):
        self.msg = "The field '%s' has unparseable units '%s'."
        self.msg = self.msg % (field_info.name, field_info.units)

    def __str__(self):
        return self.msg


class YTSpatialFieldUnitError(YTException):
    def __init__(self, field):
        msg = (
            "Field '%s' is a spatial field but has unknown units but "
            "spatial fields must have explicitly defined units. Add the "
            "field with explicit 'units' to clear this error."
        )
        self.msg = msg % (field,)

    def __str__(self):
        return self.msg


class YTHubRegisterError(YTException):
    def __str__(self):
        return (
            "You must create an API key before uploading.  See "
            + "https://data.yt-project.org/getting_started.html"
        )


class YTNoFilenamesMatchPattern(YTException):
    def __init__(self, pattern):
        self.pattern = pattern

    def __str__(self):
        return "No filenames were found to match the pattern: " + f"'{self.pattern}'"


class YTNoOldAnswer(YTException):
    def __init__(self, path):
        self.path = path

    def __str__(self):
        return "There is no old answer available.\n" + str(self.path)


class YTNoAnswerNameSpecified(YTException):
    def __init__(self, message=None):
        if message is None or message == "":
            message = (
                "Answer name not provided for the answer testing test."
                "\n  Please specify --answer-name=<answer_name> in"
                " command line mode or in AnswerTestingTest.answer_name"
                " variable."
            )
        self.message = message

    def __str__(self):
        return str(self.message)


class YTCloudError(YTException):
    def __init__(self, path):
        self.path = path

    def __str__(self):
        return "Failed to retrieve cloud data. Connection may be broken.\n" + str(
            self.path
        )


class YTEllipsoidOrdering(YTException):
    def __init__(self, ds, A, B, C):
        YTException.__init__(self, ds=ds)
        self._A = A
        self._B = B
        self._C = C

    def __str__(self):
        return "Must have A>=B>=C"


class EnzoTestOutputFileNonExistent(YTException):
    def __init__(self, filename):
        self.filename = filename
        self.testname = os.path.basename(os.path.dirname(filename))

    def __str__(self):
        return (
            "Enzo test output file (OutputLog) not generated for: "
            + f"'{self.testname}'"
            + ".\nTest did not complete."
        )


class YTNoAPIKey(YTException):
    def __init__(self, service, config_name):
        self.service = service
        self.config_name = config_name

    def __str__(self):
        return "You need to set an API key for {} in ~/.config/yt/ytrc as {}".format(
            self.service,
            self.config_name,
        )


class YTTooManyVertices(YTException):
    def __init__(self, nv, fn):
        self.nv = nv
        self.fn = fn

    def __str__(self):
        s = f"There are too many vertices ({self.nv}) to upload to Sketchfab. "
        s += f"Your model has been saved as {self.fn} .  You should upload manually."
        return s


class YTInvalidWidthError(YTException):
    def __init__(self, width):
        self.error = f"width ({str(width)}) is invalid"

    def __str__(self):
        return str(self.error)


class YTFieldNotParseable(YTException):
    def __init__(self, field):
        self.field = field

    def __str__(self):
        return f"Cannot identify field {self.field}"


class YTDataSelectorNotImplemented(YTException):
    def __init__(self, class_name):
        self.class_name = class_name

    def __str__(self):
        return f"Data selector '{self.class_name}' not implemented."


class YTParticleDepositionNotImplemented(YTException):
    def __init__(self, class_name):
        self.class_name = class_name

    def __str__(self):
        return f"Particle deposition method '{self.class_name}' not implemented."


class YTDomainOverflow(YTException):
    def __init__(self, mi, ma, dle, dre):
        self.mi = mi
        self.ma = ma
        self.dle = dle
        self.dre = dre

    def __str__(self):
        return "Particle bounds {} and {} exceed domain bounds {} and {}".format(
            self.mi,
            self.ma,
            self.dle,
            self.dre,
        )


class YTIntDomainOverflow(YTException):
    def __init__(self, dims, dd):
        self.dims = dims
        self.dd = dd

    def __str__(self):
        return f"Integer domain overflow: {self.dims} in {self.dd}"


class YTIllDefinedFilter(YTException):
    def __init__(self, filter, s1, s2):
        self.filter = filter
        self.s1 = s1
        self.s2 = s2

    def __str__(self):
        return "Filter '{}' ill-defined.  Applied to shape {} but is shape {}.".format(
            self.filter,
            self.s1,
            self.s2,
        )


class YTIllDefinedParticleFilter(YTException):
    def __init__(self, filter, missing):
        self.filter = filter
        self.missing = missing

    def __str__(self):
        msg = (
            '\nThe fields\n\t{},\nrequired by the "{}" particle filter, '
            "are not defined for this dataset."
        )
        f = self.filter
        return msg.format("\n".join([str(m) for m in self.missing]), f.name)


class YTIllDefinedBounds(YTException):
    def __init__(self, lb, ub):
        self.lb = lb
        self.ub = ub

    def __str__(self):
        v = f"The bounds {self.lb:0.3e} and {self.ub:0.3e} are ill-defined. "
        v += "Typically this happens when a log binning is specified "
        v += "and zero or negative values are given for the bounds."
        return v


class YTObjectNotImplemented(YTException):
    def __init__(self, ds, obj_name):
        self.ds = ds
        self.obj_name = obj_name

    def __str__(self):
        v = r"The object type '%s' is not implemented for the dataset "
        v += r"'%s'."
        return v % (self.obj_name, self.ds)


class YTParticleOutputFormatNotImplemented(YTException):
    def __str__(self):
        return "The particle output format is not supported."


class YTFileNotParseable(YTException):
    def __init__(self, fname, line):
        self.fname = fname
        self.line = line

    def __str__(self):
        v = r"Error while parsing file %s at line %s"
        return v % (self.fname, self.line)


class YTRockstarMultiMassNotSupported(YTException):
    def __init__(self, mi, ma, ptype):
        self.mi = mi
        self.ma = ma
        self.ptype = ptype

    def __str__(self):
        v = f"Particle type '{self.ptype}' has minimum mass {self.mi:0.3e} and maximum "
        v += f"mass {self.ma:0.3e}.  Multi-mass particles are not currently supported."
        return v


class YTTooParallel(YTException):
    def __str__(self):
        return "You've used too many processors for this dataset."


class YTElementTypeNotRecognized(YTException):
    def __init__(self, dim, num_nodes):
        self.dim = dim
        self.num_nodes = num_nodes

    def __str__(self):
        return "Element type not recognized - dim = {}, num_nodes = {}".format(
            self.dim,
            self.num_nodes,
        )


class YTDuplicateFieldInProfile(Exception):
    def __init__(self, field, new_spec, old_spec):
        self.field = field
        self.new_spec = new_spec
        self.old_spec = old_spec

    def __str__(self):
        r = f"""Field {self.field} already exists with field spec:
               {self.old_spec}
               But being asked to add it with:
               {self.new_spec}"""
        return r


class YTInvalidPositionArray(Exception):
    def __init__(self, shape, dimensions):
        self.shape = shape
        self.dimensions = dimensions

    def __str__(self):
        r = f"""Position arrays must be length and shape (N,3).
               But this one has {self.dimensions} and {self.shape}."""
        return r


class YTIllDefinedCutRegion(Exception):
    def __init__(self, conditions):
        self.conditions = conditions

    def __str__(self):
        r = """Can't mix particle/discrete and fluid/mesh conditions or
               quantities.  Conditions specified:
            """
        r += "\n".join([c for c in self.conditions])
        return r


class YTMixedCutRegion(Exception):
    def __init__(self, conditions, field):
        self.conditions = conditions
        self.field = field

    def __str__(self):
        r = f"""Can't mix particle/discrete and fluid/mesh conditions or
               quantities.  Field: {self.field} and Conditions specified:
            """
        r += "\n".join([c for c in self.conditions])
        return r


class YTGDFAlreadyExists(Exception):
    def __init__(self, filename):
        self.filename = filename

    def __str__(self):
        return f"A file already exists at {self.filename} and overwrite=False."


class YTNonIndexedDataContainer(YTException):
    def __init__(self, cont):
        self.cont = cont

    def __str__(self):
        return (
            "The data container (%s) is an unindexed type.  "
            "Operations such as ires, icoords, fcoords and fwidth "
            "will not work on it." % type(self.cont)
        )


class YTGDFUnknownGeometry(Exception):
    def __init__(self, geometry):
        self.geometry = geometry

    def __str__(self):
        return (
            """Unknown geometry %i. Please refer to GDF standard
                  for more information"""
            % self.geometry
        )


class YTInvalidUnitEquivalence(Exception):
    def __init__(self, equiv, unit1, unit2):
        self.equiv = equiv
        self.unit1 = unit1
        self.unit2 = unit2

    def __str__(self):
        return (
            "The unit equivalence '%s' does not exist for the units '%s' and '%s'."
            % (self.equiv, self.unit1, self.unit2)
        )


class YTPlotCallbackError(Exception):
    def __init__(self, callback):
        self.callback = "annotate_" + callback

    def __str__(self):
        return f"{self.callback} callback failed"


class YTPixelizeError(YTException):
    def __init__(self, message):
        self.message = message

    def __str__(self):
        return self.message


class YTDimensionalityError(YTException):
    def __init__(self, wrong, right):
        self.wrong = wrong
        self.right = right

    def __str__(self):
        return f"Dimensionality specified was {self.wrong} but we need {self.right}"


class YTInvalidShaderType(YTException):
    def __init__(self, source):
        self.source = source

    def __str__(self):
        return f"Can't identify shader_type for file '{self.source}.'"


class YTInvalidFieldType(YTException):
    def __init__(self, fields):
        self.fields = fields

    def __str__(self):
        msg = (
            "\nSlicePlot, ProjectionPlot, and OffAxisProjectionPlot can "
            "only plot fields that\n"
            "are defined on a mesh or for SPH particles, but received the "
            "following N-body\n"
            "particle fields:\n\n"
            "    %s\n\n"
            "Did you mean to use ParticlePlot or plot a deposited particle "
            "field instead?" % self.fields
        )
        return msg


class YTUnknownUniformKind(YTException):
    def __init__(self, kind):
        self.kind = kind

    def __str__(self):
        return f"Can't determine kind specification for {self.kind}"


class YTUnknownUniformSize(YTException):
    def __init__(self, size_spec):
        self.size_spec = size_spec

    def __str__(self):
        return f"Can't determine size specification for {self.size_spec}"


class YTDataTypeUnsupported(YTException):
    def __init__(self, this, supported):
        self.supported = supported
        self.this = this

    def __str__(self):
        v = f"This operation is not supported for data of geometry {self.this}; "
        v += f"It supports data of geometries {self.supported}"
        return v


class YTBoundsDefinitionError(YTException):
    def __init__(self, message, bounds):
        self.bounds = bounds
        self.message = message

    def __str__(self):
        v = "This operation has encountered a bounds error: "
        v += self.message
        v += f" Specified bounds are '{self.bounds}'."
        return v


def screen_one_element_list(lis):
    if len(lis) == 1:
        return lis[0]
    return lis


class YTIllDefinedProfile(YTException):
    def __init__(self, bin_fields, fields, weight_field, is_pfield):
        nbin = len(bin_fields)
        nfields = len(fields)
        self.bin_fields = screen_one_element_list(bin_fields)
        self.bin_fields_ptype = screen_one_element_list(is_pfield[:nbin])
        self.fields = screen_one_element_list(fields)
        self.fields_ptype = screen_one_element_list(is_pfield[nbin : nbin + nfields])
        self.weight_field = weight_field
        if self.weight_field is not None:
            self.weight_field_ptype = is_pfield[-1]

    def __str__(self):
        msg = (
            "\nCannot create a profile object that mixes particle and mesh "
            "fields.\n\n"
            "Received the following bin_fields:\n\n"
            "   %s, particle_type = %s\n\n"
            "Profile fields:\n\n"
            "   %s, particle_type = %s\n"
        )
        msg = msg % (
            self.bin_fields,
            self.bin_fields_ptype,
            self.fields,
            self.fields_ptype,
        )

        if self.weight_field is not None:
            weight_msg = "\nAnd weight field:\n\n   %s, particle_type = %s\n"
            weight_msg = weight_msg % (self.weight_field, self.weight_field_ptype)
        else:
            weight_msg = ""

        return msg + weight_msg


class YTProfileDataShape(YTException):
    def __init__(self, field1, shape1, field2, shape2):
        self.field1 = field1
        self.shape1 = shape1
        self.field2 = field2
        self.shape2 = shape2

    def __str__(self):
        return (
            "Profile fields must have same shape: %s has "
            + "shape %s and %s has shape %s."
        ) % (self.field1, self.shape1, self.field2, self.shape2)


class YTBooleanObjectError(YTException):
    def __init__(self, bad_object):
        self.bad_object = bad_object

    def __str__(self):
        v = f"Supplied:\n{self.bad_object}\nto a boolean operation"
        v += " but it is not a YTSelectionContainer3D object."
        return v


class YTBooleanObjectsWrongDataset(YTException):
    def __init__(self):
        pass

    def __str__(self):
        return "Boolean data objects must share a common dataset object."


class YTIllDefinedAMR(YTException):
    def __init__(self, level, axis):
        self.level = level
        self.axis = axis

    def __str__(self):
        msg = (
            "Grids on the level {} are not properly aligned with cell edges "
            "on the parent level ({} axis)"
        ).format(self.level, self.axis)
        return msg


class YTIllDefinedParticleData(YTException):
    pass


class YTIllDefinedAMRData(YTException):
    pass


class YTInconsistentGridFieldShape(YTException):
    def __init__(self, shapes):
        self.shapes = shapes

    def __str__(self):
        msg = "Not all grid-based fields have the same shape!\n"
        for name, shape in self.shapes:
            msg += f"    Field {name} has shape {shape}.\n"
        return msg


class YTInconsistentParticleFieldShape(YTException):
    def __init__(self, ptype, shapes):
        self.ptype = ptype
        self.shapes = shapes

    def __str__(self):
        msg = ("Not all fields with field type '{}' have the same shape!\n").format(
            self.ptype
        )
        for name, shape in self.shapes:
            field = (self.ptype, name)
            msg += f"    Field {field} has shape {shape}.\n"
        return msg


class YTInconsistentGridFieldShapeGridDims(YTException):
    def __init__(self, shapes, grid_dims):
        self.shapes = shapes
        self.grid_dims = grid_dims

    def __str__(self):
        msg = "Not all grid-based fields match the grid dimensions! "
        msg += f"Grid dims are {self.grid_dims}, "
        msg += "and the following fields have shapes that do not match them:\n"
        for name, shape in self.shapes:
            if shape != self.grid_dims:
                msg += f"    Field {name} has shape {shape}.\n"
        return msg


class YTCommandRequiresModule(YTException):
    def __init__(self, module):
        self.module = module

    def __str__(self):
        msg = f'This command requires "{self.module}" to be installed.\n\n'
        msg += f'Please install "{self.module}" with the package manager '
        msg += "appropriate for your python environment, e.g.:\n"
        msg += f"  conda install {self.module}\n"
        msg += "or:\n"
        msg += f"  pip install {self.module}\n"
        return msg


class YTModuleRemoved(Exception):
    def __init__(self, name, new_home=None, info=None):
        message = f"The {name} module has been removed from yt."
        if new_home is not None:
            message += f"\nIt has been moved to {new_home}."
        if info is not None:
            message += f"\nFor more information, see {info}."
        Exception.__init__(self, message)


class YTArrayTooLargeToDisplay(YTException):
    def __init__(self, size, max_size):
        self.size = size
        self.max_size = max_size

    def __str__(self):
        msg = f"The requested array is of size {self.size}.\n"
        msg += "We do not support displaying arrays larger\n"
        msg += f"than size {self.max_size}."
        return msg


class GenerationInProgress(Exception):
    def __init__(self, fields):
        self.fields = fields
<<<<<<< HEAD
        super(GenerationInProgress, self).__init__()


class YTAmbiguousFieldName(YTException):
    def __init__(self, fname, possible_ftypes):
        self.fname = fname
        self.possible_ftypes = possible_ftypes

    def __str__(self):
        msg = (
            f"The requested field name '{self.fname}'"
            "is ambiguous and corresponds to any one of "
            f"the following field types\n {self.possible_ftypes}."
            "Please specify the requested field as an explicit "
            "tuple (ftype, fname)."
        )
        return msg
=======
        super().__init__()
>>>>>>> 05e93fcb
<|MERGE_RESOLUTION|>--- conflicted
+++ resolved
@@ -867,8 +867,7 @@
 class GenerationInProgress(Exception):
     def __init__(self, fields):
         self.fields = fields
-<<<<<<< HEAD
-        super(GenerationInProgress, self).__init__()
+        super().__init__()
 
 
 class YTAmbiguousFieldName(YTException):
@@ -884,7 +883,4 @@
             "Please specify the requested field as an explicit "
             "tuple (ftype, fname)."
         )
-        return msg
-=======
-        super().__init__()
->>>>>>> 05e93fcb
+        return msg