"""
Bit array functions



"""


import numpy as np

cimport cython
cimport numpy as np


cdef inline void ba_set_value(np.uint8_t *buf, np.uint64_t ind,
<<<<<<< HEAD
                              np.uint8_t val) nogil:
    # This assumes 8 bit buffer.  If value is greater than zero (thus allowing
    # us to use 1-255 as 'True') then we identify first the index in the buffer
    # we are setting.  We do this by truncating the index by bit-shifting to
    # the left three times, essentially dividing it by eight (and taking the
    # floor.)
    # The next step is to turn *on* what we're attempting to turn on, which
    # means taking our index and truncating it to the first 3 bits (which we do
    # with an & operation) and then turning on the correct bit.
    #
    # So if we're asking for index 33 in the bitarray, we would want the 4th
    # uint8 element, then the 2nd bit (index 1).
    #
    # To turn it on, we logical *or* with that.  To turn it off, we logical
    # *and* with the *inverse*, which will allow everything *but* that bit to
    # stay on.
=======
                              np.uint8_t val) noexcept nogil:
    # This assumes 8 bit buffer
>>>>>>> 781d4339
    if val > 0:
        buf[ind >> 3] |= (1 << (ind & 7))
    else:
        buf[ind >> 3] &= ~(1 << (ind & 7))

cdef inline np.uint8_t ba_get_value(np.uint8_t *buf, np.uint64_t ind) noexcept nogil:
    cdef np.uint8_t rv = (buf[ind >> 3] & (1 << (ind & 7)))
    if rv == 0: return 0
    return 1

cdef inline void ba_set_range(np.uint8_t *buf, np.uint64_t start_ind,
                              np.uint64_t stop_ind, np.uint8_t val) nogil:
    # Should this be inclusive of both end points?  I think it should not, to
    # match slicing semantics.
    #
    # We need to figure out the first and last values, and then we just set the
    # ones in-between to 255.
    if stop_ind < start_ind: return
    cdef np.uint64_t i
    cdef np.uint8_t j, bitmask
    cdef np.uint64_t buf_start = start_ind >> 3
    cdef np.uint64_t buf_stop = stop_ind >> 3
    cdef np.uint8_t start_j = start_ind & 7
    cdef np.uint8_t stop_j = stop_ind & 7
    if buf_start == buf_stop:
        for j in range(start_j, stop_j):
            ba_set_value(&buf[buf_start], j, val)
        return
    bitmask = 0
    for j in range(start_j, 8):
        bitmask |= (1 << j)
    if val > 0:
        buf[buf_start] |= bitmask
    else:
        buf[buf_start] &= ~bitmask
    if val > 0:
        bitmask = 255
    else:
        bitmask = 0
    for i in range(buf_start + 1, buf_stop):
        buf[i] = bitmask
    bitmask = 0
    for j in range(0, stop_j):
        bitmask |= (1 << j)
    if val > 0:
        buf[buf_stop] |= bitmask
    else:
        buf[buf_stop] &= ~bitmask


cdef inline np.uint8_t _num_set_bits( np.uint8_t b ):
    # https://stackoverflow.com/questions/30688465/how-to-check-the-number-of-set-bits-in-an-8-bit-unsigned-char
    b = b - ((b >> 1) & 0x55)
    b = (b & 0x33) + ((b >> 2) & 0x33)
    return (((b + (b >> 4)) & 0x0F) * 0x01)

cdef class bitarray:
    cdef np.uint8_t *buf
    cdef np.uint64_t size
    cdef np.uint64_t buf_size # Not exactly the same
    cdef np.uint8_t final_bitmask
    cdef public object ibuf

    cdef void _set_value(self, np.uint64_t ind, np.uint8_t val)
    cdef np.uint8_t _query_value(self, np.uint64_t ind)
    cdef void _set_range(self, np.uint64_t start, np.uint64_t stop, np.uint8_t val)
    cdef np.uint64_t _count(self)
    cdef bitarray _logical_and(self, bitarray other, bitarray result = *)
    cdef bitarray _logical_or(self, bitarray other, bitarray result = *)
    cdef bitarray _logical_xor(self, bitarray other, bitarray result = *)<|MERGE_RESOLUTION|>--- conflicted
+++ resolved
@@ -13,8 +13,7 @@
 
 
 cdef inline void ba_set_value(np.uint8_t *buf, np.uint64_t ind,
-<<<<<<< HEAD
-                              np.uint8_t val) nogil:
+                              np.uint8_t val) noexcept nogil:
     # This assumes 8 bit buffer.  If value is greater than zero (thus allowing
     # us to use 1-255 as 'True') then we identify first the index in the buffer
     # we are setting.  We do this by truncating the index by bit-shifting to
@@ -30,10 +29,6 @@
     # To turn it on, we logical *or* with that.  To turn it off, we logical
     # *and* with the *inverse*, which will allow everything *but* that bit to
     # stay on.
-=======
-                              np.uint8_t val) noexcept nogil:
-    # This assumes 8 bit buffer
->>>>>>> 781d4339
     if val > 0:
         buf[ind >> 3] |= (1 << (ind & 7))
     else:
