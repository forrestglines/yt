"""
Simple utilities that don't fit anywhere else



"""

#-----------------------------------------------------------------------------
# Copyright (c) 2013, yt Development Team.
#
# Distributed under the terms of the Modified BSD License.
#
# The full license is in the file COPYING.txt, distributed with this software.
#-----------------------------------------------------------------------------

import numpy as np
from yt.units.yt_array import YTArray
cimport numpy as np
cimport cython
cimport libc.math as math
from fp_utils cimport fmin, fmax, i64min, i64max

cdef extern from "stdlib.h":
    # NOTE that size_t might not be int
    void *alloca(int)

@cython.boundscheck(False)
@cython.wraparound(False)
@cython.cdivision(True)
def new_bin_profile1d(np.ndarray[np.intp_t, ndim=1] bins_x,
                  np.ndarray[np.float64_t, ndim=1] wsource,
                  np.ndarray[np.float64_t, ndim=2] bsource,
                  np.ndarray[np.float64_t, ndim=1] wresult,
                  np.ndarray[np.float64_t, ndim=2] bresult,
                  np.ndarray[np.float64_t, ndim=2] mresult,
                  np.ndarray[np.float64_t, ndim=2] qresult,
                  np.ndarray[np.uint8_t, ndim=1, cast=True] used):
    cdef int n, fi, bin
    cdef np.float64_t wval, bval, oldwr
    cdef int nb = bins_x.shape[0]
    cdef int nf = bsource.shape[1]
    for n in range(nb):
        bin = bins_x[n]
        wval = wsource[n]
        oldwr = wresult[bin]
        wresult[bin] += wval
        for fi in range(nf):
            bval = bsource[n,fi]
            # qresult has to have the previous wresult
            qresult[bin,fi] += (oldwr * wval * (bval - mresult[bin,fi])**2) / \
                (oldwr + wval)
            bresult[bin,fi] += wval*bval
            # mresult needs the new wresult
            mresult[bin,fi] += wval * (bval - mresult[bin,fi]) / wresult[bin]
        used[bin] = 1
    return

@cython.boundscheck(False)
@cython.wraparound(False)
@cython.cdivision(True)
def new_bin_profile2d(np.ndarray[np.intp_t, ndim=1] bins_x,
                  np.ndarray[np.intp_t, ndim=1] bins_y,
                  np.ndarray[np.float64_t, ndim=1] wsource,
                  np.ndarray[np.float64_t, ndim=2] bsource,
                  np.ndarray[np.float64_t, ndim=2] wresult,
                  np.ndarray[np.float64_t, ndim=3] bresult,
                  np.ndarray[np.float64_t, ndim=3] mresult,
                  np.ndarray[np.float64_t, ndim=3] qresult,
                  np.ndarray[np.uint8_t, ndim=2, cast=True] used):
    cdef int n, fi, bin_x, bin_y
    cdef np.float64_t wval, bval, oldwr
    cdef int nb = bins_x.shape[0]
    cdef int nf = bsource.shape[1]
    for n in range(nb):
        bin_x = bins_x[n]
        bin_y = bins_y[n]
        wval = wsource[n]
        oldwr = wresult[bin_x, bin_y]
        wresult[bin_x,bin_y] += wval
        for fi in range(nf):
            bval = bsource[n,fi]
            # qresult has to have the previous wresult
            qresult[bin_x,bin_y,fi] += (oldwr * wval * (bval - mresult[bin_x,bin_y,fi])**2) / \
                (oldwr + wval)
            bresult[bin_x,bin_y,fi] += wval*bval
            # mresult needs the new wresult
            mresult[bin_x,bin_y,fi] += wval * (bval - mresult[bin_x,bin_y,fi]) / wresult[bin_x,bin_y]
        used[bin_x,bin_y] = 1
    return

@cython.boundscheck(False)
@cython.wraparound(False)
@cython.cdivision(True)
def new_bin_profile3d(np.ndarray[np.intp_t, ndim=1] bins_x,
                  np.ndarray[np.intp_t, ndim=1] bins_y,
                  np.ndarray[np.intp_t, ndim=1] bins_z,
                  np.ndarray[np.float64_t, ndim=1] wsource,
                  np.ndarray[np.float64_t, ndim=2] bsource,
                  np.ndarray[np.float64_t, ndim=3] wresult,
                  np.ndarray[np.float64_t, ndim=4] bresult,
                  np.ndarray[np.float64_t, ndim=4] mresult,
                  np.ndarray[np.float64_t, ndim=4] qresult,
                  np.ndarray[np.uint8_t, ndim=3, cast=True] used):
    cdef int n, fi, bin_x, bin_y, bin_z
    cdef np.float64_t wval, bval, oldwr
    cdef int nb = bins_x.shape[0]
    cdef int nf = bsource.shape[1]
    for n in range(nb):
        bin_x = bins_x[n]
        bin_y = bins_y[n]
        bin_z = bins_z[n]
        wval = wsource[n]
        oldwr = wresult[bin_x, bin_y, bin_z]
        wresult[bin_x,bin_y,bin_z] += wval
        for fi in range(nf):
            bval = bsource[n,fi]
            # qresult has to have the previous wresult
            qresult[bin_x,bin_y,bin_z,fi] += \
                (oldwr * wval * (bval - mresult[bin_x,bin_y,bin_z,fi])**2) / \
                (oldwr + wval)
            bresult[bin_x,bin_y,bin_z,fi] += wval*bval
            # mresult needs the new wresult
            mresult[bin_x,bin_y,bin_z,fi] += wval * \
                (bval - mresult[bin_x,bin_y,bin_z,fi]) / \
                 wresult[bin_x,bin_y,bin_z]
        used[bin_x,bin_y,bin_z] = 1
    return

@cython.boundscheck(False)
@cython.wraparound(False)
@cython.cdivision(True)
def bin_profile1d(np.ndarray[np.int64_t, ndim=1] bins_x,
                  np.ndarray[np.float64_t, ndim=1] wsource,
                  np.ndarray[np.float64_t, ndim=1] bsource,
                  np.ndarray[np.float64_t, ndim=1] wresult,
                  np.ndarray[np.float64_t, ndim=1] bresult,
                  np.ndarray[np.float64_t, ndim=1] mresult,
                  np.ndarray[np.float64_t, ndim=1] qresult,
                  np.ndarray[np.float64_t, ndim=1] used):
    cdef int n, bin
    cdef np.float64_t wval, bval
    for n in range(bins_x.shape[0]):
        bin = bins_x[n]
        bval = bsource[n]
        wval = wsource[n]
        qresult[bin] += (wresult[bin] * wval * (bval - mresult[bin])**2) / \
            (wresult[bin] + wval)
        wresult[bin] += wval
        bresult[bin] += wval*bval
        mresult[bin] += wval * (bval - mresult[bin]) / wresult[bin]
        used[bin] = 1
    return

@cython.boundscheck(False)
@cython.wraparound(False)
@cython.cdivision(True)
def bin_profile2d(np.ndarray[np.int64_t, ndim=1] bins_x,
                  np.ndarray[np.int64_t, ndim=1] bins_y,
                  np.ndarray[np.float64_t, ndim=1] wsource,
                  np.ndarray[np.float64_t, ndim=1] bsource,
                  np.ndarray[np.float64_t, ndim=2] wresult,
                  np.ndarray[np.float64_t, ndim=2] bresult,
                  np.ndarray[np.float64_t, ndim=2] mresult,
                  np.ndarray[np.float64_t, ndim=2] qresult,
                  np.ndarray[np.float64_t, ndim=2] used):
    cdef int n, bini, binj
    cdef np.int64_t bin
    cdef np.float64_t wval, bval
    for n in range(bins_x.shape[0]):
        bini = bins_x[n]
        binj = bins_y[n]
        bval = bsource[n]
        wval = wsource[n]
        qresult[bini, binj] += (wresult[bini, binj] * wval * (bval - mresult[bini, binj])**2) / \
            (wresult[bini, binj] + wval)
        wresult[bini, binj] += wval
        bresult[bini, binj] += wval*bval
        mresult[bini, binj] += wval * (bval - mresult[bini, binj]) / wresult[bini, binj]
        used[bini, binj] = 1
    return

@cython.boundscheck(False)
@cython.wraparound(False)
@cython.cdivision(True)
def bin_profile3d(np.ndarray[np.int64_t, ndim=1] bins_x,
                  np.ndarray[np.int64_t, ndim=1] bins_y,
                  np.ndarray[np.int64_t, ndim=1] bins_z,
                  np.ndarray[np.float64_t, ndim=1] wsource,
                  np.ndarray[np.float64_t, ndim=1] bsource,
                  np.ndarray[np.float64_t, ndim=3] wresult,
                  np.ndarray[np.float64_t, ndim=3] bresult,
                  np.ndarray[np.float64_t, ndim=3] mresult,
                  np.ndarray[np.float64_t, ndim=3] qresult,
                  np.ndarray[np.float64_t, ndim=3] used):
    cdef int n, bini, binj, bink
    cdef np.int64_t bin
    cdef np.float64_t wval, bval
    for n in range(bins_x.shape[0]):
        bini = bins_x[n]
        binj = bins_y[n]
        bink = bins_z[n]
        bval = bsource[n]
        wval = wsource[n]
        qresult[bini, binj, bink] += (wresult[bini, binj, bink] * wval * (bval - mresult[bini, binj, bink])**2) / \
            (wresult[bini, binj, bink] + wval)
        wresult[bini, binj, bink] += wval
        bresult[bini, binj, bink] += wval*bval
        mresult[bini, binj, bink] += wval * (bval - mresult[bini, binj, bink]) / wresult[bini, binj, bink]
        used[bini, binj, bink] = 1
    return

@cython.boundscheck(False)
@cython.wraparound(False)
@cython.cdivision(True)
def lines(np.ndarray[np.float64_t, ndim=3] image,
          np.ndarray[np.int64_t, ndim=1] xs,
          np.ndarray[np.int64_t, ndim=1] ys,
          np.ndarray[np.float64_t, ndim=2] colors,
          int points_per_color=1,
          int thick=1,
	  int flip=0):

    cdef int nx = image.shape[0]
    cdef int ny = image.shape[1]
    cdef int nl = xs.shape[0]
    cdef np.float64_t alpha[4]
    cdef np.float64_t outa
    cdef int i, j
    cdef int dx, dy, sx, sy, e2, err
    cdef np.int64_t x0, x1, y0, y1
    cdef int has_alpha = (image.shape[2] == 4)
    for j in range(0, nl, 2):
        # From wikipedia http://en.wikipedia.org/wiki/Bresenham's_line_algorithm
        x0 = xs[j]; y0 = ys[j]; x1 = xs[j+1]; y1 = ys[j+1]
        dx = abs(x1-x0)
        dy = abs(y1-y0)
        err = dx - dy
        if has_alpha:
            for i in range(4):
                alpha[i] = colors[j/points_per_color,i]
        else:
            for i in range(3):
                alpha[i] = colors[j/points_per_color,3]*\
                        colors[j/points_per_color,i]
        if x0 < x1:
            sx = 1
        else:
            sx = -1
        if y0 < y1:
            sy = 1
        else:
            sy = -1
        while(1):
            if (x0 < thick and sx == -1): break
            elif (x0 >= nx-thick+1 and sx == 1): break
            elif (y0 < thick and sy == -1): break
            elif (y0 >= ny-thick+1 and sy == 1): break
            if x0 >= thick and x0 < nx-thick and y0 >= thick and y0 < ny-thick:
                for xi in range(x0-thick/2, x0+(1+thick)/2):
                    for yi in range(y0-thick/2, y0+(1+thick)/2):
                        if flip:
                            yi0 = ny - yi
                        else:
                            yi0 = yi

                        if has_alpha:
                            image[xi, yi0, 3] = outa = alpha[3] + image[xi, yi0, 3]*(1-alpha[3])
                            if outa != 0.0:
                                outa = 1.0/outa
                            for i in range(3):
                                image[xi, yi0, i] = \
                                        ((1.-alpha[3])*image[xi, yi0, i]*image[xi, yi0, 3]
                                         + alpha[3]*alpha[i])*outa
                        else:
                            for i in range(3):
                                image[xi, yi0, i] = \
                                        (1.-alpha[i])*image[xi,yi0,i] + alpha[i]

            if (x0 == x1 and y0 == y1):
                break
            e2 = 2*err
            if e2 > -dy:
                err = err - dy
                x0 += sx
            if e2 < dx :
                err = err + dx
                y0 += sy
    return

def rotate_vectors(np.ndarray[np.float64_t, ndim=3] vecs,
        np.ndarray[np.float64_t, ndim=2] R):
    cdef int nx = vecs.shape[0]
    cdef int ny = vecs.shape[1]
    rotated = np.empty((nx,ny,3),dtype='float64')
    for i in range(nx):
        for j in range(ny):
            for k in range(3):
                rotated[i,j,k] =\
                    R[k,0]*vecs[i,j,0]+R[k,1]*vecs[i,j,1]+R[k,2]*vecs[i,j,2]
    return rotated

@cython.boundscheck(False)
@cython.wraparound(False)
@cython.cdivision(True)
def get_color_bounds(np.ndarray[np.float64_t, ndim=1] px,
                     np.ndarray[np.float64_t, ndim=1] py,
                     np.ndarray[np.float64_t, ndim=1] pdx,
                     np.ndarray[np.float64_t, ndim=1] pdy,
                     np.ndarray[np.float64_t, ndim=1] value,
                     np.float64_t leftx, np.float64_t rightx,
                     np.float64_t lefty, np.float64_t righty,
                     np.float64_t mindx = -1, np.float64_t maxdx = -1):
    cdef int i
    cdef np.float64_t mi = 1e100, ma = -1e100, v
    cdef int np = px.shape[0]
    with nogil:
        for i in range(np):
            v = value[i]
            if v < mi or v > ma:
                if px[i] + pdx[i] < leftx: continue
                if px[i] - pdx[i] > rightx: continue
                if py[i] + pdy[i] < lefty: continue
                if py[i] - pdy[i] > righty: continue
                if pdx[i] < mindx or pdy[i] < mindx: continue
                if maxdx > 0 and (pdx[i] > maxdx or pdy[i] > maxdx): continue
                if v < mi: mi = v
                if v > ma: ma = v
    return (mi, ma)

@cython.boundscheck(False)
@cython.wraparound(False)
@cython.cdivision(True)
def kdtree_get_choices(np.ndarray[np.float64_t, ndim=3] data,
                       np.ndarray[np.float64_t, ndim=1] l_corner,
                       np.ndarray[np.float64_t, ndim=1] r_corner):
    cdef int i, j, k, dim, n_unique, best_dim, n_best, n_grids, addit, my_split
    n_grids = data.shape[0]
    cdef np.float64_t **uniquedims
    cdef np.float64_t *uniques
    cdef np.float64_t split
    uniquedims = <np.float64_t **> alloca(3 * sizeof(np.float64_t*))
    for i in range(3):
        uniquedims[i] = <np.float64_t *> \
                alloca(2*n_grids * sizeof(np.float64_t))
    my_max = 0
    best_dim = -1
    for dim in range(3):
        n_unique = 0
        uniques = uniquedims[dim]
        for i in range(n_grids):
            # Check for disqualification
            for j in range(2):
                #print "Checking against", i,j,dim,data[i,j,dim]
                if not (l_corner[dim] < data[i, j, dim] and
                        data[i, j, dim] < r_corner[dim]):
                    #print "Skipping ", data[i,j,dim]
                    continue
                skipit = 0
                # Add our left ...
                for k in range(n_unique):
                    if uniques[k] == data[i, j, dim]:
                        skipit = 1
                        #print "Identified", uniques[k], data[i,j,dim], n_unique
                        break
                if skipit == 0:
                    uniques[n_unique] = data[i, j, dim]
                    n_unique += 1
        if n_unique > my_max:
            best_dim = dim
            my_max = n_unique
            my_split = (n_unique-1)/2
    # I recognize how lame this is.
    cdef np.ndarray[np.float64_t, ndim=1] tarr = np.empty(my_max, dtype='float64')
    for i in range(my_max):
        #print "Setting tarr: ", i, uniquedims[best_dim][i]
        tarr[i] = uniquedims[best_dim][i]
    tarr.sort()
    split = tarr[my_split]
    cdef np.ndarray[np.uint8_t, ndim=1] less_ids = np.empty(n_grids, dtype='uint8')
    cdef np.ndarray[np.uint8_t, ndim=1] greater_ids = np.empty(n_grids, dtype='uint8')
    for i in range(n_grids):
        if data[i, 0, best_dim] < split:
            less_ids[i] = 1
        else:
            less_ids[i] = 0
        if data[i, 1, best_dim] > split:
            greater_ids[i] = 1
        else:
            greater_ids[i] = 0
    # Return out unique values
    return best_dim, split, less_ids.view("bool"), greater_ids.view("bool")

@cython.boundscheck(False)
@cython.wraparound(False)
@cython.cdivision(True)
def get_box_grids_level(np.ndarray[np.float64_t, ndim=1] left_edge,
                        np.ndarray[np.float64_t, ndim=1] right_edge,
                        int level,
                        np.ndarray[np.float64_t, ndim=2] left_edges,
                        np.ndarray[np.float64_t, ndim=2] right_edges,
                        np.ndarray[np.int32_t, ndim=2] levels,
                        np.ndarray[np.int32_t, ndim=1] mask,
                        int min_index = 0):
    cdef int i, n
    cdef int nx = left_edges.shape[0]
    cdef int inside
    cdef np.float64_t eps = np.finfo(np.float64).eps
    for i in range(nx):
        if i < min_index or levels[i,0] != level:
            mask[i] = 0
            continue
        inside = 1
        for n in range(3):
            if (right_edges[i,n] - left_edge[n]) <= eps or \
               (right_edge[n] - left_edges[i,n]) <= eps:
                inside = 0
                break
        if inside == 1: mask[i] = 1
        else: mask[i] = 0

@cython.boundscheck(False)
@cython.wraparound(False)
@cython.cdivision(True)
def get_box_grids_below_level(
                        np.ndarray[np.float64_t, ndim=1] left_edge,
                        np.ndarray[np.float64_t, ndim=1] right_edge,
                        int level,
                        np.ndarray[np.float64_t, ndim=2] left_edges,
                        np.ndarray[np.float64_t, ndim=2] right_edges,
                        np.ndarray[np.int32_t, ndim=2] levels,
                        np.ndarray[np.int32_t, ndim=1] mask,
                        int min_level = 0):
    cdef int i, n
    cdef int nx = left_edges.shape[0]
    cdef int inside
    cdef np.float64_t eps = np.finfo(np.float64).eps
    for i in range(nx):
        mask[i] = 0
        if levels[i,0] <= level and levels[i,0] >= min_level:
            inside = 1
            for n in range(3):
                if (right_edges[i,n] - left_edge[n]) <= eps or \
                   (right_edge[n] - left_edges[i,n]) <= eps:
                    inside = 0
                    break
            if inside == 1: mask[i] = 1

@cython.boundscheck(False)
@cython.wraparound(False)
@cython.cdivision(True)
def find_values_at_point(np.ndarray[np.float64_t, ndim=1] point,
                         np.ndarray[np.float64_t, ndim=2] left_edges,
                         np.ndarray[np.float64_t, ndim=2] right_edges,
                         np.ndarray[np.int32_t, ndim=2] dimensions,
                         field_names, grid_objects):
    # This iterates in order, first to last, and then returns with the first
    # one in which the point is located; this means if you order from highest
    # level to lowest, you will find the correct grid without consulting child
    # masking.  Note also that we will do a few relatively slow operations on
    # strings and whatnot, but they should not be terribly slow.
    cdef int ind[3]
    cdef int gi, fi, nf = len(field_names)
    cdef np.float64_t dds
    cdef np.ndarray[np.float64_t, ndim=3] field
    cdef np.ndarray[np.float64_t, ndim=1] rv = np.zeros(nf, dtype='float64')
    for gi in range(left_edges.shape[0]):
        if not ((left_edges[gi,0] < point[0] < right_edges[gi,0])
            and (left_edges[gi,1] < point[1] < right_edges[gi,1])
            and (left_edges[gi,2] < point[2] < right_edges[gi,2])):
            continue
        # We found our grid!
        for fi in range(3):
            dds = ((right_edges[gi,fi] - left_edges[gi,fi])/
                   (<np.float64_t> dimensions[gi,fi]))
            ind[fi] = <int> ((point[fi] - left_edges[gi,fi])/dds)
        grid = grid_objects[gi]
        for fi in range(nf):
            field = grid[field_names[fi]]
            rv[fi] = field[ind[0], ind[1], ind[2]]
        return rv
    raise KeyError

<<<<<<< HEAD
=======
@cython.cdivision(True)
@cython.boundscheck(False)
@cython.wraparound(False)
def pixelize_cylinder(np.ndarray[np.float64_t, ndim=1] radius,
                      np.ndarray[np.float64_t, ndim=1] dradius,
                      np.ndarray[np.float64_t, ndim=1] theta,
                      np.ndarray[np.float64_t, ndim=1] dtheta,
                      buff_size,
                      np.ndarray[np.float64_t, ndim=1] field,
                      extents, input_img = None):

    cdef np.ndarray[np.float64_t, ndim=2] img
    cdef np.float64_t x, y, dx, dy, r0, theta0
    cdef np.float64_t rmax, x0, y0, x1, y1
    cdef np.float64_t r_i, theta_i, dr_i, dtheta_i, dthetamin
    cdef np.float64_t costheta, sintheta
    cdef int i, pi, pj

    imax = radius.argmax()
    rmax = radius[imax] + dradius[imax]

    if input_img is None:
        img = np.zeros((buff_size[0], buff_size[1]))
        img[:] = np.nan
    else:
        img = input_img
    x0, x1, y0, y1 = extents
    dx = (x1 - x0) / img.shape[0]
    dy = (y1 - y0) / img.shape[1]
    cdef np.float64_t rbounds[2]
    cdef np.float64_t corners[8]
    # Find our min and max r
    corners[0] = x0*x0+y0*y0
    corners[1] = x1*x1+y0*y0
    corners[2] = x0*x0+y1*y1
    corners[3] = x1*x1+y1*y1
    corners[4] = x0*x0
    corners[5] = x1*x1
    corners[6] = y0*y0
    corners[7] = y1*y1
    rbounds[0] = rbounds[1] = corners[0]
    for i in range(8):
        rbounds[0] = fmin(rbounds[0], corners[i])
        rbounds[1] = fmax(rbounds[1], corners[i])
    rbounds[0] = rbounds[0]**0.5
    rbounds[1] = rbounds[1]**0.5
    # If we include the origin in either direction, we need to have radius of
    # zero as our lower bound.
    if x0 < 0 and x1 > 0:
        rbounds[0] = 0.0
    if y0 < 0 and y1 > 0:
        rbounds[0] = 0.0
    dthetamin = dx / rmax
    for i in range(radius.shape[0]):

        r0 = radius[i]
        theta0 = theta[i]
        dr_i = dradius[i]
        dtheta_i = dtheta[i]
        # Skip out early if we're offsides, for zoomed in plots
        if r0 + dr_i < rbounds[0] or r0 - dr_i > rbounds[1]:
            continue
        theta_i = theta0 - dtheta_i
        # Buffer of 0.5 here
        dthetamin = 0.5*dx/(r0 + dr_i)
        while theta_i < theta0 + dtheta_i:
            r_i = r0 - dr_i
            costheta = math.cos(theta_i)
            sintheta = math.sin(theta_i)
            while r_i < r0 + dr_i:
                if rmax <= r_i:
                    r_i += 0.5*dx
                    continue
                y = r_i * costheta
                x = r_i * sintheta
                pi = <int>((x - x0)/dx)
                pj = <int>((y - y0)/dy)
                if pi >= 0 and pi < img.shape[0] and \
                   pj >= 0 and pj < img.shape[1]:
                    if img[pi, pj] != img[pi, pj]:
                        img[pi, pj] = 0.0
                    img[pi, pj] = field[i]
                r_i += 0.5*dx
            theta_i += dthetamin

    return img

cdef void aitoff_thetaphi_to_xy(np.float64_t theta, np.float64_t phi,
                                np.float64_t *x, np.float64_t *y):
    cdef np.float64_t z = math.sqrt(1 + math.cos(phi) * math.cos(theta / 2.0))
    x[0] = math.cos(phi) * math.sin(theta / 2.0) / z
    y[0] = math.sin(phi) / z

@cython.cdivision(True)
@cython.boundscheck(False)
@cython.wraparound(False)
def pixelize_aitoff(np.ndarray[np.float64_t, ndim=1] theta,
                    np.ndarray[np.float64_t, ndim=1] dtheta,
                    np.ndarray[np.float64_t, ndim=1] phi,
                    np.ndarray[np.float64_t, ndim=1] dphi,
                    buff_size,
                    np.ndarray[np.float64_t, ndim=1] field,
                    extents, input_img = None,
                    np.float64_t theta_offset = 0.0,
                    np.float64_t phi_offset = 0.0):
    # http://paulbourke.net/geometry/transformationprojection/
    # longitude is -pi to pi
    # latitude is -pi/2 to pi/2
    # z^2 = 1 + cos(latitude) cos(longitude/2)
    # x = cos(latitude) sin(longitude/2) / z
    # y = sin(latitude) / z
    cdef np.ndarray[np.float64_t, ndim=2] img
    cdef int i, j, nf, fi
    cdef np.float64_t x, y, z, zb
    cdef np.float64_t dx, dy, inside
    cdef np.float64_t theta1, dtheta1, phi1, dphi1
    cdef np.float64_t theta0, phi0, theta_p, dtheta_p, phi_p, dphi_p
    cdef np.float64_t PI = np.pi
    cdef np.float64_t s2 = math.sqrt(2.0)
    cdef np.float64_t xmax, ymax, xmin, ymin
    nf = field.shape[0]

    if input_img is None:
        img = np.zeros((buff_size[0], buff_size[1]))
        img[:] = np.nan
    else:
        img = input_img
    # Okay, here's our strategy.  We compute the bounds in x and y, which will
    # be a rectangle, and then for each x, y position we check to see if it's
    # within our theta.  This will cost *more* computations of the
    # (x,y)->(theta,phi) calculation, but because we no longer have to search
    # through the theta, phi arrays, it should be faster.
    dx = 2.0 / (img.shape[0] - 1)
    dy = 2.0 / (img.shape[1] - 1)
    for fi in range(nf):
        theta_p = (theta[fi] + theta_offset) - PI
        dtheta_p = dtheta[fi]
        phi_p = (phi[fi] + phi_offset) - PI/2.0
        dphi_p = dphi[fi]
        # Four transformations
        aitoff_thetaphi_to_xy(theta_p - dtheta_p, phi_p - dphi_p, &x, &y)
        xmin = x
        xmax = x
        ymin = y
        ymax = y
        aitoff_thetaphi_to_xy(theta_p - dtheta_p, phi_p + dphi_p, &x, &y)
        xmin = fmin(xmin, x)
        xmax = fmax(xmax, x)
        ymin = fmin(ymin, y)
        ymax = fmax(ymax, y)
        aitoff_thetaphi_to_xy(theta_p + dtheta_p, phi_p - dphi_p, &x, &y)
        xmin = fmin(xmin, x)
        xmax = fmax(xmax, x)
        ymin = fmin(ymin, y)
        ymax = fmax(ymax, y)
        aitoff_thetaphi_to_xy(theta_p + dtheta_p, phi_p + dphi_p, &x, &y)
        xmin = fmin(xmin, x)
        xmax = fmax(xmax, x)
        ymin = fmin(ymin, y)
        ymax = fmax(ymax, y)
        # Now we have the (projected rectangular) bounds.
        xmin = (xmin + 1) # Get this into normalized image coords
        xmax = (xmax + 1) # Get this into normalized image coords
        ymin = (ymin + 1) # Get this into normalized image coords
        ymax = (ymax + 1) # Get this into normalized image coords
        x0 = <int> (xmin / dx)
        x1 = <int> (xmax / dx) + 1
        y0 = <int> (ymin / dy)
        y1 = <int> (ymax / dy) + 1
        for i in range(x0, x1):
            x = (-1.0 + i*dx)*s2*2.0
            for j in range(y0, y1):
                y = (-1.0 + j * dy)*s2
                zb = (x*x/8.0 + y*y/2.0 - 1.0)
                if zb > 0: continue
                z = (1.0 - (x/4.0)**2.0 - (y/2.0)**2.0)
                z = z**0.5
                # Longitude
                theta0 = 2.0*math.atan(z*x/(2.0 * (2.0*z*z-1.0)))
                # Latitude
                # We shift it into co-latitude
                phi0 = math.asin(z*y)
                # Now we just need to figure out which pixel contributes.
                # We do not have a fast search.
                if not (theta_p - dtheta_p <= theta0 <= theta_p + dtheta_p):
                    continue
                if not (phi_p - dphi_p <= phi0 <= phi_p + dphi_p):
                    continue
                img[i, j] = field[fi]
    return img

>>>>>>> 2e77c14b
#@cython.cdivision(True)
#@cython.boundscheck(False)
#@cython.wraparound(False)
def obtain_rvec(data):
    # This is just to let the pointers exist and whatnot.  We can't cdef them
    # inside conditionals.
    cdef np.ndarray[np.float64_t, ndim=1] xf
    cdef np.ndarray[np.float64_t, ndim=1] yf
    cdef np.ndarray[np.float64_t, ndim=1] zf
    cdef np.ndarray[np.float64_t, ndim=2] rf
    cdef np.ndarray[np.float64_t, ndim=3] xg
    cdef np.ndarray[np.float64_t, ndim=3] yg
    cdef np.ndarray[np.float64_t, ndim=3] zg
    cdef np.ndarray[np.float64_t, ndim=4] rg
    cdef np.float64_t c[3]
    cdef int i, j, k
    center = data.get_field_parameter("center")
    c[0] = center[0]; c[1] = center[1]; c[2] = center[2]
    if len(data['x'].shape) == 1:
        # One dimensional data
        xf = data['x']
        yf = data['y']
        zf = data['z']
        rf = YTArray(np.empty((3, xf.shape[0]), 'float64'), xf.units)
        for i in range(xf.shape[0]):
            rf[0, i] = xf[i] - c[0]
            rf[1, i] = yf[i] - c[1]
            rf[2, i] = zf[i] - c[2]
        return rf
    else:
        # Three dimensional data
        xg = data['x']
        yg = data['y']
        zg = data['z']
        shape = (3, xg.shape[0], xg.shape[1], xg.shape[2])
        rg = YTArray(np.empty(shape, 'float64'), xg.units)
        #rg = YTArray(rg, xg.units)
        for i in range(xg.shape[0]):
            for j in range(xg.shape[1]):
                for k in range(xg.shape[2]):
                    rg[0,i,j,k] = xg[i,j,k] - c[0]
                    rg[1,i,j,k] = yg[i,j,k] - c[1]
                    rg[2,i,j,k] = zg[i,j,k] - c[2]
        return rg

@cython.boundscheck(False)
@cython.wraparound(False)
@cython.cdivision(True)
def obtain_rv_vec(data, field_names = ("velocity_x",
                                       "velocity_y",
                                       "velocity_z"),
                  bulk_vector = "bulk_velocity"):
    # This is just to let the pointers exist and whatnot.  We can't cdef them
    # inside conditionals.
    cdef np.ndarray[np.float64_t, ndim=1] vxf
    cdef np.ndarray[np.float64_t, ndim=1] vyf
    cdef np.ndarray[np.float64_t, ndim=1] vzf
    cdef np.ndarray[np.float64_t, ndim=2] rvf
    cdef np.ndarray[np.float64_t, ndim=3] vxg
    cdef np.ndarray[np.float64_t, ndim=3] vyg
    cdef np.ndarray[np.float64_t, ndim=3] vzg
    cdef np.ndarray[np.float64_t, ndim=4] rvg
    cdef np.float64_t bv[3]
    cdef int i, j, k
    bulk_vector = data.get_field_parameter(bulk_vector)
    if len(data[field_names[0]].shape) == 1:
        # One dimensional data
        vxf = data[field_names[0]].astype("float64")
        vyf = data[field_names[1]].astype("float64")
        vzf = data[field_names[2]].astype("float64")
        vyf.convert_to_units(vxf.units)
        vzf.convert_to_units(vxf.units)
        rvf = YTArray(np.empty((3, vxf.shape[0]), 'float64'), vxf.units)
        if bulk_vector is None:
            bv[0] = bv[1] = bv[2] = 0.0
        else:
            bulk_vector = bulk_vector.in_units(vxf.units)
            bv[0] = bulk_vector[0]
            bv[1] = bulk_vector[1]
            bv[2] = bulk_vector[2]
        for i in range(vxf.shape[0]):
            rvf[0, i] = vxf[i] - bv[0]
            rvf[1, i] = vyf[i] - bv[1]
            rvf[2, i] = vzf[i] - bv[2]
        return rvf
    else:
        # Three dimensional data
        vxg = data[field_names[0]].astype("float64")
        vyg = data[field_names[1]].astype("float64")
        vzg = data[field_names[2]].astype("float64")
        vyg.convert_to_units(vxg.units)
        vzg.convert_to_units(vxg.units)
        shape = (3, vxg.shape[0], vxg.shape[1], vxg.shape[2])
        rvg = YTArray(np.empty(shape, 'float64'), vxg.units)
        if bulk_vector is None:
            bv[0] = bv[1] = bv[2] = 0.0
        else:
            bulk_vector = bulk_vector.in_units(vxg.units)
            bv[0] = bulk_vector[0]
            bv[1] = bulk_vector[1]
            bv[2] = bulk_vector[2]
        for i in range(vxg.shape[0]):
            for j in range(vxg.shape[1]):
                for k in range(vxg.shape[2]):
                    rvg[0,i,j,k] = vxg[i,j,k] - bv[0]
                    rvg[1,i,j,k] = vyg[i,j,k] - bv[1]
                    rvg[2,i,j,k] = vzg[i,j,k] - bv[2]
        return rvg

def grow_flagging_field(oofield):
    cdef np.ndarray[np.uint8_t, ndim=3] ofield = oofield.astype("uint8")
    cdef np.ndarray[np.uint8_t, ndim=3] nfield
    nfield = np.zeros_like(ofield)
    cdef int i, j, k, ni, nj, nk
    cdef int oi, oj, ok
    for ni in range(ofield.shape[0]):
        for nj in range(ofield.shape[1]):
            for nk in range(ofield.shape[2]):
                for oi in range(3):
                    i = ni + (oi - 1)
                    if i < 0 or i >= ofield.shape[0]: continue
                    for oj in range(3):
                        j = nj + (oj - 1)
                        if j < 0 or j >= ofield.shape[1]: continue
                        for ok in range(3):
                            k = nk + (ok - 1)
                            if k < 0 or k >= ofield.shape[2]: continue
                            if ofield[i, j, k] == 1:
                                nfield[ni, nj, nk] = 1
    return nfield.astype("bool")

@cython.boundscheck(False)
@cython.wraparound(False)
@cython.cdivision(True)
def fill_region(input_fields, output_fields,
                np.int32_t output_level,
                np.ndarray[np.int64_t, ndim=1] left_index,
                np.ndarray[np.int64_t, ndim=2] ipos,
                np.ndarray[np.int64_t, ndim=1] ires,
                np.ndarray[np.int64_t, ndim=1] level_dims,
                np.int64_t refine_by = 2
                ):
    cdef int i, n
    cdef np.int64_t tot, oi, oj, ok, rf
    cdef np.int64_t iind[3]
    cdef np.int64_t oind[3]
    cdef np.int64_t dim[3]
    cdef np.ndarray[np.float64_t, ndim=3] ofield
    cdef np.ndarray[np.float64_t, ndim=1] ifield
    nf = len(input_fields)
    # The variable offsets governs for each dimension and each possible
    # wrapping if we do it.  Then the wi, wj, wk indices check into each
    # [dim][wrap] inside the loops.
    cdef int wi, wj, wk
    cdef int offsets[3][3]
    cdef np.int64_t off
    for i in range(3):
        dim[i] = output_fields[0].shape[i]
        offsets[i][0] = offsets[i][2] = 0
        offsets[i][1] = 1
        if left_index[i] < 0:
            offsets[i][2] = 1
        if left_index[i] + dim[i] >= level_dims[i]:
            offsets[i][0] = 1
    for n in range(nf):
        tot = 0
        ofield = output_fields[n]
        ifield = input_fields[n]
        for i in range(ipos.shape[0]):
            rf = refine_by**(output_level - ires[i])
            for wi in range(3):
                if offsets[0][wi] == 0: continue
                off = (left_index[0] + level_dims[0]*(wi-1))
                iind[0] = ipos[i, 0] * rf - off
                for oi in range(rf):
                    # Now we need to apply our offset
                    oind[0] = oi + iind[0]
                    if oind[0] < 0 or oind[0] >= dim[0]:
                        continue
                    for wj in range(3):
                        if offsets[1][wj] == 0: continue
                        off = (left_index[1] + level_dims[1]*(wj-1))
                        iind[1] = ipos[i, 1] * rf - off
                        for oj in range(rf):
                            oind[1] = oj + iind[1]
                            if oind[1] < 0 or oind[1] >= dim[1]:
                                continue
                            for wk in range(3):
                                if offsets[2][wk] == 0: continue
                                off = (left_index[2] + level_dims[2]*(wk-1))
                                iind[2] = ipos[i, 2] * rf - off
                                for ok in range(rf):
                                    oind[2] = ok + iind[2]
                                    if oind[2] < 0 or oind[2] >= dim[2]:
                                        continue
                                    ofield[oind[0], oind[1], oind[2]] = \
                                        ifield[i]
                                    tot += 1
    return tot<|MERGE_RESOLUTION|>--- conflicted
+++ resolved
@@ -480,200 +480,6 @@
         return rv
     raise KeyError
 
-<<<<<<< HEAD
-=======
-@cython.cdivision(True)
-@cython.boundscheck(False)
-@cython.wraparound(False)
-def pixelize_cylinder(np.ndarray[np.float64_t, ndim=1] radius,
-                      np.ndarray[np.float64_t, ndim=1] dradius,
-                      np.ndarray[np.float64_t, ndim=1] theta,
-                      np.ndarray[np.float64_t, ndim=1] dtheta,
-                      buff_size,
-                      np.ndarray[np.float64_t, ndim=1] field,
-                      extents, input_img = None):
-
-    cdef np.ndarray[np.float64_t, ndim=2] img
-    cdef np.float64_t x, y, dx, dy, r0, theta0
-    cdef np.float64_t rmax, x0, y0, x1, y1
-    cdef np.float64_t r_i, theta_i, dr_i, dtheta_i, dthetamin
-    cdef np.float64_t costheta, sintheta
-    cdef int i, pi, pj
-
-    imax = radius.argmax()
-    rmax = radius[imax] + dradius[imax]
-
-    if input_img is None:
-        img = np.zeros((buff_size[0], buff_size[1]))
-        img[:] = np.nan
-    else:
-        img = input_img
-    x0, x1, y0, y1 = extents
-    dx = (x1 - x0) / img.shape[0]
-    dy = (y1 - y0) / img.shape[1]
-    cdef np.float64_t rbounds[2]
-    cdef np.float64_t corners[8]
-    # Find our min and max r
-    corners[0] = x0*x0+y0*y0
-    corners[1] = x1*x1+y0*y0
-    corners[2] = x0*x0+y1*y1
-    corners[3] = x1*x1+y1*y1
-    corners[4] = x0*x0
-    corners[5] = x1*x1
-    corners[6] = y0*y0
-    corners[7] = y1*y1
-    rbounds[0] = rbounds[1] = corners[0]
-    for i in range(8):
-        rbounds[0] = fmin(rbounds[0], corners[i])
-        rbounds[1] = fmax(rbounds[1], corners[i])
-    rbounds[0] = rbounds[0]**0.5
-    rbounds[1] = rbounds[1]**0.5
-    # If we include the origin in either direction, we need to have radius of
-    # zero as our lower bound.
-    if x0 < 0 and x1 > 0:
-        rbounds[0] = 0.0
-    if y0 < 0 and y1 > 0:
-        rbounds[0] = 0.0
-    dthetamin = dx / rmax
-    for i in range(radius.shape[0]):
-
-        r0 = radius[i]
-        theta0 = theta[i]
-        dr_i = dradius[i]
-        dtheta_i = dtheta[i]
-        # Skip out early if we're offsides, for zoomed in plots
-        if r0 + dr_i < rbounds[0] or r0 - dr_i > rbounds[1]:
-            continue
-        theta_i = theta0 - dtheta_i
-        # Buffer of 0.5 here
-        dthetamin = 0.5*dx/(r0 + dr_i)
-        while theta_i < theta0 + dtheta_i:
-            r_i = r0 - dr_i
-            costheta = math.cos(theta_i)
-            sintheta = math.sin(theta_i)
-            while r_i < r0 + dr_i:
-                if rmax <= r_i:
-                    r_i += 0.5*dx
-                    continue
-                y = r_i * costheta
-                x = r_i * sintheta
-                pi = <int>((x - x0)/dx)
-                pj = <int>((y - y0)/dy)
-                if pi >= 0 and pi < img.shape[0] and \
-                   pj >= 0 and pj < img.shape[1]:
-                    if img[pi, pj] != img[pi, pj]:
-                        img[pi, pj] = 0.0
-                    img[pi, pj] = field[i]
-                r_i += 0.5*dx
-            theta_i += dthetamin
-
-    return img
-
-cdef void aitoff_thetaphi_to_xy(np.float64_t theta, np.float64_t phi,
-                                np.float64_t *x, np.float64_t *y):
-    cdef np.float64_t z = math.sqrt(1 + math.cos(phi) * math.cos(theta / 2.0))
-    x[0] = math.cos(phi) * math.sin(theta / 2.0) / z
-    y[0] = math.sin(phi) / z
-
-@cython.cdivision(True)
-@cython.boundscheck(False)
-@cython.wraparound(False)
-def pixelize_aitoff(np.ndarray[np.float64_t, ndim=1] theta,
-                    np.ndarray[np.float64_t, ndim=1] dtheta,
-                    np.ndarray[np.float64_t, ndim=1] phi,
-                    np.ndarray[np.float64_t, ndim=1] dphi,
-                    buff_size,
-                    np.ndarray[np.float64_t, ndim=1] field,
-                    extents, input_img = None,
-                    np.float64_t theta_offset = 0.0,
-                    np.float64_t phi_offset = 0.0):
-    # http://paulbourke.net/geometry/transformationprojection/
-    # longitude is -pi to pi
-    # latitude is -pi/2 to pi/2
-    # z^2 = 1 + cos(latitude) cos(longitude/2)
-    # x = cos(latitude) sin(longitude/2) / z
-    # y = sin(latitude) / z
-    cdef np.ndarray[np.float64_t, ndim=2] img
-    cdef int i, j, nf, fi
-    cdef np.float64_t x, y, z, zb
-    cdef np.float64_t dx, dy, inside
-    cdef np.float64_t theta1, dtheta1, phi1, dphi1
-    cdef np.float64_t theta0, phi0, theta_p, dtheta_p, phi_p, dphi_p
-    cdef np.float64_t PI = np.pi
-    cdef np.float64_t s2 = math.sqrt(2.0)
-    cdef np.float64_t xmax, ymax, xmin, ymin
-    nf = field.shape[0]
-
-    if input_img is None:
-        img = np.zeros((buff_size[0], buff_size[1]))
-        img[:] = np.nan
-    else:
-        img = input_img
-    # Okay, here's our strategy.  We compute the bounds in x and y, which will
-    # be a rectangle, and then for each x, y position we check to see if it's
-    # within our theta.  This will cost *more* computations of the
-    # (x,y)->(theta,phi) calculation, but because we no longer have to search
-    # through the theta, phi arrays, it should be faster.
-    dx = 2.0 / (img.shape[0] - 1)
-    dy = 2.0 / (img.shape[1] - 1)
-    for fi in range(nf):
-        theta_p = (theta[fi] + theta_offset) - PI
-        dtheta_p = dtheta[fi]
-        phi_p = (phi[fi] + phi_offset) - PI/2.0
-        dphi_p = dphi[fi]
-        # Four transformations
-        aitoff_thetaphi_to_xy(theta_p - dtheta_p, phi_p - dphi_p, &x, &y)
-        xmin = x
-        xmax = x
-        ymin = y
-        ymax = y
-        aitoff_thetaphi_to_xy(theta_p - dtheta_p, phi_p + dphi_p, &x, &y)
-        xmin = fmin(xmin, x)
-        xmax = fmax(xmax, x)
-        ymin = fmin(ymin, y)
-        ymax = fmax(ymax, y)
-        aitoff_thetaphi_to_xy(theta_p + dtheta_p, phi_p - dphi_p, &x, &y)
-        xmin = fmin(xmin, x)
-        xmax = fmax(xmax, x)
-        ymin = fmin(ymin, y)
-        ymax = fmax(ymax, y)
-        aitoff_thetaphi_to_xy(theta_p + dtheta_p, phi_p + dphi_p, &x, &y)
-        xmin = fmin(xmin, x)
-        xmax = fmax(xmax, x)
-        ymin = fmin(ymin, y)
-        ymax = fmax(ymax, y)
-        # Now we have the (projected rectangular) bounds.
-        xmin = (xmin + 1) # Get this into normalized image coords
-        xmax = (xmax + 1) # Get this into normalized image coords
-        ymin = (ymin + 1) # Get this into normalized image coords
-        ymax = (ymax + 1) # Get this into normalized image coords
-        x0 = <int> (xmin / dx)
-        x1 = <int> (xmax / dx) + 1
-        y0 = <int> (ymin / dy)
-        y1 = <int> (ymax / dy) + 1
-        for i in range(x0, x1):
-            x = (-1.0 + i*dx)*s2*2.0
-            for j in range(y0, y1):
-                y = (-1.0 + j * dy)*s2
-                zb = (x*x/8.0 + y*y/2.0 - 1.0)
-                if zb > 0: continue
-                z = (1.0 - (x/4.0)**2.0 - (y/2.0)**2.0)
-                z = z**0.5
-                # Longitude
-                theta0 = 2.0*math.atan(z*x/(2.0 * (2.0*z*z-1.0)))
-                # Latitude
-                # We shift it into co-latitude
-                phi0 = math.asin(z*y)
-                # Now we just need to figure out which pixel contributes.
-                # We do not have a fast search.
-                if not (theta_p - dtheta_p <= theta0 <= theta_p + dtheta_p):
-                    continue
-                if not (phi_p - dphi_p <= phi0 <= phi_p + dphi_p):
-                    continue
-                img[i, j] = field[fi]
-    return img
-
->>>>>>> 2e77c14b
 #@cython.cdivision(True)
 #@cython.boundscheck(False)
 #@cython.wraparound(False)
