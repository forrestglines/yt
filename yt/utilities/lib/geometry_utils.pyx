--- conflicted
+++ resolved
@@ -125,13 +125,7 @@
                       np.ndarray[np.float64_t, ndim=2] right_edges):
     cdef int i, ax
     cdef int ng = left_edges.shape[0]
-<<<<<<< HEAD
-    cdef np.ndarray[np.uint8_t, cast=True, ndim=1] gridi = np.zeros(ng,
-            dtype='bool')
-    #cdef np.ndarray[np.bint32_t, ndim=1] gridi = np.zeros(ng, dtype='bint32')
-=======
     cdef np.ndarray[np.uint8_t, ndim=1] gridi = np.zeros(ng, dtype='uint8')
->>>>>>> 6721f364
     ax = dobj.axis
     cdef np.float64_t coord = dobj.coord
     for i in range(ng):
