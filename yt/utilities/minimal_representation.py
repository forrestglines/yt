--- conflicted
+++ resolved
@@ -102,11 +102,7 @@
             if isinstance(metadata[i], np.ndarray):
                 metadata[i] = metadata[i].tolist()
             elif hasattr(metadata[i], 'dtype'):
-<<<<<<< HEAD
-                metadata[i] = na.asscalar(metadata[i])
-=======
                 metadata[i] = np.asscalar(metadata[i])
->>>>>>> 158e17ee
         metadata['obj_type'] = self.type
         if len(chunks) == 0:
             chunk_info = {'chunks': []}
@@ -235,11 +231,7 @@
         if title is None:
             title = json.loads(self.data)['metadata']['name']
         self.title = title
-<<<<<<< HEAD
-        self.data = na.fromstring(self.data, dtype='c')
-=======
         self.data = np.fromstring(self.data, dtype='c')
->>>>>>> 158e17ee
 
     def _generate_post(self):
         metadata = self._attrs
