--- conflicted
+++ resolved
@@ -41,10 +41,7 @@
     enable_plugins, \
     download_file
 import urllib
-<<<<<<< HEAD
-=======
 from urllib.parse import urlparse
->>>>>>> 79cc781e
 from yt.extern.tqdm import tqdm
 from yt.convenience import load
 from yt.visualization.plot_window import \
@@ -146,7 +143,7 @@
         print("or follow the instruction on:")
         print("  http://yt-project.org/docs/dev/sharing_data.html#obtaining-an-api-key")
         sys.exit()
-    hub_url = urllib.urlparse(ytcfg.get("yt", "hub_url"))
+    hub_url = urlparse(ytcfg.get("yt", "hub_url"))
     gc = girder_client.GirderClient(apiUrl=hub_url.geturl())
     gc.authenticate(apiKey=ytcfg.get("yt", "hub_api_key"))
     return gc
