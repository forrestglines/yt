"""
A simple periodic table.



"""

#-----------------------------------------------------------------------------
# Copyright (c) 2013, yt Development Team.
#
# Distributed under the terms of the Modified BSD License.
#
# The full license is in the file COPYING.txt, distributed with this software.
#-----------------------------------------------------------------------------

import numpy as np
import numbers
<<<<<<< HEAD
=======
import types
from yt.extern.six import string_types
>>>>>>> 93dae4a8

_elements = (
    (1, 1.0079400000, "Hydrogen", "H"),
    (2, 4.0026020000, "Helium", "He"),
    (3, 6.9410000000, "Lithium", "Li"),
    (4, 9.0121820000, "Beryllium", "Be"),
    (5, 10.8110000000, "Boron", "B"),
    (6, 12.0107000000, "Carbon", "C"),
    (7, 14.0067000000, "Nitrogen", "N"),
    (8, 15.9994000000, "Oxygen", "O"),
    (9, 18.9994000000, "Fluorine", "F"),
    (10, 20.1797000000, "Neon", "Ne"),
    (11, 22.9897692800, "Sodium", "Na"),
    (12, 24.3050000000, "Magnesium", "Mg"),
    (13, 26.9815386000, "Aluminium", "Al"),
    (14, 28.0855000000, "Silicon", "Si"),
    (15, 30.9737620000, "Phosphorus", "P"),
    (16, 32.0650000000, "Sulphur", "S"),
    (17, 35.4530000000, "Chlorine", "Cl"),
    (18, 39.9480000000, "Argon", "Ar"),
    (19, 39.0983000000, "Potassium", "K"),
    (20, 40.0780000000, "Calcium", "Ca"),
    (21, 44.9559120000, "Scandium", "Sc"),
    (22, 47.8670000000, "Titanium", "Ti"),
    (23, 50.9415000000, "Vanadium", "V"),
    (24, 51.9961000000, "Chromium", "Cr"),
    (25, 54.9380450000, "Manganese", "Mn"),
    (26, 55.8450000000, "Iron", "Fe"),
    (27, 58.9331950000, "Cobalt", "Co"),
    (28, 58.6934000000, "Nickel", "Ni"),
    (29, 63.5460000000, "Copper", "Cu"),
    (30, 65.3800000000, "Zinc", "Zn"),
    (31, 69.7230000000, "Gallium", "Ga"),
    (32, 72.6400000000, "Germanium", "Ge"),
    (33, 74.9216000000, "Arsenic", "As"),
    (34, 78.9600000000, "Selenium", "Se"),
    (35, 79.9040000000, "Bromine", "Br"),
    (36, 83.7980000000, "Krypton", "Kr"),
    (37, 85.4678000000, "Rubidium", "Rb"),
    (38, 87.6200000000, "Strontium", "Sr"),
    (39, 88.9058500000, "Yttrium", "Y"),
    (40, 91.2240000000, "Zirkonium", "Zr"),
    (41, 92.9063800000, "Niobium", "Nb"),
    (42, 95.9600000000, "Molybdaenum", "Mo"),
    (43, 98.0000000000, "Technetium", "Tc"),
    (44, 101.0700000000, "Ruthenium", "Ru"),
    (45, 102.9055000000, "Rhodium", "Rh"),
    (46, 106.4200000000, "Palladium", "Pd"),
    (47, 107.8682000000, "Silver", "Ag"),
    (48, 112.4110000000, "Cadmium", "Cd"),
    (49, 114.8180000000, "Indium", "In"),
    (50, 118.7100000000, "Tin", "Sn"),
    (51, 121.7600000000, "Antimony", "Sb"),
    (52, 127.6000000000, "Tellurium", "Te"),
    (53, 126.9044700000, "Iodine", "I"),
    (54, 131.2930000000, "Xenon", "Xe"),
    (55, 132.9054519000, "Cesium", "Cs"),
    (56, 137.3270000000, "Barium", "Ba"),
    (57, 138.9054700000, "Lanthanum", "La"),
    (58, 140.1160000000, "Cerium", "Ce"),
    (59, 140.9076500000, "Praseodymium", "Pr"),
    (60, 144.2420000000, "Neodymium", "Nd"),
    (61, 145.0000000000, "Promethium", "Pm"),
    (62, 150.3600000000, "Samarium", "Sm"),
    (63, 151.9640000000, "Europium", "Eu"),
    (64, 157.2500000000, "Gadolinium", "Gd"),
    (65, 158.9253500000, "Terbium", "Tb"),
    (66, 162.5001000000, "Dysprosium", "Dy"),
    (67, 164.9303200000, "Holmium", "Ho"),
    (68, 167.2590000000, "Erbium", "Er"),
    (69, 168.9342100000, "Thulium", "Tm"),
    (70, 173.0540000000, "Ytterbium", "Yb"),
    (71, 174.9668000000, "Lutetium", "Lu"),
    (72, 178.4900000000, "Hafnium", "Hf"),
    (73, 180.9478800000, "Tantalum", "Ta"),
    (74, 183.8400000000, "Tungsten", "W"),
    (75, 186.2070000000, "Rhenium", "Re"),
    (76, 190.2300000000, "Osmium", "Os"),
    (77, 192.2170000000, "Iridium", "Ir"),
    (78, 192.0840000000, "Platinum", "Pt"),
    (79, 196.9665690000, "Gold", "Au"),
    (80, 200.5900000000, "Hydrargyrum", "Hg"),
    (81, 204.3833000000, "Thallium", "Tl"),
    (82, 207.2000000000, "Lead", "Pb"),
    (83, 208.9804010000, "Bismuth", "Bi"),
    (84, 210.0000000000, "Polonium", "Po"),
    (85, 210.0000000000, "Astatine", "At"),
    (86, 220.0000000000, "Radon", "Rn"),
    (87, 223.0000000000, "Francium", "Fr"),
    (88, 226.0000000000, "Radium", "Ra"),
    (89, 227.0000000000, "Actinium", "Ac"),
    (90, 232.0380600000, "Thorium", "Th"),
    (91, 231.0358800000, "Protactinium", "Pa"),
    (92, 238.0289100000, "Uranium", "U"),
    (93, 237.0000000000, "Neptunium", "Np"),
    (94, 244.0000000000, "Plutonium", "Pu"),
    (95, 243.0000000000, "Americium", "Am"),
    (96, 247.0000000000, "Curium", "Cm"),
    (97, 247.0000000000, "Berkelium", "Bk"),
    (98, 251.0000000000, "Californium", "Cf"),
    (99, 252.0000000000, "Einsteinium", "Es"),
    (100, 257.0000000000, "Fermium", "Fm"),
    (101, 258.0000000000, "Mendelevium", "Md"),
    (102, 259.0000000000, "Nobelium", "No"),
    (103, 262.0000000000, "Lawrencium", "Lr"),
    (104, 261.0000000000, "Rutherfordium", "Rf"),
    (105, 262.0000000000, "Dubnium", "Db"),
    (106, 266.0000000000, "Seaborgium", "Sg"),
    (107, 264.0000000000, "Bohrium", "Bh"),
    (108, 277.0000000000, "Hassium", "Hs"),
    (109, 268.0000000000, "Meitnerium", "Mt"),
    (110, 271.0000000000, "Ununnilium", "Ds"),
    (111, 272.0000000000, "Unununium", "Rg"),
    (112, 285.0000000000, "Ununbium", "Uub"),
    (113, 284.0000000000, "Ununtrium", "Uut"),
    (114, 289.0000000000, "Ununquadium", "Uuq"),
    (115, 288.0000000000, "Ununpentium", "Uup"),
    (116, 292.0000000000, "Ununhexium", "Uuh"),
    (118, 294.0000000000, "Ununoctium", "Uuo"),
    # Now some special cases that are *not* elements
    (-1, 2.014102, "Deuterium", "D"),
    (-1, 0.00054858, "Electron", "El"),
)

class Element:
    def __init__(self, num, weight, name, symbol):
        self.num = num
        self.weight = weight
        self.name = name
        self.symbol = symbol

    def __repr__(self):
        return "Element: %s (%s)" % (self.symbol, self.name)

class PeriodicTable:
    def __init__(self):
        self.elements_by_number = {}
        self.elements_by_name = {}
        self.elements_by_symbol = {}
        for num, weight, name, symbol in _elements:
            e = Element(num, weight, name, symbol)
            self.elements_by_number[num] = e
            self.elements_by_name[name] = e
            self.elements_by_symbol[symbol] = e

    def __getitem__(self, key):
        if isinstance(key, (np.number, numbers.Number)):
            d = self.elements_by_number
        elif isinstance(key, string_types):
            if len(key) <= 2:
                d = self.elements_by_symbol
            elif len(key) == 3 and key[0] == "U":
                d = self.elements_by_symbol
            else:
                d = self.elements_by_name
        else:
            raise KeyError(key)
        return d[key]

periodic_table = PeriodicTable()<|MERGE_RESOLUTION|>--- conflicted
+++ resolved
@@ -15,11 +15,7 @@
 
 import numpy as np
 import numbers
-<<<<<<< HEAD
-=======
-import types
 from yt.extern.six import string_types
->>>>>>> 93dae4a8
 
 _elements = (
     (1, 1.0079400000, "Hydrogen", "H"),
