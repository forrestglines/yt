import numpy as np
from yt.mods import *
from yt.testing import *
from yt.utilities.particle_generator import *
from yt.frontends.stream.api import load_uniform_grid, refine_amr
import yt.utilities.initial_conditions as ic
import yt.utilities.flagging_methods as fm
from IPython import embed

def setup() :
    pass

def test_particle_generator() :
    # First generate our pf
    domain_dims = (128, 128, 128)
    dens = np.zeros(domain_dims) + 0.1
    temp = 4.*np.ones(domain_dims)
    fields = {"density": dens, "temperature": temp}
    ug = load_uniform_grid(fields, domain_dims, 1.0)
    fo = [ic.BetaModelSphere(1.0,0.1,0.5,[0.5,0.5,0.5],{"density":(10.0)})]
    rc = [fm.flagging_method_registry["overdensity"](4.0)]
    pf = refine_amr(ug, rc, fo, 3)

    # Now generate particles from density

    field_list = [("io", "particle_position_x"),
                  ("io", "particle_position_y"),
                  ("io", "particle_position_z"),
                  ("io", "particle_index"),
                  ("io", "particle_gas_density")]
    num_particles = 1000000
<<<<<<< HEAD
    field_dict = {"density": "particle_gas_density"}
=======
    field_dict = {("gas", "Density"): ("io", "particle_gas_density")}
>>>>>>> a9df89e6
    sphere = pf.h.sphere(pf.domain_center, 0.45)

    particles1 = WithDensityParticleGenerator(pf, sphere, num_particles, field_list)
    particles1.assign_indices()
    particles1.map_grid_fields_to_particles(field_dict)
    
    # Test to make sure we ended up with the right number of particles per grid
    particles1.apply_to_stream()
    particles_per_grid1 = [grid.NumberOfParticles for grid in pf.h.grids]
    yield assert_equal, particles_per_grid1, particles1.NumberOfParticles
    particles_per_grid1 = [len(grid["particle_position_x"]) for grid in pf.h.grids]
    yield assert_equal, particles_per_grid1, particles1.NumberOfParticles

    tags = np.concatenate([grid["particle_index"] for grid in pf.h.grids])
    assert(np.unique(tags).size == num_particles)
    # Set up a lattice of particles
    pdims = np.array([64,64,64])
    def new_indices() :
        # We just add new indices onto the existing ones
        return np.arange((np.product(pdims)))+num_particles
    le = np.array([0.25,0.25,0.25])
    re = np.array([0.75,0.75,0.75])
<<<<<<< HEAD
    new_field_list = field_list + ["particle_gas_temperature"]
    new_field_dict = {"density": "particle_gas_density",
                      "temperature": "particle_gas_temperature"}
=======
    new_field_list = field_list + [("io", "particle_gas_temperature")]
    new_field_dict = {("gas", "Density"): ("io", "particle_gas_density"),
                      ("gas", "Temperature"): ("io", "particle_gas_temperature")}
>>>>>>> a9df89e6

    particles2 = LatticeParticleGenerator(pf, pdims, le, re, new_field_list)
    particles2.assign_indices(function=new_indices)
    particles2.map_grid_fields_to_particles(new_field_dict)

    #Test lattice positions
    xpos = np.unique(particles2["io", "particle_position_x"])
    ypos = np.unique(particles2["io", "particle_position_y"])
    zpos = np.unique(particles2["io", "particle_position_z"])

    xpred = np.linspace(le[0],re[0],num=pdims[0],endpoint=True)
    ypred = np.linspace(le[1],re[1],num=pdims[1],endpoint=True)
    zpred = np.linspace(le[2],re[2],num=pdims[2],endpoint=True)

    assert_almost_equal( xpos, xpred)
    assert_almost_equal( ypos, ypred)
    assert_almost_equal( zpos, zpred)

    #Test the number of particles again
    particles2.apply_to_stream()
    particles_per_grid2 = [grid.NumberOfParticles for grid in pf.h.grids]
    yield assert_equal, particles_per_grid2, particles1.NumberOfParticles+particles2.NumberOfParticles

    [grid.field_data.clear() for grid in pf.h.grids]
    particles_per_grid2 = [len(grid["particle_position_x"]) for grid in pf.h.grids]
    yield assert_equal, particles_per_grid2, particles1.NumberOfParticles+particles2.NumberOfParticles

    #Test the uniqueness of tags
    tags = np.concatenate([grid["particle_index"] for grid in pf.h.grids])
    tags.sort()
    yield assert_equal, tags, np.arange((np.product(pdims)+num_particles))

    # Test that the old particles have zero for the new field
    old_particle_temps = [grid["particle_gas_temperature"][:particles_per_grid1[i]]
                          for i, grid in enumerate(pf.h.grids)]
    test_zeros = [np.zeros((particles_per_grid1[i])) 
                  for i, grid in enumerate(pf.h.grids)]
    yield assert_equal, old_particle_temps, test_zeros

    #Now dump all of these particle fields out into a dict
    pdata = {}
    dd = pf.h.all_data()
    for field in new_field_list :
        pdata[field] = dd[field]

    #Test the "from-list" generator and particle field clobber
    particles3 = FromListParticleGenerator(pf, num_particles+np.product(pdims), pdata)
    particles3.apply_to_stream(clobber=True)
    
    #Test the number of particles again
    particles_per_grid3 = [grid.NumberOfParticles for grid in pf.h.grids]
    yield assert_equal, particles_per_grid3, particles1.NumberOfParticles+particles2.NumberOfParticles
    particles_per_grid2 = [len(grid["particle_position_z"]) for grid in pf.h.grids]
    yield assert_equal, particles_per_grid3, particles1.NumberOfParticles+particles2.NumberOfParticles

if __name__=="__main__":
    for n, i in enumerate(test_particle_generator()):
        i[0](*i[1:])<|MERGE_RESOLUTION|>--- conflicted
+++ resolved
@@ -29,11 +29,7 @@
                   ("io", "particle_index"),
                   ("io", "particle_gas_density")]
     num_particles = 1000000
-<<<<<<< HEAD
-    field_dict = {"density": "particle_gas_density"}
-=======
-    field_dict = {("gas", "Density"): ("io", "particle_gas_density")}
->>>>>>> a9df89e6
+    field_dict = {("gas", "density"): ("io", "particle_gas_density")}
     sphere = pf.h.sphere(pf.domain_center, 0.45)
 
     particles1 = WithDensityParticleGenerator(pf, sphere, num_particles, field_list)
@@ -56,15 +52,9 @@
         return np.arange((np.product(pdims)))+num_particles
     le = np.array([0.25,0.25,0.25])
     re = np.array([0.75,0.75,0.75])
-<<<<<<< HEAD
-    new_field_list = field_list + ["particle_gas_temperature"]
-    new_field_dict = {"density": "particle_gas_density",
-                      "temperature": "particle_gas_temperature"}
-=======
     new_field_list = field_list + [("io", "particle_gas_temperature")]
-    new_field_dict = {("gas", "Density"): ("io", "particle_gas_density"),
-                      ("gas", "Temperature"): ("io", "particle_gas_temperature")}
->>>>>>> a9df89e6
+    new_field_dict = {("gas", "density"): ("io", "particle_gas_density"),
+                      ("gas", "temperature"): ("io", "particle_gas_temperature")}
 
     particles2 = LatticeParticleGenerator(pf, pdims, le, re, new_field_list)
     particles2.assign_indices(function=new_indices)
