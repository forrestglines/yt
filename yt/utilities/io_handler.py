import os
from collections import defaultdict
from contextlib import contextmanager
from functools import _make_key, lru_cache

import numpy as np

from yt.geometry.selection_routines import GridSelector
from yt.utilities.on_demand_imports import _h5py as h5py

io_registry = {}

use_caching = 0


def _make_io_key(args, *_args, **kwargs):
    self, obj, field, ctx = args
    # Ignore self because we have a self-specific cache
    return _make_key((obj.id, field), *_args, **kwargs)


class RegisteredIOHandler(type):
    def __init__(cls, name, b, d):
        type.__init__(cls, name, b, d)
        if hasattr(cls, "_dataset_type"):
            io_registry[cls._dataset_type] = cls
        if use_caching and hasattr(cls, "_read_obj_field"):
            cls._read_obj_field = lru_cache(
                maxsize=use_caching, typed=True, make_key=_make_io_key
            )(cls._read_obj_field)


class BaseIOHandler(metaclass=RegisteredIOHandler):
    _vector_fields = ()
    _dataset_type = None
    _particle_reader = False
    _cache_on = False
    _misses = 0
    _hits = 0

    def __init__(self, ds):
        self.queue = defaultdict(dict)
        self.ds = ds
        self._last_selector_id = None
        self._last_selector_counts = None
        self._array_fields = {}
        self._cached_fields = {}
        # Make sure _vector_fields is a dict of fields and their dimension
        # and assume all non-specified vector fields are 3D
        if not isinstance(self._vector_fields, dict):
            self._vector_fields = dict((field, 3) for field in self._vector_fields)

    # We need a function for reading a list of sets
    # and a function for *popping* from a queue all the appropriate sets
    @contextmanager
    def preload(self, chunk, fields, max_size):
        yield self

    def pop(self, grid, field):
        if grid.id in self.queue and field in self.queue[grid.id]:
            return self.modify(self.queue[grid.id].pop(field))
        else:
            # We only read the one set and do not store it if it isn't pre-loaded
            return self._read_data_set(grid, field)

    def peek(self, grid, field):
        return self.queue[grid.id].get(field, None)

    def push(self, grid, field, data):
        if grid.id in self.queue and field in self.queue[grid.id]:
            raise ValueError
        self.queue[grid][field] = data

    def _field_in_backup(self, grid, backup_file, field_name):
        if os.path.exists(backup_file):
            fhandle = h5py.File(backup_file, mode="r")
            g = fhandle["data"]
            grid_group = g["grid_%010i" % (grid.id - grid._id_offset)]
            if field_name in grid_group:
                return_val = True
            else:
                return_val = False
            fhandle.close()
            return return_val
        else:
            return False

    def _read_data_set(self, grid, field):
        # check backup file first. if field not found,
        # call frontend-specific io method
        backup_filename = grid.ds.backup_filename
        if not grid.ds.read_from_backup:
            return self._read_data(grid, field)
        elif self._field_in_backup(grid, backup_filename, field):
            fhandle = h5py.File(backup_filename, mode="r")
            g = fhandle["data"]
            grid_group = g["grid_%010i" % (grid.id - grid._id_offset)]
            data = grid_group[field][:]
            fhandle.close()
            return data
        else:
            return self._read_data(grid, field)

    # Now we define our interface
    def _read_data(self, grid, field):
        pass

    def _read_fluid_selection(self, chunks, selector, fields, size):
        # This function has an interesting history.  It previously was mandate
        # to be defined by all of the subclasses.  But, to avoid having to
        # rewrite a whole bunch of IO handlers all at once, and to allow a
        # better abstraction for grid-based frontends, we're now defining it in
        # the base class.
        rv = {}
        nodal_fields = []
        for field in fields:
            finfo = self.ds.field_info[field]
            nodal_flag = finfo.nodal_flag
            if np.any(nodal_flag):
                num_nodes = 2 ** sum(nodal_flag)
                rv[field] = np.empty((size, num_nodes), dtype="=f8")
                nodal_fields.append(field)
            else:
                rv[field] = np.empty(size, dtype="=f8")
        ind = {field: 0 for field in fields}
        for field, obj, data in self.io_iter(chunks, fields):
            if data is None:
                continue
            if isinstance(selector, GridSelector) and field not in nodal_fields:
                ind[field] += data.size
                rv[field] = data.copy()
            else:
                ind[field] += obj.select(selector, data, rv[field], ind[field])
        return rv

    def _read_data_slice(self, grid, field, axis, coord):
        sl = [slice(None), slice(None), slice(None)]
        sl[axis] = slice(coord, coord + 1)
        tr = self._read_data_set(grid, field)[tuple(sl)]
        if tr.dtype == "float32":
            tr = tr.astype("float64")
        return tr

    def _read_field_names(self, grid):
        pass

    @property
    def _read_exception(self):
        return None

    def _read_chunk_data(self, chunk, fields):
        return {}

    def _read_particle_selection(self, chunks, selector, fields):
        rv = {}
        # We first need a set of masks for each particle type
<<<<<<< HEAD
        ptf = defaultdict(list)         # ptype -> on-disk fields to read
=======
        ptf = defaultdict(list)  # ptype -> on-disk fields to read
>>>>>>> 9d6c7153
        field_maps = defaultdict(list)  # ptype -> fields (including unions)
        chunks = list(chunks)
        unions = self.ds.particle_unions
        # What we need is a mapping from particle types to return types
        for field in fields:
            ftype, fname = field
            # We should add a check for p.fparticle_unions or something here
            if ftype in unions:
                for pt in unions[ftype]:
                    ptf[pt].append(fname)
                    field_maps[pt, fname].append(field)
            else:
                ptf[ftype].append(fname)
                field_maps[field].append(field)
            rv[field] = []
        # Now we read.
        for field_r, vals in self._read_particle_fields(chunks, ptf, selector):
            # Note that we now need to check the mappings
            for field_f in field_maps[field_r]:
                rv[field_f].append(vals)
<<<<<<< HEAD
        # Now we need to truncate all our fields, since we allow for
        # over-estimating.
        for field_f in rv:
            if len(rv[field_f]) > 0:
=======
        for field_f in rv:
            # We need to ensure the arrays have the right shape if there are no
            # particles in them.
            total = sum(_.size for _ in rv[field_f])
            if total > 0:
>>>>>>> 9d6c7153
                rv[field_f] = np.concatenate(rv[field_f], axis=0)
            else:
                shape = (0,)
                if field[1] in self._vector_fields:
                    shape += (self._vector_fields[field[1]],)
                elif field[1] in self._array_fields:
                    shape += self._array_fields[field[1]]
                rv[field_f] = np.empty(shape, dtype="float64")
        return rv


class IOHandlerExtracted(BaseIOHandler):

    _dataset_type = "extracted"

    def _read_data_set(self, grid, field):
        return grid.base_grid[field] / grid.base_grid.convert(field)

    def _read_data_slice(self, grid, field, axis, coord):
        sl = [slice(None), slice(None), slice(None)]
        sl[axis] = slice(coord, coord + 1)
        return grid.base_grid[field][tuple(sl)] / grid.base_grid.convert(field)<|MERGE_RESOLUTION|>--- conflicted
+++ resolved
@@ -154,11 +154,7 @@
     def _read_particle_selection(self, chunks, selector, fields):
         rv = {}
         # We first need a set of masks for each particle type
-<<<<<<< HEAD
-        ptf = defaultdict(list)         # ptype -> on-disk fields to read
-=======
         ptf = defaultdict(list)  # ptype -> on-disk fields to read
->>>>>>> 9d6c7153
         field_maps = defaultdict(list)  # ptype -> fields (including unions)
         chunks = list(chunks)
         unions = self.ds.particle_unions
@@ -179,18 +175,11 @@
             # Note that we now need to check the mappings
             for field_f in field_maps[field_r]:
                 rv[field_f].append(vals)
-<<<<<<< HEAD
-        # Now we need to truncate all our fields, since we allow for
-        # over-estimating.
-        for field_f in rv:
-            if len(rv[field_f]) > 0:
-=======
         for field_f in rv:
             # We need to ensure the arrays have the right shape if there are no
             # particles in them.
             total = sum(_.size for _ in rv[field_f])
             if total > 0:
->>>>>>> 9d6c7153
                 rv[field_f] = np.concatenate(rv[field_f], axis=0)
             else:
                 shape = (0,)
