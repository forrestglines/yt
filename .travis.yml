--- conflicted
+++ resolved
@@ -43,21 +43,10 @@
     # setup environment
     ccache -s
     # Upgrade pip and setuptools and wheel to get clean install
-<<<<<<< HEAD
-    pip install --upgrade pip
-    pip install --upgrade wheel
-    pip install --upgrade setuptools
-    # Install dependencies
-    pip install $MOCK $NUMPY $SCIPY $H5PY $CYTHON $MATPLOTLIB $SYMPY $FASTCACHE $IPYTHON $FLAKE8 $CODECOV $COVERAGE $PANDAS $NOSE $NOSETIMER $REQUESTS $GLUE $PYQT
-    # HACK, FIXME BEFORE MERGING
-    pip install https://github.com/cykdtree/cykdtree/archive/master.zip
-    # install yt
-=======
     $PIP install --upgrade pip
     $PIP install --upgrade wheel
     $PIP install --upgrade setuptools
     # install dependencies yt
->>>>>>> 657755c1
     if [[ $TRAVIS_BUILD_STAGE_NAME != "Lint" ]]; then
       if [[ $MINIMAL == 1 ]]; then
         $PIP install -r tests/test_minimal_requirements.txt
@@ -80,26 +69,12 @@
       script: flake8 yt/
 
     - stage: tests
-<<<<<<< HEAD
       name: "Minimal Dependency Version Unit Tests"
       python: 3.5
-      env: NUMPY=numpy==1.10.4 CYTHON=cython==0.24 MATPLOTLIB=matplotlib==1.5.3 SYMPY=sympy==1.0 H5PY= SCIPY= FASTCACHE= FLAKE8= IPYTHON=ipython==1.0 REQUESTS= GLUE= PYQT=
-      script: coverage run $(which nosetests) -c nose_unit.cfg
-
-    - stage: tests
-=======
-      name: "Python: 2.7 Unit Tests"
-      python: 2.7
       env: MINIMAL=1
       script: coverage run $(which nosetests) -c nose_unit.cfg
 
     - stage: tests
-      name: "Python: 2.7 Unit Tests"
-      python: 2.7
-      script: coverage run $(which nosetests) -c nose_unit.cfg
-
-    - stage: tests
->>>>>>> 657755c1
       name: "Python: 3.5 Unit Tests"
       python: 3.5
       script: coverage run $(which nosetests) -c nose_unit.cfg
@@ -110,32 +85,19 @@
       script: coverage run $(which nosetests) -c nose_unit.cfg
 
     - stage: tests
-<<<<<<< HEAD
       name: "Python: 3.7 Unit Tests"
       python: 3.7
-      env: FLAKE8= REQUESTS=
       script: coverage run $(which nosetests) -c nose_unit.cfg
-
+      
       name: "Minimal Dependency Version Answer Tests"
       python: 3.5
-      env: NUMPY=numpy==1.10.4 CYTHON=cython==0.24 MATPLOTLIB=matplotlib==1.5.3 SYMPY=sympy==1.0 H5PY= SCIPY= FASTCACHE= FLAKE8= IPYTHON=ipython==1.0
-=======
-      name: "Python: 2.7 Minimal Dependency Answer Tests"
-      python: 2.7
       env: MINIMAL=1
->>>>>>> 657755c1
       script: coverage run $(which nosetests) -c nose_answer.cfg
       after_failure: python tests/report_failed_answers.py -f -m --xunit-file "answer_nosetests.xml"
 
     - stage: tests
-<<<<<<< HEAD
       name: "Python: 3.7 Answer Tests"
       python: 3.7
-      env: FLAKE8=
-=======
-      name: "Python: 3.6 Answer Tests"
-      python: 3.6
->>>>>>> 657755c1
       script: coverage run $(which nosetests) -c nose_answer.cfg
       after_failure: python tests/report_failed_answers.py -f -m --xunit-file "answer_nosetests.xml"
 
